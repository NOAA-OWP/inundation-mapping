All notable changes to this project will be documented in this file.
We follow the [Semantic Versioning 2.0.0](http://semver.org/) format.

<<<<<<< HEAD
## v4.5.x.x - 2024-05-22 - [PR#1178](https://github.com/NOAA-OWP/inundation-mapping/pull/1178)

### Summary
Contains files to generate data to run and evaluate FIM (`fim_pipeline.sh` and `synthesize_test_cases.py`) for specified HUC(s) as well update code to generate pre-clip data so that WBD for Alaska contains only one layer. NOTE: this PR requires `wbd.gpkg` to be created by the updated `generate_pre_clip_fim_huc8.py` to be copied to the pre-clip HUC folders to remove a warning in `synthesize_test_case.py`.

### Usage
```
python /foss_fim/data/sandbox/get_sample_data.py -u 03100204 -i /data -o /foss_fim/data/sample-data

### Additions

- `data/`
    - `sandbox/` [archived]
        - `Dockerfile`: A copy of the root Dockerfile that also pulls code and data into the build image [archived]
        - `fim-in-a-box.ipynb`: Jupyter notebook to run and evaluate an example HUC [archived]
        - 'README.md' [archived]
    - `get_sample_data.py`: Copies relevant data for `inputs` and `test_cases` from the FIM data folder for specified HUC(s) and saves it to a separate location
    - `wbd/generate_pre_clip_fim_huc8.py`: Fix file paths and layers

## v4.x.x.x - 2024-12-27 - [PR#1387](https://github.com/NOAA-OWP/inundation-mapping/pull/1387)
=======

## v4.5.14.1 - 2025-01-24 - [PR#1268](https://github.com/NOAA-OWP/inundation-mapping/pull/1268)

This code preprocesses the partner FIM benchmark HEC-RAS libraries and converts the inundation extent polygons into a edge point database for the input to the HAND SRC calibration/adjustment algorithm. The key changes with the new input data are the addition of the max stage/flow points as well as the removal of the 10m grid point snapping. Note that the raw data to run this code is not available for external users, so the data processing code can only be run internally within OWP.

### Additions
`data/nws/ahps_bench_polys_to_calb_pts.py`: this script ingests the HEC-RAS partner FIM benchmark data and outputs huc level parquet files containing the water edge points with associated attributes.
`data/nws/merge_nws_usgs_point_parquet.py`: the script combines the `nws` and `usgs` parquet point files created seperately by the `ahps_bench_polys_to_calb_pts.py` script

<br/><br/>

## v4.5.14.0 - 2025-01-24 - [PR#1340](https://github.com/NOAA-OWP/inundation-mapping/pull/1340)

This PR focuses on adjusting rating curves by using bathymetric data and optimized channel roughness values. The bathymetry data includes eHydro surveys and AI-based datasets created for all NWM streams. New manning roughness values were developed for each feature-id using a differential evolution objective function (OF). The OF minimizes the number of the false_positives and false_negatives cells in our flood inundation maps where we have test cases across the CONUS. 

Even though the Python scripts of roughness manning number optimization were not included in this branch, optimized roughness values can be found here: `/fim-data/inputs/rating_curve/variable_roughness/mannings_optz_fe_clusters_so3.csv`. Detailed python scripts also can be found here: `/fim-data/outputs/heidi-mannN-optimization/projects/bathy_mannN_projects/dev-bathymetric-adjustment-mannN-optz/`.

### Changes
- `src/bathymetric-adjustment.py`: `correct_rating_for_ai_based_bathymetry` function was added to the script. This function processes AI-based bathymetry data and adjusts rating curves using this data. Also `apply_src_adjustment_for_bathymetry` function was added to prioritize USACE eHydro over AI-based bathymetry dataset. The multi-processing function `multi_process_hucs` was updated based on the latest code. Also, an ai_toggle parameter was added to `apply_src_adjustment_for_bathymetry` and `process_bathy_adjustment` functions. When ai_toggle = 1, The SRCs will be adjusted with the ai_based bathymetry data. the default value for ai_toggle = 0, means no ai_based bathy data is included. 

- `src/bash_variables.env`: New variables and their paths were added. Also, a new input file with the nwm feature_ids and optimized channel roughness and overbank roughness attributes was created and stored here:
`/fim-data/inputs/rating_curve/variable_roughness/mannings_optz_fe_clusters_so3.csv`
The locations of these files were also added to the `bash_variables.env`.
Please note that when ai_toggle = 1, the manning roughness values should be switched to `vmann_input_file=${inputsDir}/rating_curve/variable_roughness/mannings_optz_fe_clusters_so3.csv` in the current version. 

Here is a list of new/updated input files:

1. `/fim-data/inputs/rating_curve/variable_roughness/mannings_optz_fe_clusters_so3.csv`
This CSV file contains the new optimized roughness values. It will replace this file:
`vmann_input_file=${inputsDir}/rating_curve/variable_roughness/mannings_global_nwm3.csv`

2. `bathy_file_aibased=${inputsDir}/bathymetry/ml_outputs_v1.01.parquet`
This file contains the ml-bathymetry and manning roughness values data.

3. `bathy_file_ehydro=${inputsDir}/bathymetry/final_bathymetry_ehydro.gpkg`
We already had this file, the name of the variable has changed from `bathymetry_file` to `bathy_file_ehydro`, and it was updated.

- `fim_post_processing.sh`: New arguments were added. Please note that the default value for ai_toggle = 0 is included here. 

<br/><br/>

## v4.5.3.10 - 2025-01-24 - [PR#1388]https://github.com/NOAA-OWP/inundation-mapping/pull/1388

Fixed Sierra test bugs to draw the vertical lines.

### Changes

- `tools/rating_curve_comparison.py`: Modified the script to make sure vertical lines are displayed

<br/><br/>


## v4.5.13.9 - 2025-01-24 - [PR#1399](https://github.com/NOAA-OWP/inundation-mapping/pull/1399)

This update improves stage-based CatFIM by detecting and correcting instances where the stage value provided in the WRDS database is actually stage + elevation (which is actually water surface elevation and, uncaught, causes overflooding). 

### Changes
- `inundation-mapping/tools/catfim/generate_categorical_fim.py`: Added an update to detect and fix cases where WSE is provided in lieu of stage. Added `uncorrected_stage` and `is_interval` columns to output CSV.
- `inundation-mapping/tools/catfim/generate_categorical_fim_mapping.py`: Added update to facilitate the new `is_interval` column.

<br/><br/>

## v4.5.13.8 - 2025-01-24 - [PR#1405](https://github.com/NOAA-OWP/inundation-mapping/pull/1405)

Removing the references to lid_to_run from CatFIM in order to keep the CatFIM scripts cleaner.  

### Changes
- `tools/catfim/generate_categorical_fim.py`: Remove references to `lid_to_run` variable.
- ` tools/catfim/generate_categorical_fim_flows.py`: Remove references to `lid_to_run` variable.

<br/><br/>

>>>>>>> 1d814162
## v4.5.13.7 - 2025-01-10 - [PR#1379](https://github.com/NOAA-OWP/inundation-mapping/pull/1379)

There are many sites in non-CONUS regions (AK, PR, HI) where we would like to run CatFIM but they are being excluded because they are not NWM forecast points. This update brings back the double API pull and adds in some code to filter out duplicate (and NULL) lids from the metadata lists. 

### Additions
- `inundation-mapping/tools/catfim/vis_categorical_fim.py`: Functions for reading in, processing, and visualizing CatFIM results. 
-  `inundation-mapping/tools/catfim/notebooks/vis_catfim_cross_section.ipynb`: A new Jupyter notebook for viewing and analyzing CatFIM results.
- `inundation-mapping/tools/catfim/notebooks/eval_catfim_metadata.ipynb`: A new Jupyter notebook for evaluating metadata and results from CatFIM runs. 
- `inundation-mapping\config/symbology/qgis/catfim_library.qml`: Symbology preset for viewing CatFIM library in QGIS.


### Changes

- `inundation-mapping/tools/catfim/generate_categorical_fim_flows.py`: Re-implements the dual API call and filters out duplicate sites.


<br/><br/>

## v4.5.13.6 - 2025-01-10 - [PR#1387](https://github.com/NOAA-OWP/inundation-mapping/pull/1387)

Fixes two issues in test_cases:
1. An error in `synthesize_test_cases` and `run_test_case` if any directories of the 5 benchmark sources (BLE, NWS, IFC, USGS, or ras2fim) do not exist. This issue was originally discovered and fixed in #1178, but is being elevated to its own PR here. Fixes #1386.
2. Updated `run_test_cases` to accommodate levee and waterbody masking in Alaska. As part of these changes, hardcoded paths were replaced by environment variables.

### Changes

- `src/bash_variables.env`: Added environment variables for Alaska waterbody and levee masks and two variables to replace fixed paths in an upcoming PR (#1178).
- `tools/`
    - `run_test_case.py`: Fixed error if missing validation data. Updated masking data to include Alaska.
    - `synthesize_test_cases.py`: Fixed error if missing validation data.
    
<br/><br/>


## v4.5.13.5 - 2025-01-09 - [PR#1389](https://github.com/NOAA-OWP/inundation-mapping/pull/1389)

Updates Python packages to resolve dependency conflicts that were preventing `Dockerfile.dev` to build on Mac. This also resolves two security warnings: https://github.com/NOAA-OWP/inundation-mapping/security/dependabot/51 and https://github.com/NOAA-OWP/inundation-mapping/security/dependabot/52.

### Changes

- `Pipfile` and `Pipfile.lock`: Upgrades Python packages

<br/><br/>


## v4.5.13.4 - 2024-01-03 - [PR#1382](https://github.com/NOAA-OWP/inundation-mapping/pull/1382)

Cleans up Python files within `delineate_hydros_and_produce_HAND.sh` to improve performance, especially memory management, including removing unused imports, deleting object references when objects are no longer needed, and removing GDAL from the `fim_process_unit_wb.sh` step of FIM pipeline. Contributes to #1351 and #1376.

### Changes
- `data/create_vrt_file.py` and `tools/pixel_counter.py`: Removes unused import
- `src/`
    - `accumulate_headwaters.py`, `add_crosswalk.py`, `adjust_thalweg_lateral.py`, `filter_catchments_and_add_attributes.py`, `heal_bridges_osm.py`, `make_rem.py`, `make_stages_and_catchlist.py`, `mitigate_branch_outlet_backpool.py`, `reachID_grid_to_vector_points.py`, `split_flows.py`, `unique_pixel_and_allocation.py`: Deletes objects no longer in use
    - `delineate_hydros_and_produce_HAND.sh`, `run_by_branch.sh`, `run_unit_wb.sh` : Updates arguments
    - `getRasterInfoNative.py`: Refactors in `rasterio` (removed `gdal`)
- `tools/evaluate_crosswalk.py`: Deletes objects no longer in use

<br/><br/>


## v4.5.13.3 - 2025-01-03 - [PR#1048](https://github.com/NOAA-OWP/inundation-mapping/pull/1048)

This script produces inundation depths and attempts to overcome the catchment boundary issue by interpolating water surface elevations between catchments. Water surface calculations require the hydroconditioned DEM (`dem_thalwegCond_{}.tif`) for computation, however, this file is not in the standard outputs from fim_pipeline.sh. Therefore, users may have to re-run fim_pipeline.sh with dem_thalwegCond_{}.tif removed from all deny lists.

### Additions

- `tools/interpolate_water_surface.py`: New post-inundation processing tool for extending depths beyond catchment limits. The `interpolate_wse()` contains the logic for computing the updated depth raster, but users can also call this module directly to perform inundation, similar to how `inundate_mosaic_wrapper.py` works, but with the new post-processing enhancement.

<br/><br/>


## v4.5.13.2 - 2025-01-03 - [PR#1360](https://github.com/NOAA-OWP/inundation-mapping/pull/1360)

Fixed missing osmid in osm_bridge_centroid.gpkg. Also, HUC column is added to outputs.

### Changes
- `data/bridges/pull_osm_bridges.py`
- `src/aggregate_by_huc.py`

<br/><br/>


## v4.5.13.1 - 2024-12-13 - [PR#1361](https://github.com/NOAA-OWP/inundation-mapping/pull/1361)

This PR was triggered by two dep-bot PR's. One for Tornado, one for aiohttp. Upon further research, these two exist only as dependencies for Jupyter and Jupyterlab which were very out of date. Upgrading Jupyter/JupyterLab took care of the other two.

Also fixed a minor warning during docker builds.

Covers PR [1237](https://github.com/NOAA-OWP/inundation-mapping/pull/1347): Bump aiohttp from 3.10.5 to 3.10.11  and  PR [1348](https://github.com/NOAA-OWP/inundation-mapping/pull/1348): Bump tornado from 6.4.1 to 6.4.2


### Changes
- `Dockerfile.dev` and `Dockerfile.prod`:  As described above.
- `Pipfile` and `Pipefile.lock`:   As described above.

<br/><br/>


## v4.5.13.0 - 2024-12-10 - [PR#1285](https://github.com/NOAA-OWP/inundation-mapping/pull/1285)

Major upgrades and bug fixes to the CatFIM product, informally called CatFIM 2.1. See the PR for all details

<br/><br/>


## v4.5.12.2 - 2024-12-10 - [PR#1346](https://github.com/NOAA-OWP/inundation-mapping/pull/1346)

This PR updates deny lists to avoid saving unnecessary files.
I also added PR #1260 (changes to data/bathymetry/preprocess_bathymetry.py ) to this PR.

### Changes

- `config/deny_branch_zero.lst`
- `config/deny_branches.lst`
- `config/deny_unit.lst`
- `data/bathymetry/preprocess_bathymetry.py`

<br/><br/>


## v4.5.12.1 - 2024-11-22 - [PR#1328](https://github.com/NOAA-OWP/inundation-mapping/pull/1328)

Fixes bug and adds error checking in FIM Performance. Fixes #1326.

### Changes
- `src/utils/fim_logger.py`: Fix a spacing issue
- `tools/`
    - `pixel_counter.py`: Adds check if file exists
    - `run_test_case.py`: if there is a .aux.xml file in the test_case dir, this can fail. now fixed.
    - `test_case_by_hydro_id.py`: Fixes bug and adds error checking/logging

<br/><br/>


## v4.5.12.0 - 2024-11-01 - [PR#1327](https://github.com/NOAA-OWP/inundation-mapping/pull/1327)

The purpose of this PR is to cut down the runtime for four Alaska HUCs (19020104, 19020503, 19020402 , and 19020602). It significantly optimizes runtime by replacing a nested for loop, used for updating rating curve for small segments, with a vectorized process. This changes were applied only to the Alaska HUCs.
As part of this PR, small modification was applied to bridge_inundation.py.

### Changes

- `src/add_crosswalk.py`
- `src/delineate_hydros_and_produce_HAND.sh`
- `tools/bridge_inundation.py`

<br/><br/>


## v4.5.11.3 - 2024-10-25 - [PR#1320](https://github.com/NOAA-OWP/inundation-mapping/pull/1320)

The fix: During the post processing scan for the word "error" or "warning", it was only finding records which had either of those two words as stand alone words and not part of bigger phrases.  ie); "error" was found, but not "fielderror". Added wildcards and it is now fixed.

Note: it is finding a good handful more errors and warnings that were being missed in earlier code versions.

### Changes
`fim_post_processing.sh`: fix as described.

<br/><br/>


## v4.5.11.2 - 2024-10-25 - [PR#1322](https://github.com/NOAA-OWP/inundation-mapping/pull/1322)

For security reasons, we needed to create a docker image that does not use the root user in anyway. The new `Dockerfile.prod` file is to be used when we want to use a non-root user. The  original `Dockerfile` has been renamed to `Dockerfile.dev` and will continue to use it's root users which has no problems with interacting with external mounts.

Note: Re: using pip or pipenv installs.
In the Dockerfile.prod, you can not do installs or update using either pipenv or pip.  Those types of tests and adjustments need to be done in the `Dockerfile.dev`. `Dockerfile.dev` will also allow change to the `Pipfile` and `Pipfile.lock` . Both docker files share the Pipfiles so it should be just fine.

### File Renames
- Was: `Dockerfile`,  now `Dockerfile.dev`

### Additions

- Dockerfile.prod: as described

### Changes
- `README.md`: change notes from phrase `Dockerfile` to `Dockerfile.dev`. Also added some notes about the new convention of outputs no longer starting with `fim_` but now `hand_`
- `fim_pipeline.sh`: Change for the new `Dockerfile.prod` for permissions.
- `fim_post_processing.sh`: Change for the new `Dockerfile.prod` for permissions.
- `fim_pre_processing.sh`: Change for the new `Dockerfile.prod` for permissions.
- `fim_process_unit_wb.sh`: Change for the new `Dockerfile.prod` for permissions.

<br/><br/>


## v4.5.11.1 - 2024-10-16 - [PR#1318](https://github.com/NOAA-OWP/inundation-mapping/pull/1318)

Bug fixes to address issues during `fim_pipeline.sh`.

### Changes

- `src/`
    - `aggregate_by_huc.py`: Fix `pyogrio` field error.
    - `stream_branches.py`: Remove `bids_temp` and fix index.

<br/><br/>

## v4.5.11.0 - 2024-10-11 - [PR#1298](https://github.com/NOAA-OWP/inundation-mapping/pull/1298)

This PR addresses four issues regarding OSM bridges. It dissolves touching bridge lines so each bridge has a single linestring. It also removes abandoned bridge from the dataset and it adds bridge type field to bridge centroids. As part of this PR, `max_hand_ft` and `max_discharge_cfs` columns are added to `osm_bridge_centroids.gkpg`.

### Changes

- `data/bridges/pull_osm_bridges.py`
- `src/heal_bridges_osm.py`

<br/><br/>


## v4.5.10.3 - 2024-10-11 - [PR#1306](https://github.com/NOAA-OWP/inundation-mapping/pull/1306)

Extends outlet levelpath(s) outside HUC.

Previously, levelpaths at the outlet of a HUC may not extend to the buffered WBD that is used to clip the DEM, and during pit-filling this results in reverse flow which can cause DEM-derived reaches to deviate from the channel in the DEM and may result in dropped catchments where the midpoint of the reaches exceeds the snap distance from the NWM stream lines.

This PR extends outlet levelpaths in two ways:
- Segments of levelpaths that terminate in waterbodies are removed from the levelpath. If there is a waterbody downstream of the HUC then the outlet reaches may be trimmed such that the outlet no longer reaches the edge of the DEM, which causes a number of cascading issues originating in the pit-filling such that reverse flow in the DEM-derived reaches can result in erroneous flowlines and inundation. This PR stops trimming levelpaths outside of the HUC.
- Dissolved outlet levelpaths may terminate downstream outside of the HUC (e.g., at a confluence with a larger river) at a point that is within the buffered WBD. These levelpaths are extended by adding on the downstream segment(s) of the HUC's `nwm_subset_streams` layer. The extended levelpath(s) are saved in a new file that is used to create the boolean raster stream network.

### Changes

- `config/`
    - `deny_unit.lst`, `deny_branch_zero.lst`, and `deny_branches.lst`: Adds new file to deny lists
- `src/`
    - `derive_level_paths.py`:  Adds WBD as an input to `stream_network.trim_branches_in_waterbodies()` and adds new argument for new filename.
    - `run_unit_wb.sh`: Adds new argument for new filename.
    - `stream_branches.py`: Selects only segments intersecting the WBD as candidates for removal if they end in waterbodies and adds downstream segment(s) to outlet levelpath(s).
    
<br/><br/>


## v4.5.10.2 - 2024-10-11 - [PR#1244](https://github.com/NOAA-OWP/inundation-mapping/pull/1244)

New tool that can assess the impact of a flood on road and/or building vector files. Closes #1226.

### Additions
- `tools/analyze_flood_impact.py` : added a tool that assesses the impact of a flood on roads and buildings by calculating how many roads and structures the test flood extent intersects, comparing the test impacted roads and structures to a benchmark, and calculating CSI.

 <br/><br/>


## v4.5.10.1 - 2024-10-11 - [PR#1314](https://github.com/NOAA-OWP/inundation-mapping/pull/1314)

This PR fixes bugs from hand_4_5_10_0, which failed to run for Alaska HUCs and HUC 02030201. It modifies scripts to use two different DEM paths: one for Alaska and one for the CONUS.

### Changes

- `src/derive_level_paths.py`
- `src/stream_branches.py`
- `src/run_unit_wb.sh`

<br/><br/>


## v4.5.10.0 - 2024-09-25 - [PR#1301](https://github.com/NOAA-OWP/inundation-mapping/pull/1301)

A reload of all 3Dep DEMs from USGS was performed to refresh our data.

`acquire_and_preprocess_3dep_dems.py` had to be run twice, one for Alaska and once for the rest to two different folder. This is due to different CRS's. Eventually, we could merge these into one run. This also meant two separate vrt runs / files. 

This also triggered a new set of pre-clips for both AK and CONUS+ but the outputs can/were put into the same folder, so fim_pipeline looks in one common pre-clip folder.

Other minor adjustment include:
- A change to chmod (permissions) files / folder for the logging folders. After careful re-analysis, it was discovered there was some duplication. 
- Added a simple duration system to the sierra test system, `rating_curve_comparions.py`. This was added as it is expected to be used soon for a  full BED/Production.  The fix focuses purely on duration, but a test did detect a possible pre-existing logic problem. A separate card will be created for that.

Note:
The root folder for DEM is being changed from:
    /inputs/3dep_dems/....   to  
    /inputs/dems/3dep_dems/....
    This recognizes other DEMs that may be coming in the near future.
    The same sub-folder patterns have not be changed.
    No attempts will be made at this time to move older files, only new incoming from this PR.

### Changes
- `CITATION.cff`: has not be updated for a very long time.
- `fim_post_processing.sh`: Update to file/folder permissions.
- `data`
    - `usgs\acquire_and_preprocesss_3dep_dem.pys
        - Minor text updates and updated datatime.now patterns as the old ones are not deprecated
        - An adjustment to how number of jobs are handled. The system dis-likes too many multi-procs due to open network connections to the source.
        - Change the target output folder from optional to required.
    - `wbd`
        - `generate_pre_clip_from_huc8.py`: 
            - Minor text updates
        - `preprocess_wbd.py`
            - Minor text updates
- `src\base_variables.env`: Changes to variables to reflect new dems and pre-clip paths.
- `tools\rating_curve_comparisons.py`
    - Added duration system as mentioned above.

<br/><br/>


## v4.5.9.0 - 2024-09-25 - [PR#1291](https://github.com/NOAA-OWP/inundation-mapping/pull/1291)

Changes Docker base image to `gdal:ubuntu-small` in order to avoid JDK from being carried over in the base image and triggering security vulnerabilities.

This PR incorporates a number of changes to the Docker environment:
- Changes Docker base image to `gdal:ubuntu-small` in order to avoid JDK from being carried over in the base image and triggering security vulnerabilities. Resolves #1278.
- Upgrades `fiona` and `jupterlab`. Closes #1270 and closes #1290.
- Eliminates `whitebox` downloading during `fim_pipeline`. Resolves #1209 and closes #1293.

During testing, it was discovered that many files which are not in the `src` directory, can no longer see the `src\utils` files. Adjusting the dockerfile to add extra values to the PYTHONPATH variable fixed it.

Note: This triggers new docker images to be made.

### Changes

- `Dockerfile`: Changes base image to `gdal:ubuntu-small-3.8.4` and removes code related to JDK
- `Pipfile` and `Pipfile.lock`: Upgrades `fiona`, `jupyterlab`, and `whitebox`
- `fim_pre_processing`: Removes `WBT_PATH` assignment
- `src/`
    - `agreedem.py` and `unique_pixel_and_allocation.py`: sets `whitebox_dir` to `WBT_PATH`

<br/><br/>

## v4.5.8.0 - 2024-09-13 - [PR#1165](https://github.com/NOAA-OWP/inundation-mapping/pull/1165)

This PR was originally intended to get Alaska HUCs incorporated into CatFIM, but there were a very, very large array of problems and the tool was unable to run. We have made some major modifications and many more will come in the near future. There are partial hooks and commented code for Alaska integration, but temporarily disabled are included and will be handled by a separate branch / PR.

One of the biggest improvement was to add a logging system to track what is breaking and where.  Earlier, there were a very large number of places were errors occurred but they were suppressed and never recorded anywhere. A few put the errors on screen but this is a very long running process tool, which can take 2 days, and any messages to the screen are lost. Now all  errors and warning are caught and at least logged in the master log but also the "warning" or "error" log to help them stand out better. Many of the warnings are truly and fairly rejected but at least we know when and why. When we started working with CatFIM again a few months back, there were show stopping errors and we did not know where or why but now we can find and diagnose them.

All three of the core "generate_catfim...py" files include major amounts of changes to improve variable and function names, improve flow and readability, move functions for better understanding of the product, lots of new inline commenting. However, there is a lot to do but it is on a better footing, is pretty stable and hopefully easier to continue upgrades in the near future.

CatFIM is still considered a WIP but it is fully functional again and more adjustments hopefully will go much quicker and smoother.

Also added a system where a config file can be passed into the CatFIM tools instead of assuming a file name and path of simply ".env" in the tools directory. 

This update also relaxes the coordinate accuracy requirements for stage-based CatFIM, which will result in stage-based CatFIM being generated for more sites. 

#### Informally, this is now known as CatFIM 2.0


### Additions
- `config/catfim_template.env`:  Template version of the required catfim env file. The template keeps all values that are non sensitive but removes one that is. The true catfim.env for OWP can be found in our .. data/config/catfim.env. Example pathing here based on docker mounts.

- `src/utils/fim_logger.py`:  A new multi proc custom logging system, modelled directly off of the proven ras2fim logging system. The reason for this custom system is that the native Python logging is not stable in multi-proc environments and tends to loose data. This new logger can relatively easily be bolted into almost any of our py scripts if required.

### Changes
- `.pre-commit-config.yaml`: A linting config adjustment.
- `pyproject.toml`: linting config adjustments
- `src/utils/shared_variables.py`:  Added a comment
- `tools`
    - `generate_categorical_fim.py`: As mentioned above
    - `generate_categorical_fim_flows.py`: As mentioned above
    - `generate_categorical_fim_mapping.py`: As mentioned above
    - `generate_nws_lid.py`:  No real changes but Git thinks something did. It is the same as in current Dev.
    - `mosaic_inundation.py`: Added a comment
    - `tools_shared_functions.py`
         - added some better error handing in a few places, plus some commenting and cleanup.
         - Added a feature to the `aggregate_wbd_hucs` function to optionally submit a list of HUCs for filtering results.

<br/><br/>

## v4.5.7.2 - 2024-09-13 - [PR#1149](https://github.com/NOAA-OWP/inundation-mapping/pull/1149)

This PR adds scripts that can identify areas within produced inundation rasters where glasswalling of inundation occurs due to catchment boundaries, know as catchment boundary issues.

### Additions
- `tools/identify_catchment_boundary.py`: Identifies where catchment boundaries are glasswalling inundation extent.

- `tools/inundate_catchment_boundary.py`: Produces inundation for given HUC and identifies catchment boundary issues in produced FIM. 

 <br/><br/>

## v4.5.7.1 - 2024-09-13 - [PR#1246](https://github.com/NOAA-OWP/inundation-mapping/pull/1246)

Indents the mosaicking block so that `inundate_mosaic_wrapper.py` mosaics both inundation extents and depths.

### Changes

- `tools/inundate_mosaic_wrapper.py`: Moves mosaicking inside `for` loop.

 <br/><br/>

 
## v4.5.7.0 - 2024-09-13 - [PR#1267](https://github.com/NOAA-OWP/inundation-mapping/pull/1267)

`pyogrio` seems to have a difficulty writing files when all values in a column are null (None or nan). The workaround here is to use `fiona` for writing files where `pyogrio` is explicitly set in geopandas (gpd) by `gpd.options.io_engine = "pyogrio"`.

### Changes
Adds `engine='fiona'` to `.to_file()` in all of the following files
- `data/`: `esri.py`, `nld/levee_download.py`, `usgs/acquire_and_preprocess_3dep_dems.py`, `usgs/rating_curve_get_usgs_curves.py`, `wbd/preprocess_wbd.py`
- `src/`: `derive_headwaters.py`, `derive_level_paths.py`, `edit_points.py`, `filter_catchments_and_add_attributes.py`, `reachID_grid_to_vector_points.py`, `reachID_grid_to_vector_points.py`, `split_flows.py`, `src_adjust_spatial_obs.py`, `src_roughness_optimization.py`, `stream_branches.py`
- `tools/`: `eval_plots.py`, `evaluate_continuity.py`, `generate_nws_lid.py`, `make_boxes_from_bounds.py`, `mosaic_inundation.py`, `rating_curve_comparison.py`, `test_case_by_hydro_id.py`

<br/><br/>


## v4.5.6.1 - 2024-09-13 - [PR#1271](https://github.com/NOAA-OWP/inundation-mapping/pull/1271)

Upgrade for `test_case_by_hydro_id.py` that enables the ability to run on HUCs with differing projections (e.g. Alaska) and adds a logging system.

### Changes

- `tools/test_case_by_hydro_id.py`: Moved the reprojection step to accommodate  multiple input projections and fixed a lot of unnecessary logic. Also added an optional logging system that is activated by the new `-l` flag.

<br/><br/>


## v4.5.6.0 - 2024-08-23 - [PR#1253](https://github.com/NOAA-OWP/inundation-mapping/pull/1253)

Upgrades Python packages and dependencies and fixes backwards incompatibilities with new version of `geopandas`. Major changes include:
- Upgrading `boto3`, `fiona`, `geopandas`, `gval`, `pyarrow`, `pyogrio`, `pyproj`, and `rasterio`
- Removing `aiobotocore` and `aiohttp`

### Changes

- `Dockerfile`: Upgrade GDAL (v3.8.3) and pipenv
- `Pipfile` and `Pipfile.lock`: Upgrade Python packages, add dask-expr, and remove aiohttp
- `src/`
    - `build_stream_traversal.py`, `derive_level_paths.py`, `heal_bridges_osm.py`, `mitigate_branch_outlet_backpool.py`, `split_flows.py`, `stream_branches.py`, `usgs_gage_unit_setup.py`: Fix backwards incompatibilities with new version of `geopandas`.

<br/><br/>

## v4.5.5.1 - 2024-08-16 - [PR#1225](https://github.com/NOAA-OWP/inundation-mapping/pull/1225)

Removes warning when running `heal_bridges_osm.py` by not saving the empty DataFrame.

### Changes

- `src/heal_bridges_osm.py`

<br/><br/>


## v4.5.5.0 - 2024-08-16 - [PR#1247](https://github.com/NOAA-OWP/inundation-mapping/pull/1247)

Updated the gauge crosswalk and SRC adjustment routine to use the ras2fim v2 files. The v2 ras2fim file structure was changed to organize the data by huc8 - one gpkg and csv per huc8. Addresses #1091 

### Changes
- `fim_post_processing.sh`: added new input variables for running the `src_adjust_ras2fim_rating.py`
- `src/bash_variables.env`: renamed and reassigned the ras2fim input variables: `ras2fim_input_dir`, `ras_rating_curve_csv_filename`, `ras_rating_curve_gpkg_filename`
- `src/run_unit_wb.sh`: Added logic to check if huc in process has ras2fim input data to process. If yes - copy the ras2fim cross section point gpkg to the huc run directory.
- `src/src_adjust_ras2fim_rating.py`: Updated code logic to use the huc-specific input files containing the ras2fim rating curve data (previous ras2fim input file contained all hucs in one csv)
- `src/utils/shared_functions.py`: Added function to find huc subdirectories with the same name btw two parent folders

<br/><br/>



## v4.5.4.4 - 2024-08-02 - [PR#1238](https://github.com/NOAA-OWP/inundation-mapping/pull/1238)

Prior to this fix, fim_post_processing.sh took just under 4 hours to reset permissions on all files and folder under the entire run. On closer inspection, it was updating permissions for all HUC folders where were already correct. A few other folders needed to have permission updates added. This will speed that up significantly.

Also, use this opportunity to added a new note to hash_compare.py and fix an annoying duration time showing milliseconds.

### Changes
- `fim_pipeline.sh`: fix duration msgs.
- `fim_post_processing.sh`:  permissions reset fix, a bit of output cleanup and fix duration msgs.
- `src`
    - `bash_functions.env`: update the Calc duration to allow for a msg prefix to be added to the duration calcs. Also adjusted the duration message to show hours as well, previously only min and seconds.
    - `run_by_branch.sh`: fix duration msgs.
    - `run_unit_wb.sh`: fix duration msgs.
    - `src\src_adjust_ras2fim_rating.py`: minor duration display msg change.
- `tools\hash_compare.py`: Added note

 <br/><br/>


## v4.5.4.3 - 2024-08-02 - [PR#1136](https://github.com/NOAA-OWP/inundation-mapping/pull/1136)

Levee-protected areas are associated with levelpaths based on a 1000 m buffer on each side of the levee line. However, not all levees are designed to protect against all associated levelpaths, especially where the levelpath flows through the levee-protected area. Levee-protected areas are unmasked by removing levelpaths from association that don't intersect levees but instead flow around them which allows inundation by these branches.

### Changes

- `src/associate_levelpaths_with_levees.py`: Finds levelpaths that don't intersect levees and removes them from their association with their levee-protected area.

<br/><br/>


## v4.5.4.2 - 2024-08-02 - [PR#1125](https://github.com/NOAA-OWP/inundation-mapping/pull/1125)

This PR focuses on updating the preprocess_bathymetry.py for 3 issues: 1) the capability of preprocessing SurveyJobs that have negative depth values, 2) changing the SurveyDateStamp format, and 3) the capability of including multiple SurveyJobs for one NWM feature-id if needed.

### Changes
`data/bathymetry/preprocess_bathymetry.py`: Addressing 3 issues including, the capability of preprocessing SurveyJobs that have negative depth values, changing the SurveyDateStamp format, and the capability of including multiple SurveyJobs for one NWM feature-id.


<br/><br/>

## v4.5.4.1 - 2024-08-02 - [PR#1185](https://github.com/NOAA-OWP/inundation-mapping/pull/1185)

This PR brings back the `preprocess_ahps_nws.py` code to FIM4 and generates new AHPS benchmark datasets for sites SXRA2 and SKLA2 in Alaska.  The new AHPS benchmark datasets are available on dev1 here: "/dev_fim_share/foss_fim/outputs/ali_ahps_alaska/AHPS_Results_Alaska/19020302/"


To process a new station, follow these steps:

1. Add the name of the new site (s) to the`/data/inputs/ahps_sites/evaluated_ahps_sites.csv` file. 
2. Collect/Download the grid depth dataset, typically available as ESRI gdb.
3. Use arcpy (or ArcGIS pro ) to convert the grid depths (in ESRI gdb) into TIFF files
    - Make sure the TIFF files have crs
    - Store all the TIFF files in a directory called "depth_grid," which should be a sub-folder inside a folder named after the gage code (must be a 5-character code)
4. Run the script as described below. **Note that sites in CONUS and Alaska cannot be mixed in a single run. Separate runs should be done for Alaska sites and CONUS sites.**

Note that for the "SKLA2" site, the downloaded ESRI-GDB grid files had a datum issue. This issue was manually corrected during the conversion of GDB files into TIFF files.

### Additions
- `data/nws/preprocess_ahps_nws.py`  ... retrieved from previous versions of FIM and updated for shapely v2

### Changes
- `tools/tools_shared_functions.py`  ... updated for shapely v2

<br/><br/>

## v4.5.4.0 - 2024-08-02 - [PR#1198](https://github.com/NOAA-OWP/inundation-mapping/pull/1198)

### Changes
- `src/bash_variables.env`: high water threshold and recurrence flows CSV files were updated into new NWM v3 flow files. Also, a new Manning numbers file created from the new NWM v3 dataset was used.
-  `src/src_adjust_ras2fim_rating.py`: 100 year recurrence was removed since it is not included in the new AEP.
-  `src/src_adjust_usgs_rating_trace.py`: 100 year recurrence was removed since it is not included in the new AEP.
-  `tools/rating_curve_comparison.py`: 100 year recurrence was removed since it is not included in the new AEP. Also, the name of recurrence flow CSV file was updated.
-  `tools/composite_inundation.py`
-  `tools/inundate_nation.py`

<br/><br/>

## v4.5.3.1 - 2024-07-24 - [PR#1233](https://github.com/NOAA-OWP/inundation-mapping/pull/1233)

In a PR [1217](https://github.com/NOAA-OWP/inundation-mapping/pull/1217), which is about to be merged, it updates a bunch of python packages. One is numpy. This has triggered a very large amount of on-screen output from a new numpy warning while running `synthesize_test_cases.py`.

### Changes
- `tools\overlapping_inundation.py`: As described

 <br/><br/>
 

## v4.5.3.0 - 2024-07-24 - [PR#1217](https://github.com/NOAA-OWP/inundation-mapping/pull/1217)

This PR rolls up a bunch of other PR's and python packages requests including:
- Issue [1208](https://github.com/NOAA-OWP/inundation-mapping/issues/1208)  Bump OpenJDK from 17.0.8 to 17.0.10 (via updating to JDK 21.0.3)
- PR [1207](https://github.com/NOAA-OWP/inundation-mapping/pull/1207) - Dependabot bump certifi from 2023.7.22 to 2024.7.4
- PR [1192](https://github.com/NOAA-OWP/inundation-mapping/pull/1192) - Dependabot Bump urllib3 from 1.26.18 to 1.26.19
- Updates required from ongoing PR [1206](https://github.com/NOAA-OWP/inundation-mapping/pull/1206) - Probabilistic Flood Inundation Mapping. These updates make it easier for that branch/task to continue forward and staying in sync with dev. This triggered a few other packages that needed to be updated.

Other tasks included are:
- Removing the now heavily obsolete `unit_test` system, including the package `pytest`. This included some changes to the `CONTRIBUTING.md` document.
- Clean of a couple of packages no longer in use: `pluggy` and `iniconfig`
- Removal of a deprecated file named `config/aws_s3_put_fim3_hydrovis_whitelist.lst`
- Removed duration stamps around a few parts in `fim_post_processing.sh`
- Fixes and updates to linting files. e.g. `pyproject.toml`. (line length was not working correctly)

### Changes
- `Dockerfile`, `Pipfile`, `Pipfile.lock`: as describe above for python package changes
- `.gitignore`, `CONTRIBUTING.md`: File changes related to removing the `unit_test` system.
- `fim_post_processing.sh`: noted above.
- `pyproject.toml`: fixes and updates for linting

### Removals
- `unit_tests` folder and all related files under it. Appx 25 to 30 files removed.

<br/><br/>


## v4.5.2.11 - 2024-07-19 - [PR#1222](https://github.com/NOAA-OWP/inundation-mapping/pull/1222)

We are having problems with post processing overall duration taking a long time. This new system captures duration times for each module/section inside fim_post_processing.sh and records it to a file on the output directory. It records it as it progress and will also help us learn if fim_post_processing.sh stopped along the way.

Note: When used in code, we call `Set_log_file_path` shell variable with a file name and path (no validation done at this time).  The each time a person wants to print to screen and console, use the `l_echo` command instead of the native `echo` command. If the log file has not been set, the output will continue to go to screen, just not the log file.

### Changes
- `fim_pipeline.sh`: A couple of minor text output changes.
- `fim_post_processing.sh`:  As described above.
- `src\bash_functions.env`:  New functions and adjustments to support the new log system.

<br/><br/>


## v4.5.2.10 - 2024-07-19 - [PR#1224](https://github.com/NOAA-OWP/inundation-mapping/pull/1224)

Addresses warnings to reduce output messages.

### Changes

- `src/'
    - `adjust_thalweg_lateral.py`: fixes number type
    - `src/delineate_hydros_and_produce_HAND.sh`: removes division by zero warning
    - `getRasterInfoNative.py`: adds `gdal.UseExceptions()`

<br/><br/>


## v4.5.2.9 - 2024-07-19 - [PR#1216](https://github.com/NOAA-OWP/inundation-mapping/pull/1216)

Adds `NO_VALID_CROSSWALKS` to `FIM_exit_codes` which is used when the crosswalk table or output_catchments DataFrame is empty. Removes branches that fail with `NO_VALID_CROSSWALKS`.

### Changes
    - `add_crosswalk.py`: Added `NO_VALID_CROSSWALKS` as exit status when crosswalk or output_catchments is empty
    - `process_branch.sh`: Removed branches that fail with `NO_VALID_CROSSWALKS`
    - `utils/fim_enums.py`: Added `NO_VALID_CROSSWALKS` to `FIM_exit_codes`

<br/><br/>


## v4.5.2.8 - 2024-07-19 - [PR#1219](https://github.com/NOAA-OWP/inundation-mapping/pull/1219)

Changes non-fatal `ERROR` messages to `WARNINGS` to avoid triggering being logged as errors.

### Changes

- `src/`
    - `bathymetric_adjustment.py`: Changes `WARNING` to `ERROR` in Exception
    - `src_roughness_optimization.py`: Changes `ERROR` messages to `WARNING`

<br/><br/>

## v4.5.2.7 - 2024-07-19 - [PR#1220](https://github.com/NOAA-OWP/inundation-mapping/pull/1220)

With this PR we can run post_processing.sh multiple times on a processed batch without any concerns that it may change the hydroTable or src_full_crosswalked files.

### Additions

- `src/update_htable_src.py`

### Changes

-  `config/deny_branch_zero.lst`
-  `config/deny_branches.lst`
-  `fim_post_processing.sh`

<br/><br/>

## v4.5.2.6 - 2024-07-12 - [PR#1184](https://github.com/NOAA-OWP/inundation-mapping/pull/1184)

This PR adds a new script to determine which bridges are inundated by a specific flow. It will assign a risk status to each bridge point based on a specific threshold.

### Additions

- `tools/bridge_inundation.py`

<br/><br/>

## v4.5.2.5 - 2024-07-08 - [PR#1205](https://github.com/NOAA-OWP/inundation-mapping/pull/1205)

Snaps crosswalk from the midpoint of DEM-derived reaches to the nearest point on NWM streams within a threshold of 100 meters. DEM-derived streams that do not locate any NWM streams within 100 meters of their midpoints are removed from the FIM hydrofabric and their catchments are not inundated.

### Changes

- `src/add_crosswalk.py`: Locates nearest NWM stream to midpoint of DEM-derived reaches if within 100 meters. Also fixes a couple of minor bugs. 

<br/><br/>

## v4.5.2.4 - 2024-07-08 - [PR#1204](https://github.com/NOAA-OWP/inundation-mapping/pull/1204)

Bug fix for extending outlets in order to ensure proper flow direction in depression filling algorithm. This PR adds a distance criteria that in order for the end of an outlet stream to be snapped to the wbd_buffered boundary, the end point must be less than 100 meters from the WBD boundary.

Also adds missing argparse arguments so that the script can be run from the command line.

### Changes

- `data`
     - `wbd`
          - `clip_vectors_to_wbd.py`: Adds a 100 meter distance threshold to WBD to snap outlets to buffered WBD.
          - `generate_pre_clip_fim_huc8.py`: Upgrading logging system.
- `src`
     - `bash_variables.env`: Updated pre-clip input path to new pre-clip files.

<br/><br/>

## v4.5.2.3 - 2024-06-14 - [PR#1169](https://github.com/NOAA-OWP/inundation-mapping/pull/1169)

This tool scans all log directory looking for the word "error" (not case-sensitive). This is primary added to help find errors in the post processing logs such as src_optimization folder (and others).

### Changes

- `fim_post_processing.sh`: as described
- `src\mitigate_branch_outlet_backpool.py`: Has the word error in text which fills up the error scan logs.

<br/><br/>

## v4.5.2.2 - 2024-06-14 - [PR#1183](https://github.com/NOAA-OWP/inundation-mapping/pull/1183)

Upgrades whitebox from v2.3.1 to 2.3.4. Whitebox was upgraded by `pip install -U whitebox` and then `pipenv lock` to update the `Pipfile`.

### Changes

- `Dockerfile`: Removed whitebox hack
- `Pipfile` and `Pipfile.lock`: Upgraded whitebox to v2.3.4.

<br/><br/>

## v4.5.2.1 - 2024-05-21 - [PR#1172](https://github.com/NOAA-OWP/inundation-mapping/pull/1172)

Removes loading of `apache-arrow` repository from the Dockerfile where it was causing a GPG key error during `docker build`.

A number of python packages were updated in this PR. You will need to build a new Docker image for this release.

### Changes

- Dockerfile: Adds a line remove the loading of apache-arrow during `apt-get update`.

<br/><br/>

## v4.5.2.0 - 2024-05-20 - [PR#1166](https://github.com/NOAA-OWP/inundation-mapping/pull/1166)

The main goal of this PR is to create bridge point data that be used as a service in HydroVIS. Since every branch processes bridges separately, it's possible to inundate a bridge from more than just the feature_id it crosses. To reflect this, the `osm_bridge_centroids.gpkg` now found in HUC directories will have coincident points - one that is inundated from the reach it crosses and the other a backwater-influenced point indicated by the `is_backwater` field.

### Changes

- ` src/`
    - `aggregate_by_huc.py`: Added the aggregation steps for bridge centroids; aggregation includes using SRCs to lookup flow values for each bridge, filtering out coincident points that have the same assigned feature_ids and higher overtopping flow, and assigning select points as backwater-influenced.
    - ` delineate_hydros_and_produce_HAND.sh`: Moved the bridge healing to after the crosswalk so that the centroids can use the crosswalked catchments for feature_id and flow lookups.
    -  `heal_bridges_osm.py`: Optimized the bridge healing so that it doesn't have to write out an intermediate raster; exports bridge centroids and spatial joins them to catchments; added functions for SRC flow lookups used in `aggregate_by_huc.py`.
- ` fim_post_processing.sh`: Added a bridge flag input for `aggregate_by_huc.py`.
- `data/bridges/pull_osm_bridges.py`: Removed the saving of a midpoint geopackage.
- `config/deny_branch_zero.lst` & `deny_branches.lst`: Added `#osm_bridge_centroids_{}.gpkg` to the deny lists.

<br/><br/>

## v4.5.1.3 - 2024-05-17 - [PR#1170](https://github.com/NOAA-OWP/inundation-mapping/pull/1170)

This hotfix addresses the issue #1162 by explicitly using 'fiona' engine for reading gpkg files with Boolean dtype. This is applicable only for `usgs_gages.gpkg` and `usgs_subset_gages.gpkg` files. 

### Changes
- `src/usgs_gage_unit_setup.py`  ... changed only two lines for fiona engine
- `src/usgs_gage_crosswalk.py` ...  changed only one line for fiona engine + two small changes to use `self.branch_id` for the correct log report
- `tools/rating_curve_comparison.py`...  changed only one line for fiona engine

<br/><br/>

## v4.5.1.2 - 2024-05-17 - [PR#1135](https://github.com/NOAA-OWP/inundation-mapping/pull/1135)

Updates USGS gage processing to use the correct projection (determined by whether the HUC is in Alaska or not).

### Changes
- `src/run_by_branch.sh`: Added `huc_CRS` as an input argument for `usgs_gage_crosswalk.py`
- `src/run_unit_wb.sh`: Added `huc_CRS` as an input argument for `usgs_gage_unit_setup.py` and `usgs_gage_crosswalk.py`
- `src/usgs_gage_crosswalk.py`: Added `huc_CRS` as an input argument for the `run_crosswalk()` function and added re-projection steps wherever new data is being read in so that the files are able to be properly merged.
- `src/usgs_gage_unit_setup.py`: Added `huc_CRS` as an input argument for the `Gage2Branch()` crosswalking class.

<br/><br/>

## v4.5.1.1 - 2024-05-17 - [PR#1094](https://github.com/NOAA-OWP/inundation-mapping/pull/1094)

Extends flows (i.e., discharge) to stream segments missing from NWS and USGS validation flow files. The levelpath associated with existing flows in the AHPS domain is identified, and any stream segments of the levelpath in the domain missing from the flow file are added to the flow file by assigning the existing flow (this is a constant value regardless of other tributaries including other levelpaths in the domain). Stream segments not on the levelpath are dropped from the flow file, including tributary flows. The original flow file is saved along with the output with an appended `.bak`.

### Additions

- `data/extend_benchmark_flows.py`: Adds missing flows to NWS or USGS benchmark flow files and removes flows from tributaries. The original flow file is saved with an appended `.bak`.

### Changes

- `tools/tools_shared_variables.py`: Removed corrected flow files from `BAD_SITES` list.

<br/><br/>

## v4.5.1.0 - 2024-05-17 - [PR#1156](https://github.com/NOAA-OWP/inundation-mapping/pull/1156)

This focuses on removing hydro-conditioning artifacts by subtracting the thalweg DEM from HAND REM and adding back the original DEM. Also, a new tool was created to test this feature over multiple HUCs

### Additions
- `tools/analyze_for_missing_FIM_cells.py`: A new script `analyze_for_missing_FIM_cells.py` was added to test and analyze healed HAND for hydro-conditioning artifacts FIM. 

### Changes
- `src/delineate_hydros_and_produce_HAND.sh`: Removing hydro-conditioning artifacts from HAND REM.
- `config/params_template.env`: Creating an option to include/exclude healed HAND from FIM pipeline.

<br/><br/>

## v4.5.0.2 - 2024-05-17 - [PR#1159](https://github.com/NOAA-OWP/inundation-mapping/pull/1159)

This PR addresses issue #1132 and include the following changes on `tools/generate_nws_lid.py` for updating `nws_lid.gpkg` dataset.

In this revised version, stations only from these two groups are retrieved:
- lid stations with `rfc_forecast_point= True` 
- lid stations in `/data/inputs/ahp_sites/evaluated_ahps_sites.csv`

The lid stations in AK (Alaska), HI, and PR, with above two criteria have also been selected, as shown in the map below. In the previous version of the code, **all of lid stations** in PR and HI (regardless of meeting above two criteria), were also being retrieved. I have updated this version to exclude such stations. 

Also, In this revised version, I've eliminated the code sections that previously generated the "is_headwater" and "is_colocated" columns, which are not needed in FIM4. Therefore, in this updated version, these columns are no longer present. 

Similar to 'usgs_gages.gpkg' dataset, all lid stations, including those in Alaska, are stored in a single gpkg file (`nws_lid.gpkg`) with EPSG=5070. The Alaska stations can be identified using their HUC8 numbers (beginning with '19'). 

### Changes
- tools/generate_nws_lid.py

<br/><br/>


## v4.5.0.1 - 2024-05-09 - [PR#1150](https://github.com/NOAA-OWP/inundation-mapping/pull/1150)

Fixes two bugs discovered in v4.5.0.0:
1. `echo` missing in bash command
2. raster resolution of `dem_meters.tif` has now been explicitly set in `gdalwarp`.

### Changes

- `src/`
    - `add_crosswalk.py`: fixed stream order if max > `max_order`
    - `bash_variables.env`: added `res` environment variable for default raster cell size
    - `delineate_hydros_and_produce_HAND.sh`: added missing `echo`
    - `heal_bridges_osm.py`: fixed raster resolution and number of rows/columns
    - `run_unit_wb.sh`: added `-tr` to gdalwarp when generating `dem_meters.tif`; removed extraneous `Tcount`

<br/><br/>

## v4.5.0.0 - 2024-05-06 - [PR#1122](https://github.com/NOAA-OWP/inundation-mapping/pull/1122)

This PR includes 2 scripts to add Open Street Map bridge data into the HAND process: a script that pulls data from OSM and a script that heals those bridges in the HAND grids. Both scripts should be run as part of a pre-processing step for FIM runs. They only need to be run if we think OSM data has changed a lot or for any new FIM versions.

A new docker image is also required for `pull_osm_bridges.py` (acquire and preprocess) script.

### Additions
- `data/bridges/pull_osm_bridges.py`: First pre-processing script that pulls OSM data and saves bridge lines out as separate shapefiles by HUC8 to a specified location
- `src/heal_bridges_osm.py`: Second pre-processing script that uses the pre-saved OSM bridge lines and heals max HAND values across those bridge lines. Healed HAND grids are saved to a specified location.

### Changes
- `Pipfile`, `Pipfile.lock`: Adjusted files to add new python package to docker image.
- `data`
    - `clip_vectors_to_wdbd.py`: Updated to pre-clip new bridge data. Logging upgraded.
    - `generate_pre_clip_fim_huc8.py`: Updated to pre-clip new bridge data. Logging added and a system for multi-process logging.
- `src`
    - `delineate_hydros_and_produce_HAND.sh`: add python call to run `heal_bridges_osm.py` after hydraulic properties are calculated.
    - `bash_variables.env`: Added new variable for OSM bridges and adjusted pre-clip output date
    - `utils`
        - `shared_functions.py`: removed function no longer in use.
        - `shared_variables.py`: removed variables no longer in use.
  
<br/><br/>

## v4.4.16.0 - 2024-05-06 - [PR#1121](https://github.com/NOAA-OWP/inundation-mapping/pull/1121)

Some NWM streams, particularly in coastal areas, fail to reach the edge of the DEM resulting in reverse flow. This issue was resolved by clipping the ocean mask from the buffered WBD and DEM, and any remaining streams that didn't have outlets reaching the edge of the buffered WBD boundary were extended by snapping the end to the nearest point on the buffered WBD.

### Changes

- `data/wbd/clip_vectors_to_wbd.py`: Clips `landsea` ocean mask from the buffered WBD and adds a function to extend outlet streams to the buffered WBD

<br/><br/>


- `data/wbd/clip_vectors_to_wbd.py`: Updated multi-processing and added more logging.

<br/><br/>

## v4.4.15.4 - 2024-05-06 - [PR#1115](https://github.com/NOAA-OWP/inundation-mapping/pull/1115)

This PR addresses issue #1040 and includes the following updates:
- Upgraded to WRDS API version 3 and ensured schema compatibility of new USGS gages data.
- Expanded data retrieval to include Alaska gages alongside CONUS gages. 
- Enables retrieving SRC data for individual USGS gages, removing the necessity of using 'all' for the '-l' flag in rating_curve_get_usgs_curves.py." 


### Changes
 - `tools/tools_shared_functions.py`   
    -  Improved the stability of API calls.
    - Removed the exclusion of Alaska gages from USGS gages metadata (`usgs_gages.gpkg` output), preserving Alaska gages in the metadata.  
- `rating_curve_get_usgs_curves.py` 
    - Removed the exclusion of Alaska gages when retrieving SRC values.
    - Enabled retrieving SRC data for individual USGS gages.
- Moved the script `rating_curve_get_usgs_curves.py` from `tools` folder into `data/usgs`.

<br/><br/>

## v4.4.15.3 - 2024-05-06 - [PR#1128](https://github.com/NOAA-OWP/inundation-mapping/pull/1128)

Fixes a KeyError in `src/mitigate_branch_outlet_backpool.py`.

### Changes

`src/mitigate_branch_outlet_backpool.py`: Addresses case where `catchments_df['outlier']` are all False.

<br/><br/>

## v4.4.15.2 - 2024-05-06 - [PR#1133](https://github.com/NOAA-OWP/inundation-mapping/pull/1133)

Bug fix for error when reading the subfolders of a directory using `listdir()` where files exist that start with an 8-digit number that are later interpreted as directories.

### Changes

The following files were modified to use `listdir()` to read only directories instead of both directories and files:
- `src/`
    - `bathy_src_adjust_topwidth.py`, `identify_src_bankfull.py`, `subdiv_chan_obank_src.py`, `utils/shared_functions.py`
- `tools/vary_mannings_n_composite.py`


<br/><br/>


## v4.4.15.1 - 2024-05-06 - [PR#1081](https://github.com/NOAA-OWP/inundation-mapping/pull/1038)

This hotfix address a bug within the SRC adjustment routine to filter out USGS gauge locations that were conflated to lakeid reaches. These fatal errors were preventing `fim_post_processing.sh` from completing. There are also new try except blocks to handle potential errors when opening/writing SRC adjustment attributes to the catchment gpkg (unknown issues with collisions or corrupt gpkg files). Closes #1137 

### Changes

- `src/src_adjust_usgs_rating_trace.py`: Added filter for processing valid hydroids that meet criteria (i.e non-lakes) and more robust logging.
- `src/src_roughness_optimization.py`: Added data checks and logging to ensure input calibration data files contains necessary attributes. Also included a new try/except block to trap and log issues with file collisions or corrupt catchment gpkg read/write.

<br/><br/>

## v4.4.15.0 - 2024-04-17 - [PR#1081](https://github.com/NOAA-OWP/inundation-mapping/pull/1081)

This enhancement includes changes to the SRC calibration routine that uses the USGS published rating curve database. The modifications attempt to mimic the technique used in the stage-based CatFIM where the USGS WSE/flow is propagated upstream and downstream of the gauge location. This closes #892 

### Additions
`src/src_adjust_usgs_rating_trace.py`: updated SRC calibration routine to include the a new upstream/downstream tracing routine. The WSE(HAND stage) and flow targets obtained from the USGS rating curve are now applied to all hydroids within 8km (~5 miles) of the gauge location.  

### Changes
`fim_post_processing.sh`: using the new `src_adjust_usgs_rating_trace.py` in place of the `src_adjust_usgs_rating.py`
`src/src_roughness_optimization.py`: minor changes to facilitate new calibration input (reset index)
`src/utils/shared_variables.py`: added `USGS_CALB_TRACE_DIST` as the trace distance variable

### Removals
`src/src_adjust_usgs_rating.py`: deprecated (replaced with the new `src_adjust_usgs_rating_trace.py`)

<br/><br/>


## v4.4.14.1 - 2024-04-17 - [PR#1103](https://github.com/NOAA-OWP/inundation-mapping/pull/1103)

Adds checks for intermediate files produced by Whitebox in the AGREE process (`src/agreedem.py`). Without these checks, if Whitebox fails to produce an output, no error is generated until much later in the `src/delineate_hydros_and_produce_HAND.sh` processing chain which makes troubleshooting difficult.

### Changes

- `src/agreedem.py`: Added checks to verify existence of intermediate files before continuing

<br/><br/>

## v4.4.14.0 - 2024-04-17 - [PR#1106](https://github.com/NOAA-OWP/inundation-mapping/pull/10106)

Updates the FIM pipeline so it can process HUCs in southern Alaska. Running FIM in southern Alaska requires that a different CRS and a few different files be used. Additionally, some of the Alaska HUCs displayed an issue where the input stream density was too high, so this update introduces some logic to adjust the threshold of stream orders to exclude based on whether an Alaska HUC is listed as high or medium-high stream density. This update intriduces new Alaska-specific inputs, which are listed in the PR. 

### Changes
- `data/wbd/generate_pre_clip_fim_huc8.py`: Adjusted comment.
- `src/bash_variables.env`: Changed pre-clip HUC 8 directory to be a folder with both Alaska and CONUS HUCs.
- `src/check_huc_inputs.py`: Changed the `included_huc_list` variable to refer to a HUC list that includes Alaska.
- `src/derive_level_paths.py`: Add in logic to exclude different stream orders based on whether the HUC falls into the high or medium-high density HUC lists.
- `src/run_by_branch.sh`: Add in logic to check whether the HUC is in Alaska or not and to use the correct CRS accordingly.
- `src/run_unit_wb.sh`: Add in logic to check whether the HUC is in Alaska or not and to use the correct CRS and DEM domain filename accordingly.
- `src/utils/shared_variables.py`: Add the Alaska CRS, a list of high stream density HUCs, and a list of medium-high stream density HUCs.

<br/><br/>


## v4.4.13.3 - 2024-04-15 - [PR#1114](https://github.com/NOAA-OWP/inundation-mapping/pull/1114)

Two recent dependabot PR's came in, one for upgrading the `pillow` package and the other for upgrading idna. Both have been adjusted in this PR. 
In this PR, we also moved `openpyxl` package, which was part of an independent dockerfile, Pipfile and Pipefile.lock in the "dev" directory. This is now merged into the parent standard docker image.

Covers [PR 1111](https://github.com/NOAA-OWP/inundation-mapping/pull/1111) and 
Covers [PR 1119](https://github.com/NOAA-OWP/inundation-mapping/pull/1119)

A small update to the README.md was also updated for an unrelated topic (about AWS S3 credentials).

### Changes
- `Pipfile / Pipefile.lock`: As described above.
- `data/ble/ble_benchmark/README.md`: Updated notes to remove talking the specific ble docker image.

### Removals
- `data/ble/ble_benchmark`
   - `Dockerfile`: removed in favor the parent root Docker files.
   - `Pipfile`: removed in favor the parent root Docker files.
   - `Pipfile.lock` : removed in favor the parent root Docker files.

<br/><br/>

## v4.4.13.2 - 2024-04-04 - [PR#1110](https://github.com/NOAA-OWP/inundation-mapping/pull/1110)

This PR reflects upgrades for openJDK from 17.0.8 to something higher, minimum of 17.0.9. After some research, we can not upgrade all the way to the latest openJDK but can jump up to 19.0.  This limitation is related to version of our base docker image.  openJDK was identified as requiring an upgrade by a system wide security scan.

The "black" packages is also be upgraded from 23.7.0 to 24.3.

**NOTE: the update of "black" has change the rules slightly for formatting. This is why you see a bunch of files being changed but only for the formatting changes.**

### Files Change
- `Dockerfile`, `Pipfile`, `Pipefile.lock`
- `pre-commit-config.yaml` is also has Black upgraded for CI/CD tests for linting during GIT check ins.
- `many files`:
     - 19 files have had minor formatting changes related to the upgrade in the "black" package.

<br/><br/>


## v4.4.13.1 - 2024-03-11 - [PR#1086](https://github.com/NOAA-OWP/inundation-mapping/pull/1086)

Fixes bug where levee-protected areas were not being masked from branch 0 DEMs.

### Changes

`src/mask_dem.py`: Corrects indentation preventing masked branch 0 from overwriting existing DEM.

<br/><br/>

## v4.4.13.0 - 2024-03-11 - [PR#1006](https://github.com/NOAA-OWP/inundation-mapping/pull/1006)

Adds a new module that mitigates the branch outlet backpool error. In some HUCs, an overly-large catchment appears at the outlet of the branch (as in issue #985) which causes an artificially large amount of water to get routed to the smaller stream instead of the main stem. This issue is mitigated by trimming the levelpath just above the outlet and removing the offending pixel catchment from the pixel catchments and catchment reaches files. 

The branch outlet backpool issue is identified based on two criteria: 
  1. There is a pixel catchment that is abnormally large (more than two standard deviations above the mean.)
  2. The abnormally-large pixel catchment occurs at the outlet of the levelpath.

If both criteria are met for a branch, then the issue is mitigated by trimming the flowline to the third-to-last point.

### Additions

- `src/mitigate_branch_outlet_backpool.py`: Detects and mitigates the branch outlet backpool error. If both branch outlet backpool criteria are met, the snapped point is set to be the penultimate vertex and then the flowline is trimmed to that point (instead of the last point). Trims the `gw_catchments_pixels_<id>.tif` and `gw_catchments_reaches_<id>.tif` rasters by using `gdal_polygonize.py` to polygonize the `gw_pixel_catchments_<id>.tif` file, creating a mask that excludes the problematic pixel catchment, and then using that mask to trim the pixel catchment and catchment reaches rasters.

### Changes

- `src/delineate_hydros_and_produce_HAND.sh`: Adds the `mitigate_branch_outlet_backpool.py` module to run after the  `Gage Watershed for Pixels` step. 
- `src/split_flows.py`: Improves documentation and readability.

<br/><br/>

## v4.4.12.0 - 2024-03-11 - [PR#1078](https://github.com/NOAA-OWP/inundation-mapping/pull/1078)

Resolves issue #1033 by adding Alaska-specific data to the FIM input folders and updating the pre-clip vector process to use the proper data and CRS when an Alaska HUC is detected. The `-wbd` flag was removed from the optional arguments of `generate_pre_clip_fim_huc8`. The WBD file path will now only be sourced from the `bash_variables.env` file. The `bash_variables.env` file has been updated to include the new Alaska-specific FIM input files.

### Changes

- `/data/wbd/`
    - `clip_vectors_to_wbd.py`: Replaced all CRS inputs with the `huc_CRS` variable, which is input based on whether the HUC is Alaska or CONUS. Previously, the default FIM projection was automatically assigned as the CRS (which had been retrieved from `utils.shared_variables`).

    - `generate_pre_clip_fim_huc8.py`:
        - Added Alaska projection and links to the new Alaska data file paths that were added to `bash_variables.env`.
        - Removed the `wbd` argument from the `pre_clip_hucs_from_wbd` function and made it so that the code gets the WBD path from `bash_variables.env`.
        - Added logic to check whether the HUC is in Alaska and, if so, use the Alaska-specific HUC and input file paths.
        - Cleaned up the spelling and formatting of some comments
- `/src/`
    - `bash_variables.env`: Added the Alaska-specific projection (EPSG:3338) and file paths for Alaska-specific data (see data changelog for list of new input data)

<br/><br/>

## v4.4.11.1 - 2024-03-08 - [PR#1080](https://github.com/NOAA-OWP/inundation-mapping/pull/1080)

Fixes bug in bathymetric adjustment where `mask` is used with `geopandas.read_file`. The solution is to force `read_file` to use `fiona` instead of `pyogrio`.

### Changes

`src/bathymetric_adjustment.py`: Use `engine=fiona` instead of default `pyogrio` to use `mask=` with `geopandas.read_file`

<br/><br/>

## v4.4.11.0 - 2024-02-16 - [PR#1077](https://github.com/NOAA-OWP/inundation-mapping/pull/1077)

Replace `fiona` with `pyogrio` to improve I/O speed. `geopandas` will use `pyogrio` by default starting with version 1.0. `pyarrow` was also added as an environment variable to further speedup I/O. As a result of the changes in this PR, `fim_pipeline.sh` runs approximately 10% faster.

### Changes

- `Pipfile`: Upgraded `geopandas` from v0.12.2 to v0.14.3, added `pyogrio`, and fixed version of `pyflwdir`.
- `src/bash_variables.env`: Added environment variable for `pyogrio` to use `pyarrow`
- To all of the following files: Added `pyogrio` and `pyarrow`
    - `data/`
        - `bathymetry/preprocess_bathymetry.py`, `ble/ble_benchmark/create_flow_forecast_file.py`, `esri.py`, `nld/levee_download.py`, `usgs/acquire_and_preprocess_3dep_dems.py`, `wbd/clip_vectors_to_wbd.py`, `wbd/preprocess_wbd.py`, `write_parquet_from_calib_pts.py`
    - `src/`
        - `add_crosswalk.py`, `associate_levelpaths_with_levees.py`, `bathy_rc_adjust.py`, `bathymetric_adjustment.py`, `buffer_stream_branches.py`, `build_stream_traversal.py`, `crosswalk_nwm_demDerived.py`, `derive_headwaters.py`, `derive_level_paths.py`, `edit_points.py`, `filter_catchments_and_add_attributes.py`, `finalize_srcs.py`, `make_stages_and_catchlist.py`, `mask_dem.py`, `reachID_grid_to_vector_points.py`, `split_flows.py`, `src_adjust_spatial_obs.py`, `stream_branches.py`, `subset_catch_list_by_branch_id.py`, `usgs_gage_crosswalk.py`, `usgs_gage_unit_setup.py`, `utils/shared_functions.py`
    - `tools/`
        - `adjust_rc_with_feedback.py`, `check_deep_flooding.py`, `create_flow_forecast_file.py`, `eval_plots.py`, `evaluate_continuity.py`, `evaluate_crosswalk.py`, `fimr_to_benchmark.py`, `find_max_catchment_breadth.py`, `generate_categorical_fim.py`, `generate_categorical_fim_flows.py`, `generate_categorical_fim_mapping.py`, `generate_nws_lid.py`, `hash_compare.py`, `inundate_events.py`, `inundation.py`, `make_boxes_from_bounds.py`, `mosaic_inundation.py`, `overlapping_inundation.py`, `rating_curve_comparison.py`, `rating_curve_get_usgs_curves.py`, `test_case_by_hydro_id.py`, `tools_shared_functions.py`
        
<br/><br/>

## v4.4.10.1 - 2024-02-16 - [PR#1075](https://github.com/NOAA-OWP/inundation-mapping/pull/1075)

We recently added code to fim_pre_processing.sh that checks the CPU count. Earlier this test was being done in post-processing and was killing a pipeline that had already been running for a while.

Fix:
- Removed the CPU test from pre-processing. This puts us back to it possibly failing in post-processing but we have to leave it for now. 
- Exit status codes (non 0) are now returned in pre-processing and post-processing when an error has occurred.

Tested that the a non zero return exit from pre-processing shuts down the AWS step functions.

### Changes
- `fim_pre_processing.sh`: added non zero exit codes when in error, plus removed CPU test
- `fim_post_processing.sh`:  added non zero exit codes when in error

<br/><br/>

## v4.4.10.0 - 2024-02-02 - [PR#1054](https://github.com/NOAA-OWP/inundation-mapping/pull/1054)

Recent testing exposed a bug with the `acquire_and_preprocess_3dep_dems.py` script. It lost the ability to be re-run and look for files that were unsuccessful earlier attempts and try them again. It may have been lost due to confusion of the word "retry". Now "retry" means restart the entire run. A new flag called "repair"  has been added meaning fix what failed earlier.  This is a key feature it is common for communication failures when calling USGS to download DEMs.  And with some runs taking many hours, this feature becomes important.

Also used the opportunity to fix a couple of other minor issues:
1) Reduce log output
2) Add a test for ensuring the user does not submit job numbers (num of cpu requests) to exceed the system max cpus. This test exists in a number of places in the code but way later in the processing stack after alot of processing has been done. Now it is done at the start of the fim pipeline stack.
3) remove arguments for "isaws" which is no longer in use and has not been for a while.
4) quick upgrade to the tracker log that keeps track of duration of each unit being processed.

### Changes

- `data\usgs\`
    - `acquire_and_preprocess_3dep_dems.py`: Re-add a feature which allowed for restarting and redo missing outputs or partial outputs. System now named as a "repair" system.
- `fim_pipeline.sh`:  remove the parallel `--eta` flag to reduce logging. It was not needed, also removed "isaws" flag.
- `fim_pre_processing.sh`: Added validation tests for maximum CPU requests (job numbers)
- `fim_post_processing.sh`: Added a permissions updated as output folders were being locked due to permissions.
- `fim_process_unit_wb.sh`: Fixed a bug with output folders being locked due to permissions, but it was not recursive.
- `src`
    - `bash_functions.sh`: Added function so the unit timing logs would also have a time in percentage so it can easily be used to calculate averages.
    - `delineate_hydros_and_produce_HAND.sh`: Removed some unnecessary logging. Changed a few gdal calls to be less verbose.
    - `derive_level_paths.py`: Changed verbose to false to reduce  unnecessary logging.
    - `run_by_branch.sh`: Removed some unnecessary logging. Added a duration system so we know how long the branch took to process.
    - `run_unit_by_wb.sh`: Removed some unnecessary logging. Changed a few gdal calls to be less verbose.
    - `split_flows.py`: Removed progress bar which was unnecessary and was adding to logging.
  
<br/><br/>

## v4.4.9.2 - 2024-02-02 - [PR#1066](https://github.com/NOAA-OWP/inundation-mapping/pull/1066)

Adds an index to the aggregated `crosswalk_table.csv`. The index is a consecutive integer that starts at 1. Columns have been reordered, renamed, and sorted.

### Changes

`tools/combine_crosswalk_tables.py`: Adds index and sorts and renames columns

<br/><br/>

## v4.4.9.1 - 2024-02-02 - [PR#1073](https://github.com/NOAA-OWP/inundation-mapping/pull/1073)

Dependabot requested two fixes. One for an upgrade to pillow [#1068](https://github.com/NOAA-OWP/inundation-mapping/pull/1068) and the other for juypterlab #[1067 ](https://github.com/NOAA-OWP/inundation-mapping/pull/1067)

### Changes

- `src`
    - `Pipfile` and `Pipfile.lock`: Updated some packages.
    
<br/><br/>

## v4.4.9.0 - 2024-01-12 - [PR#1058](https://github.com/NOAA-OWP/inundation-mapping/pull/1058)

Upgrades base Docker image to GDAL v3.8.0. In order to upgrade past GDAL v.3.4.3 (see #1029), TauDEM's `aread8` was replaced with a module from the `pyflwdir` Python package.

### Additions

- `src/accumulate_headwaters.py`: Uses `pyflwdir` to accumulate headwaters and threshold and create stream pixels.

### Changes

- `Dockerfile`: Upgrade GDAL from v.3.4.3 to v.3.8.0; remove JDK 17 and TauDEM `aread8` and `threshold`.
- `Pipfile` and `Pipfile.lock`: Add `pyflwdir`, `pycryptodomex` and upgrade Python version.
- `src/delineate_hydros_and_produce_HAND.sh`: Add `src/accumulate_headwaters.py` and remove TauDEM `aread8` and `threshold`

<br/><br/>

## v4.4.8.4 - 2024-01-12 - [PR#1061](https://github.com/NOAA-OWP/inundation-mapping/pull/1061)

Adds a post-processing tool to compare crosswalked (conflated) `feature_id`s between NWM stream network to DEM-derived reaches. The tool is run if the `-x` flag is added to `fim_pipeline.sh`. Results are computed for branch 0 and saved in a summary file in the HUC output folder.

### Additions

- `tools/evaluate_crosswalk.py`: evaluates crosswalk accuracy using two methods:
    - intersections: the number of intersections between streamlines
    - network (or tree): compares the feature_ids of the immediate upstream segments

### Changes

- `Dockerfile`: added `toolsDir` environment variable
- `fim_pipeline.sh`: added `-x` flag to run crosswalk evaluation tool
- `fim_post_processing.sh`: changed hardcoded `/foss_fim/tools` to `toolsDir` environment variable
- `fim_pre_processing.sh`: added `evaluateCrosswalk` environment variable
- `src/`
    - `add_crosswalk.py`: fix bug
    - `delineate_hydros_and_produce_HAND.sh`: added a call to `verify_crosswalk.py` if evaluateCrosswalk is True.

<br/><br/>

## v4.4.8.3 - 2024-01-05 - [PR#1059](https://github.com/NOAA-OWP/inundation-mapping/pull/1059)

Fixes erroneous branch inundation in levee-protected areas.

Levees disrupt the natural hydrology and can create large catchments that contain low-lying areas in levee-protected areas that are subject to being inundated in the REM (HAND) grid. However, these low-lying areas are hydrologically disconnected from the stream associated with the catchment and can be erroneously inundated. Branch inundation in levee-protected areas is now confined to the catchment for the levelpath.

### Changes

- `src/`
    - `delineate_hydros_and_produce_HAND.sh`: Adds input argument for catchments.
    - `mask_dem.py`: Adds DEM masking for areas of levee-protected areas that are not in the levelpath catchment.

<br/><br/>


## v4.4.8.2 - 2023-12-12 - [PR#1052](https://github.com/NOAA-OWP/inundation-mapping/pull/1052)

The alpha test for v4.4.8.1 came back with a large degradation in skill and we noticed that the global manning's roughness file was changed in v4.4.7.1 - likely in error.

### Changes

- `src`/`bash_variables.env`: changed the global roughness file to `${inputsDir}/rating_curve/variable_roughness/mannings_global_06_12.csv`

<br/><br/>

## v4.4.8.1 - 2023-12-08 - [PR#1047](https://github.com/NOAA-OWP/inundation-mapping/pull/1047)

Upgrades JDK to v.17.0.9 in Docker image to address security vulnerabilities.

### Changes

- `Dockerfile`: Upgrades JDK to v.17.

<br/><br/>

## v4.4.8.0 - 2023-12-08 - [PR#1045](https://github.com/NOAA-OWP/inundation-mapping/pull/1045)

In order to avoid file system collisions on AWS, and keep the reads/writes from the same file on disk to a minimum, three files (`HUC6_dem_domain.gpkg`, `nws_lid.gpkg`, `reformat_ras_rating_curve_points_rel_101.gpkg`, & `usgs_gages.gpkg`) are now copied from disk into a scratch directory (temporary working directory), and removed after processing steps are completed.

### Changes

- `config`/`deny_unit.lst`: Add files to remove list - repetitive copies needed for processing step (`run_unit_wb.sh`)
- `src`
    - `bash_variables.env`: Add a new variable for the ras rating curve filename. It will be easier to track the filename in the `.env`, and pull into `run_unit_wb.sh`, rather than hardcode it.
    - `run_unit_wb.sh`: Copy files and update references from `$inputsDir` to `$tempHucDataDir`.

<br/><br/>

## v4.4.7.2 - 2023-12-08 - [PR#1026](https://github.com/NOAA-OWP/inundation-mapping/pull/1026)

A couple of directly related issues were fixed in this PR.
The initial problem came from Issue #[1025](https://github.com/NOAA-OWP/inundation-mapping/issues/1025) which was about a pathing issue for the outputs directory. In testing that fix, it exposed a few other pathing and file cleanup issues which are now fixed. We also added more console output to help view variables and pathing.

### Changes

- `config`/`params_template.env`:  Updated for a newer mannings global file. Changed and tested by Ryan Spies.
- `tools`
    - `inundate_mosiac_wrapper.py`:  Took out a misleading and non-required print statement.
    - `inundate_nation.py`: As mentioned above.

<br/><br/>

## v4.4.7.1 - 2023-12-01 - [PR#1036](https://github.com/NOAA-OWP/inundation-mapping/pull/1036)

Quick update to match incoming ras2fim calibration output files being feed into FIM was the initial change.

There is no FIM issue card for this, but this is related to a ras2fim [PR #205](https://github.com/NOAA-OWP/ras2fim/pull/205) which also made changes to ensure compatibility. New copies of both the `reformat_ras_rating_curve_table_rel_101.csv` and `reformat_ras_rating_curve_points_rel_101.gpkg` were generated from ras2fim but retained the version of `rel_101`.

Originally, was planning to update just the two locations for newer versions of the two `reformat_ras_rating_surve...` files. Both had been update to recognize the ras2release version rel_101.

In the process of doing that, we took the opportunity to move all inputs files from params_template.env and put them into bash_variables.env as per precedence set recently.

### Changes

- `config`/`params_template.env`: moved input variables into `src/bash_variables.env`
- `src`
    - `bash_variablles.env`: Added all input variables from `params_template.env` to here and added one new one from `run_unit_wb.sh` for ras_rating_curve_points_gpkg.
    - `run_unit_wb.sh`:   Updated an input param to the usgs_gage_unit_setup.py file to point the -ras param to the updated rel_101 value now in the `src/bash_variables.env`.
    - `usgs_gage_unit_setup.py`:  Changed to drop a column no longer going to be coming from ras2fim calibration files.

<br/><br/>

## v4.4.7.0 - 2023-11-13 - [PR#1030](https://github.com/NOAA-OWP/inundation-mapping/pull/1030)

This PR introduces the `.github/workflows/lint_and_format.yaml` file which serves as the first step in developing a Continuous Integration pipeline for this repository. 
The `flake8-pyproject` dependency is now used, as it works out of the box with the `pre-commit` GitHub Action in the GitHub Hosted Runner environment.
In switching to this package, a couple of `E721` errors appeared. Modifications were made to the appropriate files to resolve the `flake8` `E721` errors.
Also, updates to the `unit_tests` were necessary since Branch IDs have changed with the latest code.  

A small fix was also included where `src_adjust_ras2fim_rating.py` which sometimes fails with an encoding error when the ras2fim csv sometimes is created or adjsuted in windows.

### Changes
- `.pre-commit-config.yaml`: use `flake8-pyproject` package instead of `pyproject-flake8`.
- `Pipfile` and `Pipfile.lock`: updated to use `flake8-pyproject` package instead of `pyproject-flake8`, upgrade `pyarrow` version.
- `data`
    - `/wbd/generate_pre_clip_fim_huc8.py`: Add space between (-) operator line 134.
    - `write_parquet_from_calib_pts.py`: Add space between (-) operator line 234.
- `src`
    - `check_huc_inputs.py`: Change `== string` to `is str`, remove `import string`
    - `src_adjust_ras2fim_rating.py`: Fixed encoding error.
- `tools`
    - `eval_plots.py`: Add space after comma in lines 207 & 208
    - `generate_categorical_fim_mapping.py`: Use `is` instead of `==`, line 315
    - `hash_compare.py`: Add space after comma, line 153.
    - `inundate_mosaic_wrapper.py`: Use `is` instead of `==`, line 73.
    - `inundation_wrapper_nwm_flows.py`: Use `is not` instead of `!=`, line 76.
    - `mosaic_inundation.py`: Use `is` instead of `==`, line 181.
- `unit_tests`
    - `README.md`: Updated documentation, run `pytest` in `/foss_fim` directory.
    - `clip_vectors_to_wbd_test.py`: File moved to data/wbd directory, update import statement, skipped this test.
    - `filter_catchments_and_add_attributes_params.json`: Update Branch ID
    - `inundate_gms_params.json`: Moved to `unit_tests/` folder.
    - `inundate_gms_test.py`: Moved to `unit_tests/` folder.
    - `inundation_params.json`: Moved to `unit_tests/` folder.
    - `inundation_test.py`: Moved to `unit_tests/` folder.
    - `outputs_cleanup_params.json`: Update Branch ID
    - `outputs_cleanup_test.py`: Update import statement
    - `split_flows_params.json`: Update Branch ID
    - `usgs_gage_crosswalk_params.json`: Update Branch ID & update argument to gage_crosswalk.run_crosswalk
    - `usgs_gage_crosswalk_test.py`: Update params to gage_crosswalk.run_crosswalk

### Additions 
- `.github/workflows/`
    - `lint_and_format.yaml`: Add GitHub Actions Workflow file for Continuous Integration environment (lint and format test).

<br/><br/>

## v4.4.6.0 - 2023-11-17 - [PR#1031](https://github.com/NOAA-OWP/inundation-mapping/pull/1031)

Upgrade our acquire 3Dep DEMs script to pull down South Alaska HUCS with its own CRS.

The previous set of DEMs run for FIM and it's related vrt already included all of Alaska, and those have not been re-run. FIM code will be updated in the near future to detect if the HUC starts with a `19` with slight different logic, so it can preserve the CRS of EPSG:3338 all the way to final FIM outputs.  See [792 ](https://github.com/NOAA-OWP/inundation-mapping/issues/792)for new integration into FIM.

A new vrt for the new South Alaska DEMs was also run with no changes required.

This issue closes [1028](https://github.com/NOAA-OWP/inundation-mapping/issues/1028). 

### Additions
- `src/utils`
     - `shared_validators.py`: A new script where we can put in code to validate more complex arguments for python scripts. Currently has one for validating CRS values. It does valid if the CRS value is legitimate but does check a bunch of formatting including that it starts with either the name of `EPSG` or `ESRI`

### Changes
- `data/usgs` 
    - `aquire_and_preprocess_3dep_dems.py`: Changes include:
        - Add new input arg for desired target projection and logic to support an incoming CRS.
        - Updated logic for pre-existing output folders and `on-the-fly` question to users during execution if they want to overwrite the output folder (if applicable).
        - Changed date/times to utc.
        - Upgraded error handing for the gdal "processing" call.

<br/><br/>

## v4.4.5.0 - 2023-10-26 - [PR#1018](https://github.com/NOAA-OWP/inundation-mapping/pull/1018)

During a recent BED attempt which added the new pre-clip system, it was erroring out on a number of hucs. It was issuing an error in the add_crosswalk.py script. While a minor bug does exist there, after a wide number of tests, the true culprit is the memory profile system embedded throughout FIM. This system has been around for at least a few years but not in use. It is not 100% clear why it became a problem with the addition of pre-clip, but that changes how records are loaded which likely affected memory at random times.

This PR removes that system.

A couple of other minor updates were made:
- Update to the pip files (also carried forward changes from other current PRs)
- When a huc or huc list is provided to fim_pipeline, it goes to a script, check_huc_inputs.py, to ensure that the incoming HUCs are valid and in that list. In the previous code it looks for all files with the file name pattern of "included_huc*.lst". However, we now only want it to check against the file "included_huc8.list".

### Changes
- `CONTRIBUTING.md`: Text update.
- `Pipfile` and `Pipfile.lock`: updated to remove tghe memory-profiler package, update gval to 0.2.3 and update urllib3 to 1.26.18.
- `data/wbd`
    - `clip_vectors_to_wbd.py`: remove profiler
 - `src`
     - `add_crosswalk.py`: remove profiler
     - `add_thalweg_lateral.py`: remove profiler.
     - `aggregate_by_huc.py`: remove profiler and small text correction.
     - `agreedem.py`: remove profiler.
     - `bathy_src_adjust_topwidth.py`: remove profiler.
     - `burn_in_levees.py`: remove profiler.
     - `check_huc_inputs.py`: changed test pattern to just look against `included_huc8.lst`.
     - `delineate_hydros_and_produce_HAND.sh`: remove profiler.
     - `filter_catchments_and_add_attributes.py`: remove profiler.
     - `make_stages_and_catchlist.py` remove profiler.
     - `mask_dem.py`: remove profiler.
     - `reachID_grid_to_vector_points.py`: remove profiler.
     - `run_unit_wb.sh`: remove profiler.
     - `split_flows.py`: remove profiler.
     - `unique_pixel_and_allocation.py`: remove profiler.
     - `usgs_gage_crosswalk.py`: remove profiler.
     - `usgs_gage_unit_setup.py`: remove profiler.
     - `utils`
         - `shared_functions`: remove profiler.
      ` unit_tests`
          - `clip_vectors_to_wbd_tests.py`: Linting tools change order of the imports.

<br/><br/>

## v4.4.4.1 - 2023-10-26 - [PR#1007](https://github.com/NOAA-OWP/inundation-mapping/pull/1007)

Updates GVAL to address memory and performance issues associated with running synthesize test cases.

### Changes

- `tools/tools_shared_functions.py`
- `Pipfile`
- `pyproject.toml`
- `tools/run_test_case.py`
- `tools/synthesize_test_cases.py`
- `tools/inundate_mosaic_wrapper`
<br/><br/>

## v4.4.4.0 - 2023-10-20 - [PR#1012](https://github.com/NOAA-OWP/inundation-mapping/pull/1012)

The way in which watershed boundary data (WBD) is generated and processed has been modified. Instead of generating those files "on the fly" for every run, a script has been added that will take a huclist and create the .gpkg files per HUC in a specified directory (`$pre_clip_huc_dir`).  During a `fim_pipeline.sh` run, the pre-clipped staged vectors will be copied over to the containers' working directory. This reduces runtime and the repetitive computation needed to generate those files every run.

### Changes

- `src/`
    - `bash_variables.env`: Add pre_clip_huc_dir env variable. 
    - `clip_vectors_to_wbd.py`: Moved to `/data/wbd/clip_vectors_to_wbd.py`.
    - `src/run_unit_wb.sh`: Remove ogr2ogr calls to get & clip WBD, remove call to clip_vectors_to_wbd.py, and replace with copying staged .gpkg files. 

### Additions

- `data/wbd/`
    - `generate_pre_clip_fim_huc8.py`: This script generates the pre-clipped vectors at the huc level.

<br/><br/>

## v4.4.3.0 - 2023-10-10 - [PR#1005](https://github.com/NOAA-OWP/inundation-mapping/pull/1005)

Revise stream clipping to WBD by (1) reducing the buffer to clip streams away from the edge of the DEM (to prevent reverse flow issues) from 3 cells to 8 cells to account for the 70m AGREE buffer; (2) splitting MultiLineStrings formed by NWM streams being clipped by the DEM edge and then re-entering the DEM, and retaining only the lowest segment. Also changes the value of `input_WBD_gdb` to use the WBD clipped to the DEM domain.

### Changes

- `src/`
    - `bash_variables.env`: Update WBD to the WBD clipped to the DEM domain
    - `clip_vectors_to_wbd.py`: Decrease stream buffer from 3 to 8 cells inside of the WBD buffer; select the lowest segment of any incoming levelpaths that are split by the DEM edge.
    - `derive_level_paths.py`: Remove unused argument
    - `stream_branches.py`: Remove unused argument

<br/><br/>

## v4.4.2.3 - 2023-09-21 - [PR#998](https://github.com/NOAA-OWP/inundation-mapping/pull/998)

Removes exclude list for black formatter in `.pre-commit-config.yaml` as well as in `pyproject.toml`. Ran the `black` executable on the 
whole repository, the re-formatted files in `src/` & `tools/` are included.

### Changes

- `.pre-commit-config.yaml`
- `pyproject.toml`
- `src/add_crosswalk.py`
- `src/bathy_src_adjust_topwidth.py`
- `src/bathymetric_adjustment.py`
- `src/identify_src_bankfull.py`
- `src/src_roughness_optimization.py`
- `tools/vary_mannings_n_composite.py`

<br/><br/>

## v4.4.2.2 - 2023-09-21 - [PR#997](https://github.com/NOAA-OWP/inundation-mapping/pull/997)

Bug fix for an error related to reindexing in `StreamNetwork.drop()`.

### Changes

- `src/stream_branches.py`: Fixes reindexing error.

<br/><br/>

## v4.4.2.1 - 2023-09-20 - [PR#990](https://github.com/NOAA-OWP/inundation-mapping/pull/990)

Corrects a bug in `src/usgs_gage_unit_setup.py` caused by missing geometry field after `GeoDataFrame.update()`.

### Changes

- `src/usgs_gage_unit_setup.py`: Sets geometry field in `self.gages`.

<br/><br/>

## v4.4.2.0 - 2023-09-20 - [PR#993](https://github.com/NOAA-OWP/inundation-mapping/pull/993)

Resolves the causes of two warnings in pandas and geopandas: (1) `FutureWarning` from taking the `int()` of single-length Series and (2) `SettingWithCopyWarning` resulting from the use of `inplace=True`.

### Changes

Removed `inplace=True` from
- `data/`
    - `usgs/preprocess_ahps_usgs.py`
    - `write_parquet_from_calib_pts.py`
- `src/`
    - `add_crosswalk.py`
    - `bathy_src_adjust_topwidth.py`
    - `clip_vectors_to_wbd.py`
    - `crosswalk_nwm_demDerived.py`
    - `derive_level_paths.py`
    - `finalize_srcs.py`
    - `identify_src_bankfull.py`
    - `src_adjust_usgs_rating.py`
    - `src_roughness_optimization.py`
    - `stream_branches.py`
    - `subdiv_chan_obank_src.py`
    - `subset_catch_list_by_branch_id.py`
    - `usgs_gage_unit_setup.py`
    - `utils/shared_functions.py`
- `tools/`
    - `adjust_rc_with_feedback.py`
    - `aggregate_csv_files.py`
    - `combine_crosswalk_tables.py`
    - `eval_plots_stackedbar.py`
    - `inundation.py`
    - `make_boxes_from_bounds.py`
    - `mosaic_inundation.py`
    - `plots.py`
    - `rating_curve_comparison.py`
    - `vary_mannings_n_composite.py`

Fixed single-length Series in
- `src/`
    - `split_flows.py`
    - `stream_branches.py`

- ``src/stream_branches.py``: Fixed class methods

<br/><br/>

## v4.4.1.1 - 2023-09-20 - [PR#992](https://github.com/NOAA-OWP/inundation-mapping/pull/992)

Fixes errors caused when a GeoDataFrame contains a `MultiLineString` geometry instead of a `LineString`. Update black force-exclude list.

### Changes

- `src/`
    `split_flows.py` and `stream_branches.py`: Converts `MultiLineString` geometry into `LineString`s.
- `pyproject.toml` : Add three files in `src/` to exclude list.

<br/><br/>

## v4.4.1.0 - 2023-09-18 - [PR#988](https://github.com/NOAA-OWP/inundation-mapping/pull/988)

Format code using `black` formatter, incorporate `isort` package to sort import statements,
and adhere all code to PEP8 Style Guide using the `flake8` package. Remove deprecated files.
Set up git pre-commit hooks.

Not all files were modified, however, to avoid individually listing each file here, the `/*` convention
is used to denote that almost every file in those directories were formatted and linted.

### Changes

- `.gitattributes`: Add newline at EOF.
- `.github/*`: 
- `.gitignore`: Trim extra last line.
- `CONTRIBUTING.md`: Update contributing guidelines.
- `Dockerfile`: Update PYTHONPATH to point to correct `unit_tests` directory.
- `Pipfile`: Add flake8, black, pyproject-flake8, pre-commit, isort packages
- `Pipfile.lock`: Update to correspond with new packages in Pipfile 
- `README.md` : Update link to wiki, trim whitespace.
- `config/*`
- `data/*`
- `docs/*`
- `fim_pipeline.sh` : Clean up usage statement
- `fim_post_processing.sh`: Update usage statement
- `fim_pre_processing.sh`: Update usage statement.
- `fim_process_unit_wb.sh`: Make usage functional, combine usage and comments.
- `src/*`
- `tools/*`
- `unit_tests/*`: The directory name where the unit test data must reside was changed from
`fim_unit_test_data_do_not_remove` => `unit_test_data`

### Additions

- `pyproject.toml`: Configuration file
- `.pre-commit-config.yaml`: Initialize git pre-commit hooks
- `tools/hash_compare.py`: Carson's hash compare script added to compare files or directories 
in which we do not expect any changes.

### Removals

- `data/nws/preprocess_ahps_nws.py`
- `src/adjust_headwater_streams.py`
- `src/aggregate_vector_inputs.py`
- `src/utils/reproject_dem.py`
- `tools/code_standardizer/*`: Incorporated "code_standardizer" into base level Dockerfile.
- `tools/compile_comp_stats.py`
- `tools/compile_computational_stats.py`
- `tools/consolidate_metrics.py`
- `tools/copy_test_case_folders.py`
- `tools/cygnss_preprocessing.py`
- `tools/nesdis_preprocessing.py`
- `tools/plots/*`: Duplicate and unused directory.
- `.isort.cfg`: Incorporated into `pyproject.toml`

<br/><br/>

## v4.4.0.1 - 2023-09-06 - [PR#987](https://github.com/NOAA-OWP/inundation-mapping/pull/987)

Corrects a bug in `src/usgs_gage_unit_setup.py` that causes incorrect values to populate a table, generating an error in `src/usgs_gage_crosswalk.py`.

### Changes

- `src/usgs_gage_unit_setup.py`: Changes `self.gages.location_id.fillna(usgs_gages.nws_lid, inplace=True)` to `self.gages.location_id.fillna(self.gages.nws_lid, inplace=True)`

<br/><br/>

## v4.4.0.0 - 2023-09-01 - [PR#965](https://github.com/NOAA-OWP/inundation-mapping/pull/965)

This feature branch includes new functionality to perform an additional layer of HAND SRC calibration using ras2fim rating curve and point data. The calibration workflow for ras2fim data follows the same general logic as the existing USGS rating curve calibration routine.

### Additions

- `src/src_adjust_ras2fim_rating.py`: New python script to perform the data prep steps for running the SRC calibration routine:
1) merge the `ras_elev_table.csv` data and the ras2fim cross section rating curve data (`reformat_ras_rating_curve_table.csv`)
2) sample the ras2fim rating curve at NWM recurrence flow intervals (2, 5, 10, 25, 50, 100yr)
3) pass inputs to the `src_roughness_optimization.py` workflow

### Changes

- `config/deny_branches.lst`: Added `ras_elev_table.csv` to keep list. Needed for `fim_post_processing.sh`
- `config/deny_unit.lst`: Added `ras_elev_table.csv` to keep list. Needed for `fim_post_processing.sh`
- `config/params_template.env`: Added new block for ras2fim SRC calibration parameters (can turn on/off each of the three SRC calibration routines individually); also reconfigured docstrings for calibration parameters)
- `fim_post_processing.sh`: Added routines to create ras2fim calibration data and then run the SRC calibration workflow with ras2fim data
- `src/add_crosswalk.py`: Added placeholder variable (`calb_coef_ras2fim`) in all `hydrotable.csv` files
- `src/aggregate_by_huc.py`: Added new blocks to perform huc-branch aggregation for all `ras_elev_table.csv` files
- `src/run_by_branch.sh`: Revised input variable (changed from csv file to directory) for `usgs_gage_crosswalk.py` to facilitate both `usgs_elev_table.csv` and ras_elev_table.csv` outputs
- `src/run_unit_wb.sh`: Revised inputs and output variables for `usgs_gage_unit_setup.py` and `usgs_gage_crosswalk.py`
- `src/src_roughness_optimization.py`: Added code blocks to ingest ras2fim rating curve data; added new attributes/renamed output variables to catchments gpkg output
- `src/usgs_gage_crosswalk.py`: Added code block to process ras2fim point locations alongside existing USGS gage point locations; outputs a separate csv if ras2fim points exist within the huc
- `src/usgs_gage_unit_setup.py`: Added code block to ingest and process raw ras2fim point locations gpkg file (same general workflow to usgs gages); all valid points (USGS and RAS2FIM) are exported to the huc level `usgs_subset_gages.gpkg`
- `tools/inundate_nation.py`: Added functionality to allow user to pass in a single HUC for faster spot checking of NWM recurr inundation maps

<br/><br/>

## v4.3.15.6 - 2023-09-01 - [PR#972](https://github.com/NOAA-OWP/inundation-mapping/pull/972)

Adds functionality to `tools/inundate_mosaic_wrapper.py` and incorporates functionality into existing `inundation-mapping` scripts.

### Changes

- `tools/`
    - `inundate_mosaic_wrapper.py`: Refactors to call `Inundate_gms` only once; adds functionality to produce a mosaicked polygon from `depths_raster` without needing to generate the `inundation_raster`; removes `log_file` and `output_fileNames` as variables and input arguments; updates the help description for `keep_intermediate`.
    - `composite_inundation.py`, 'inundate_nation.py`, and `run_test_case.py`: Implements `produce_mosaicked_inundation()` from `tools/inundate_mosaic_wrapper.py`.
    - `inundate_gms.py`: Adds back `Inundate_gms(**vars(parser.parse_args()))` command-line function call.
    - `mosaic_inundation.py` and `overlapping_inundation.py`: Removes unused import(s).
    - `tools_shared_variables.py`: Changes hardcoded `INPUT_DIR` to environment variable.

<br/><br/>

## v4.3.15.5 - 2023-09-01 - [PR#970](https://github.com/NOAA-OWP/inundation-mapping/pull/970)

Fixes an issue where the stream network was clipped inside the DEM resulting in a burned stream channel that was then filled by the DEM depression filling process so that all pixels in the burned channel had the same elevation which was the elevation at the spill point (which wasn't necessarily at the HUC outlet). The stream network is now extended from the WBD to the buffered WBD and all streams except the outlet are clipped to the streams buffer inside the WBD (WBD - (3 x cell_size)). This also prevents reverse flow issues.

### Changes

- `src/`
    - `clip_vectors_to_wbd.py`: Clip NWM streams to buffered WBD and clip non-outlet streams to WBD streams buffer (WBD - (3 x cell_size)).
    - `derive_level_paths.py`: Add WBD input argument
    - `run_unit_wb.py`: Add WBD input argument
    - `src_stream_branches.py`: Ignore branches outside HUC
- `unit_tests/`
    - `derive_level_paths_params.json`: Add WBD parameter value
    - `derive_level_paths_test.py`: Add WBD parameter

<br/><br/>

## v4.3.15.4 - 2023-09-01 - [PR#977](https://github.com/NOAA-OWP/inundation-mapping/pull/977)

Fixes incorrect `nodata` value in `src/burn_in_levees.py` that was responsible for missing branches (Exit code: 61). Also cleans up related files.

### Changes

- `src/`
    - `buffer_stream_branches.py`: Moves script functionality into a function.
    - `burn_in_levees.py`: Corrects `nodata` value. Adds context managers for reading rasters.
    - `generate_branch_list.py`: Removes unused imports.
    - `mask_dem.py`: Removes commented code.

<br/><br/>

## v4.3.15.3 - 2023-09-01 - [PR#983](https://github.com/NOAA-OWP/inundation-mapping/pull/983)

This hotfix addresses some bugs introduced in the pandas upgrade.

### Changes

- `/tools/eval_plots_stackedbar.py`: 2 lines were changed to work with the pandas upgrade. Added an argument for a `groupby` median call and fixed a bug with the pandas `query`. Also updated with Black compliance.

<br/><br/>

## v4.3.15.2 - 2023-07-18 - [PR#948](https://github.com/NOAA-OWP/inundation-mapping/pull/948)

Adds a script to produce inundation maps (extent TIFs, polygons, and depth grids) given a flow file and hydrofabric outputs. This is meant to make it easier to team members and external collaborators to produce inundation maps.

### Additions
- `data/`
    - `/tools/inundate_mosaic_wrapper.py`: The script that performs the inundation and mosaicking processes.
    - `/tools/mosaic_inundation.py`: Add function (mosaic_final_inundation_extent_to_poly).

<br/><br/>

## v4.3.15.1 - 2023-08-08 - [PR#960](https://github.com/NOAA-OWP/inundation-mapping/pull/960)

Provides a scripted procedure for updating BLE benchmark data including downloading, extracting, and processing raw BLE data into benchmark inundation files (inundation rasters and discharge tables).

### Additions

- `data/ble/ble_benchmark/`
    - `Dockerfile`, `Pipfile`, and `Pipfile.lock`: creates a new Docker image with necessary Python packages
    - `README.md`: contains installation and usage information
    - `create_ble_benchmark.py`: main script to generate BLE benchmark data

### Changes

- `data/ble/ble_benchmark/`
    - `create_flow_forecast_file.py` and `preprocess_benchmark.py`: moved from /tools

<br/><br/>

## v4.3.15.0 - 2023-08-08 - [PR#956](https://github.com/NOAA-OWP/inundation-mapping/pull/956)

Integrating GVAL in to the evaluation of agreement maps and contingency tables.

- `Dockerfile`: Add dependencies for GVAL
- `Pipfile`: Add GVAL and update related dependencies
- `Pipfile.lock`: Setup for Docker Image builds
- `run_test_case.py`: Remove unused arguments and cleanup
- `synthesize_test_cases.py`: Fix None comparisons and cleanup
- `tools/shared_functions.py`: Add GVAL crosswalk function, add rework create_stats_from_raster, create and create_stats_from_contingency_table
- `unit_tests/tools/inundate_gms_test.py`: Bug fix

<br/><br/>

## v4.3.14.2 - 2023-08-08 - [PR#959](https://github.com/NOAA-OWP/inundation-mapping/pull/959)

The enhancements in this PR include the new modules for pre-processing bathymetric data from the USACE eHydro dataset and integrating the missing hydraulic geometry into the HAND synthetic rating curves.

### Changes
- `data/bathymetry/preprocess_bathymetry.py`: added data source column to output geopackage attribute table.
- `fim_post_processing.sh`: changed -bathy input reference location.
- `config/params_template.env`: added export to bathymetry_file

<br/><br/>

## v4.3.14.1 - 2023-07-13 - [PR#946](https://github.com/NOAA-OWP/inundation-mapping/pull/946)

ras2fim product had a need to run the acquire 3dep script to pull down some HUC8 DEMs. The old script was geared to HUC6 but could handle HUC8's but needed a few enhancements. ras2fim also did not need polys made from the DEMs, so a switch was added for that.

The earlier version on the "retry" feature would check the file size and if it was smaller than a particular size, it would attempt to reload it.  The size test has now been removed. If a file fails to download, the user will need to look at the log out, then remove the file before attempting again. Why? So the user can see why it failed and decide action from there.

Note: later, as needed, we might upgrade it to handle more than just 10m (which it is hardcoded against).

Additional changes to README to reflect how users can access ESIP's S3 as well as a one line addition to change file permissions in fim_process_unit_wb.sh.

### Changes
- `data`
    - `usgs`
        - `acquire_and_preprocess_3dep_dems.py`:  As described above.
 - `fim_pipeline.sh`:  a minor styling fix (added a couple of lines for readability)
 - `fim_pre_processing.sh`: a user message was incorrect & chmod 777 $outputDestDir.
 - `fim_process_unit_wb.sh`: chmod 777 for /output/<run_name> directory.
 - `README.md`: --no-sign-request instead of --request-payer requester for ESIP S3 access.

<br/><br/>

## v4.3.14.0 - 2023-08-03 - [PR#953](https://github.com/NOAA-OWP/inundation-mapping/pull/953)

The enhancements in this PR include the new modules for pre-processing bathymetric data from the USACE eHydro dataset and integrating the missing hydraulic geometry into the HAND synthetic rating curves.

### Additions

- `data/bathymetry/preprocess_bathymetry.py`: preprocesses the eHydro datasets.
- `src/bathymetric_adjustment.py`: adjusts synthetic rating curves for HUCs where preprocessed bathymetry is available.

### Changes

- `config/params_template.env`: added a toggle for the bathymetric adjustment routine: `bathymetry_adjust`
- `fim_post_processing.sh`: added the new `bathymetric_adjustment.py` to the postprocessing lineup
- `src/`
    - `add_crosswalk.py`, `aggregate_by_huc.py`, & `subdiv_chan_obank_src.py`: accounting for the new Bathymetry_source field in SRCs

<br/><br/>

## v4.3.13.0 - 2023-07-26 - [PR#952](https://github.com/NOAA-OWP/inundation-mapping/pull/952)

Adds a feature to manually calibrate rating curves for specified NWM `feature_id`s using a CSV of manual coefficients to output a new rating curve. Manual calibration is applied after any/all other calibrations. Coefficient values between 0 and 1 increase the discharge value (and decrease inundation) for each stage in the rating curve while values greater than 1 decrease the discharge value (and increase inundation).

Manual calibration is performed if `manual_calb_toggle="True"` and the file specified by `man_calb_file` (with `HUC8`, `feature_id`, and `calb_coef_manual` fields) exists. The original HUC-level `hydrotable.csv` (after calibration) is saved with a suffix of `_pre-manual` before the new rating curve is written.

### Additions

- `src/src_manual_calibration.py`: Adds functionality for manual calibration by CSV file

### Changes

- `config/params_template.env`: Adds `manual_calb_toggle` and `man_calb_file` parameters
- `fim_post_processing.sh`: Adds check for toggle and if `man_calb_file` exists before running manual calibration

<br/><br/>

## v4.3.12.1 - 2023-07-21 - [PR#950](https://github.com/NOAA-OWP/inundation-mapping/pull/950)

Fixes a couple of bugs that prevented inundation using HUC-level hydrotables. Update associated unit tests.

### Changes

- `tools/inundate_gms.py`: Fixes a file path error and Pandas DataFrame indexing error.
- `unit_tests/tools/inundate_gms_test.py`: Do not skip this test, refactor to check that all branch inundation rasters exist.
- `unit_tests/tools/inundate_gms_params.json`: Only test 1 HUC, update forecast filepath, use 4 'workers'.

### Removals

- `unit_tests/tools/inundate_gms_unittests.py`: No longer used. Holdover from legacy unit tests.

<br/><br/>


## v4.3.12.0 - 2023-07-05 - [PR#940](https://github.com/NOAA-OWP/inundation-mapping/pull/940)

Refactor Point Calibration Database for synthetic rating curve adjustment to use `.parquet` files instead of a PostgreSQL database.

### Additions
- `data/`
    -`write_parquet_from_calib_pts.py`: Script to write `.parquet` files based on calibration points contained in a .gpkg file.

### Changes
- `src/`
    - `src_adjust_spatial_obs.py`: Refactor to remove PostgreSQL and use `.parquet` files.
    - `src_roughness_optimization.py`: Line up comments and add newline at EOF.
    - `bash_variables.env`: Update formatting, and add `{}` to inherited `.env` variables for proper variable expansion in Python scripts.
- `/config`
    - `params_template.env`: Update comment.
- `fim_pre_processing.sh`: In usage statement, remove references to PostGRES calibration tool.
- `fim_post_processing.sh`: Remove connection to and loading of PostgreSQL database.
- `.gitignore`: Add newline.
- `README.md`: Remove references to PostGRES calibration tool.

### Removals
- `config/`
    - `calb_db_keys_template.env`: No longer necessary without PostGRES Database.

- `/tools/calibration-db` : Removed directory including files below.
    - `README.md`
    - `docker-compose.yml`
    - `docker-entrypoint-enitdb.d/init-db.sh`

<br/><br/>

## v4.3.11.7 - 2023-06-12 - [PR#932](https://github.com/NOAA-OWP/inundation-mapping/pull/932)

Write to a csv file with processing time of `run_unit_wb.sh`, update PR Template, add/update bash functions in `bash_functions.env`, and modify error handling in `src/check_huc_inputs.py`. Update unit tests to throw no failures, `25 passed, 3 skipped`.

### Changes
- `.github/`
    - `PULL_REQUEST_TEMPLATE.md` : Update PR Checklist into Issuer Checklist and Merge Checklist
- `src/`
    - `run_unit_wb.sh`: Add line to log processing time to `$outputDestDir/logs/unit/total_duration_run_by_unit_all_HUCs.csv`
    - `check_huc_inputs.py`: Modify error handling. Correctly print HUC number if it is not valid (within `included_huc*.lst`)
    - `bash_functions.env`: Add `Calc_Time` function, add `local` keyword to functionally scoped variables in `Calc_Duration`
- `unit_tests/`
    - `derive_level_paths_test.py`: Update - new parameter (`buffer_wbd_streams`)
    - `derive_level_paths_params.json`: Add new parameter (`buffer_wbd_streams`)
    - `clip_vectors_to_wbd_test.py`: Update - new parameter (`wbd_streams_buffer_filename`)
    - `clip_vectors_to_wbd_params.json`: Add new parameter (`wbd_streams_buffer_filename`) & Fix pathing for `nwm_headwaters`

<br/><br/>

## v4.3.11.6 - 2023-05-26 - [PR#919](https://github.com/NOAA-OWP/inundation-mapping/pull/919)

Auto Bot asked for the python package of `requests` be upgraded from 2.28.2 to 2.31.0. This has triggered a number of packages to upgrade.

### Changes
- `Pipfile.lock`: as described.

<br/><br/>

## v4.3.11.5 - 2023-05-30 - [PR#911](https://github.com/NOAA-OWP/inundation-mapping/pull/911)

This fix addresses bugs found when using the recently added functionality in `tools/synthesize_test_cases.py` along with the `PREV` argument. The `-pfiles` argument now performs as expected for both `DEV` and `PREV` processing. Addresses #871

### Changes
`tools/synthesize_test_cases.py`: multiple changes to enable all expected functionality with the `-pfiles` and `-pcsv` arguments

<br/><br/>

## v4.3.11.4 - 2023-05-18 - [PR#917](https://github.com/NOAA-OWP/inundation-mapping/pull/917)

There is a growing number of files that need to be pushed up to HydroVis S3 during a production release, counting the new addition of rating curve comparison reports.

Earlier, we were running a number of aws cli scripts one at a time. This tool simplies it and pushes all of the QA and supporting files. Note: the HAND files from a release, will continue to be pushed by `/data/aws/s3.py` as it filters out files to be sent to HV s3.

### Additions

- `data\aws`
     - `push-hv-data-support-files.sh`: As described above. See file for command args.

<br/><br/>


## v4.3.11.3 - 2023-05-25 - [PR#920](https://github.com/NOAA-OWP/inundation-mapping/pull/920)

Fixes a bug in CatFIM script where a bracket was missing on a pandas `concat` statement.

### Changes
- `/tools/generate_categorical_fim.py`: fixes `concat` statement where bracket was missing.

<br/><br/>

## v4.3.11.2 - 2023-05-19 - [PR#918](https://github.com/NOAA-OWP/inundation-mapping/pull/918)

This fix addresses a bug that was preventing `burn_in_levees.py` from running. The if statement in run_unit_wb.sh preceeding `burn_in_levees.py` was checking for the existence of a filepath that doesn't exist.

### Changes
- `src/run_unit_wb.sh`: fixed the if statement filepath to check for the presence of levee features to burn into the DEM

<br/><br/>

## v4.3.11.1 - 2023-05-16 - [PR#904](https://github.com/NOAA-OWP/inundation-mapping/pull/904)

`pandas.append` was deprecated in our last Pandas upgrade (v4.3.9.0). This PR updates the remaining instances of `pandas.append` to `pandas.concat`.

The file `tools/thalweg_drop_check.py` had an instance of `pandas.append` but was deleted as it is no longer used or necessary.

### Changes

The following files had instances of `pandas.append` changed to `pandas.concat`:
- `data/`
    - `nws/preprocess_ahps_nws.py`
    - `usgs/`
        - `acquire_and_preprocess_3dep_dems.py`
        - `preprocess_ahps_usgs.py`
- `src/`
    - `add_crosswalk.py`
    - `adjust_headwater_streams.py`
    - `aggregate_vector_inputs.py`
    - `reset_mannings.py`
- `tools/`
    - `aggregate_mannings_calibration.py`
    - `eval_plots.py`
    - `generate_categorical_fim.py`
    - `generate_categorical_fim_flows.py`
    - `plots/`
        - `eval_plots.py`
        - `utils/shared_functions.py`
    - `rating_curve_comparison.py`
    - `rating_curve_get_usgs_curves.py`
    - `tools_shared_functions.py`

### Removals

- `tools/thalweg_drop_check.py`

<br/><br/>

## v4.3.11.0 - 2023-05-12 - [PR#903](https://github.com/NOAA-OWP/inundation-mapping/pull/903)

These changes address some known issues where the DEM derived flowlines follow the incorrect flow path (address issues with stream order 1 and 2 only). The revised code adds a new workflow to generate a new flow direction raster separately for input to the `run_by_branch.sh` workflow (branch 0 remains unchanged). This modification helps ensure that the DEM derived flowlines follow the desired NWM flow line when generating the DEM derived flowlines at the branch level.

### Changes
- `config/deny_branch_zero.lst`: removed `LandSea_subset_{}.tif` and `flowdir_d8_burned_filled_{}.tif` from the "keep" list as these files are now kept in the huc root folder.
- `config/deny_unit.lst`: added file cleanups for newly generated branch input files stored in the huc root folder (`dem_burned.tif`, `dem_burned_filled.tif`, `flowdir_d8_burned_filled.tif`, `flows_grid_boolean.tif`, `wbd_buffered_streams.gpkg`)
- `src/clip_vectors_to_wbd.py`: saving the `wbd_streams_buffer` as an output gpkg for input to `derive_level_paths.py`
- `src/derive_level_paths.py`: added a new step to clip the `out_stream_network_dissolved` with the `buffer_wbd_streams` polygon. this resolves errors with the edge case scenarios where a NWM flow line intersects the WBD buffer polygon
- `src/run_unit_wb.sh`: Introduce new processing steps to generate separate outputs for input to branch 0 vs. all other branches. Remove the branch zero `outputs_cleanup.py` as the branches are no longer pointing to files stored in the branch 0 directory (stored in huc directory)
   - Rasterize reach boolean (1 & 0) for all branches (not branch 0): using the `nwm_subset_streams_levelPaths_dissolved.gpkg` to define the branch levelpath flow lines
   - AGREEDEM reconditioning for all branches (not branch 0)
   - Pit remove burned DEM for all branches (not branch 0)
   - D8 flow direction generation for all branches (not branch 0)
- `src/run_by_branch.sh`: changed `clip_rasters_to_branches.py` input file location for `$tempHucDataDir/flowdir_d8_burned_filled.tif` (newly created file)

<br/><br/>

## v4.3.10.0 - 2023-05-12 - [PR#888](https://github.com/NOAA-OWP/inundation-mapping/pull/888)

`aggregate_by_huc.py` was taking a long time to process. Most HUCs can aggregate their branches into one merged hydrotable.csv in just 22 seconds, but a good handful took over 2 mins and a few took over 7 mins. When multiplied by 2,138 HUCs it was super slow. Multi-proc has not been added and it now takes appx 40 mins at 80 cores.

An error logging system was also added to track errors that may have occurred during processing.

### Changes
- `fim_pipeline.sh` - added a duration counter at the end of processing HUCs
- `fim_post_processing.sh` - added a job limit (number of procs), did a little cleanup, and added a warning note about usage of job limits in this script,
- `src`
    - `aggregate_by_huc.py`: Added multi proc, made it useable for non external script calls, added a logging system for errors only.
    - `indentify_src_bankful.py`: typo fix.

<br/><br/>

## v4.3.9.2 - 2023-05-12 - [PR#902](https://github.com/NOAA-OWP/inundation-mapping/pull/902)

This merge fixes several sites in Stage-Based CatFIM sites that showed overinundation. The cause was found to be the result of Stage-Based CatFIM code pulling the wrong value from the `usgs_elev_table.csv`. Priority is intended to go to the `dem_adj_elevation` value that is not from branch 0, however there was a flaw in the prioritization logic. Also includes a change to `requests` usage that is in response to an apparent IT SSL change. This latter change was necessary in order to run CatFIM. Also added a check to make sure the `dem_adj_thalweg` is not too far off the official elevation, and continues if it is.

### Changes
- `/tools/generate_categorical_fim.py`: fixed pandas bug where the non-branch zero `dem_adj_elevation` value was not being properly indexed. Also added a check to make sure the `dem_adj_thalweg` is not too far off the official elevation, and continues if it is.
- ` /tools/tools_shared_functions.py`: added `verify=False` to `requests` library calls because connections to WRDS was being refused (likely because of new IT protocols).

<br/><br/>

## v4.3.9.1 - 2023-05-12 - [PR#893](https://github.com/NOAA-OWP/inundation-mapping/pull/893)

Fix existing unit tests, remove unwanted behavior in `check_unit_errors_test.py`, update `unit_tests/README.md`

### Changes

- `unit_tests/`
    - `README.md` : Split up headings for setting up unit tests/running unit tests & re-formatted code block.
    - `check_unit_errors_test.py`: Fixed unwanted behavior of test leaving behind `sample_n.txt` files in `unit_errors/`
    - `clip_vectors_to_wbd_params.json`: Update parameters
    - `clip_vectors_to_wbd_test.py`: Update arguments
    - `pyproject.toml`: Ignore RuntimeWarning, to suppress pytest failure.
    - `usgs_gage_crosswalk_test.py`: Enhance readability of arguments in `gage_crosswalk.run_crosswalk` call

<br/><br/>

## v4.3.9.0 - 2023-04-19 - [PR#889](https://github.com/NOAA-OWP/inundation-mapping/pull/889)

Updates GDAL in base Docker image from 3.1.2 to 3.4.3 and updates all Python packages to latest versions, including Pandas v.2.0.0. Fixes resulting errors caused by deprecation and/or other changes in dependencies.

NOTE: Although the most current GDAL is version 3.6.3, something in 3.5 causes an issue in TauDEM `aread8` (this has been submitted as https://github.com/dtarb/TauDEM/issues/254)

### Changes

- `Dockerfile`: Upgrade package versions and fix `tzdata`
- `fim_post_processing.sh`: Fix typo
- `Pipfile` and `Pipfile.lock`: Update Python versions
- `src/`
    - `add_crosswalk.py`, `aggregate_by_huc.py`, `src_adjust_usgs_rating.py`, and `usgs_gage_unit_setup.py`: Change `df1.append(df2)` (deprecated) to `pd.concat([df1, df2])`
    - `build_stream_traversal.py`: Add `dropna=True` to address change in NaN handling
    - `getRasterInfoNative.py`: Replace `import gdal` (deprecated) with `from osgeo import gdal`
    - `stream_branches.py`: Change deprecated indexing to `.iloc[0]` and avoid `groupby.max()` over geometry
- `tools`
    - `inundation.py`: Cleans unused `from gdal`
    - `eval_plots.py`: deprecated dataframe.append fixed and deprecated python query pattern fixed.

<br/><br/>

## v4.3.8.0 - 2023-04-07 - [PR#881](https://github.com/NOAA-OWP/inundation-mapping/pull/881)

Clips branch 0 to terminal segments of NWM streams using the `to` attribute of NWM streams (where `to=0`).

### Changes

- `src/`
    - `delineate_hydros_and_produce_HAND.sh`: Added input arguments to `src/split_flows.py`
    - `split_flows.py`: Added functionality to snap and trim branch 0 flows to terminal NWM streamlines

<br/><br/>

## v4.3.7.4 - 2023-04-10 - [PR#882](https://github.com/NOAA-OWP/inundation-mapping/pull/882)

Bug fix for empty `output_catchments` in `src/filter_catchments_and_add_attributes.py`

### Changes

- `src/filter_catchments_and_add_attributes.py`: Adds check for empty `output_catchments` and exits with Status 61 if empty.

<br/><br/>

## v4.3.7.3 - 2023-04-14 - [PR#880](https://github.com/NOAA-OWP/inundation-mapping/pull/880)

Hotfix for addressing an error during the NRMSE calculation/aggregation step within `tools/rating_curve_comparison.py`. Also added the "n" variable to the agg_nwm_recurr_flow_elev_stats table. Addresses #878

### Changes

- `tools/rating_curve_comparison.py`: address error for computing nrmse when n=1; added the "n" variable (sample size) to the output metrics table

<br/><br/>

## v4.3.7.2 - 2023-04-06 - [PR#879](https://github.com/NOAA-OWP/inundation-mapping/pull/879)

Replaces `os.environ` with input arguments in Python files that are called from bash scripts. The bash scripts now access the environment variables and pass them to the Python files as input arguments. In addition to adapting some Python scripts to a more modular structure which allows them to be run individually, it also allows Visual Studio Code debugger to work properly. Closes #875.

### Changes

- `fim_pre_processing.sh`: Added `-i $inputsDir` input argument to `src/check_huc_inputs.py`
- `src/`
    - `add_crosswalk.py`: Changed `min_catchment_area` and `min_stream_length` environment variables to input arguments
    - `check_huc_inputs.py`: Changed `inputsDir` environment variable to input argument
    - `delineate_hydros_and_produce_HAND.sh`: Added `-m $max_split_distance_meters -t $slope_min -b $lakes_buffer_dist_meters` input arguments to `src/split_flows.py`
    - `split_flows.py`: Changed `max_split_distance_meters`, `slope_min`, and `lakes_buffer_dist_meters` from environment variables to input arguments

<br/><br/>

## v4.3.7.1 - 2023-04-06 - [PR#874](https://github.com/NOAA-OWP/inundation-mapping/pull/874)

Hotfix to `process_branch.sh` because it wasn't removing code-61 branches on exit. Also removes the current run from the new fim_temp directory.

### Changes

- `fim_pipeline.sh`: removal of current run from fim_temp directory
- `src/process_branch.sh`: switched the exit 61 block to use the temp directory instead of the outputs directory

<br/><br/>

## v4.3.7.0 - 2023-03-02 - [PR#868](https://github.com/NOAA-OWP/inundation-mapping/pull/868)

This pull request adds a new feature to `fim_post_processing.sh` to aggregate all of the hydrotables for a given HUC into a single HUC-level `hydrotable.csv` file. Note that the aggregation step happens near the end of `fim_post_processing.sh` (after the subdivision and calibration routines), and the branch hydrotable files are preserved in the branch directories for the time being.

### Changes

- `fim_pipeline.sh`: created a new variable `$jobMaxLimit` that multiplies the `$jobHucLimit` and the `$jobBranchLimit`
- `fim_post_processing.sh`: added new aggregation/concatenation step after the SRC calibration routines; passing the new `$jobMaxLimit` to the commands that accept a multiprocessing job number input; added `$skipcal` argument to the USGS rating curve calibration routine
- `src/add_crosswalk.py`: changed the default value for `calb_applied` variable to be a boolean
- `src/aggregate_by_huc.py`: file renamed (previous name: `src/usgs_gage_aggregate.py`); updated to perform branch to huc file aggregation for `hydroTable_{branch_id}.csv` and `src_full_crosswalked_{branch_id}.csv` files; note that the input arguments ask you to specify which file types to aggregate using the flags: `-elev`, `-htable`, and `-src`
- `tools/inundate_gms.py`: added check to use the aggregated HUC-level `hydrotable.csv` if it exists, otherwise continue to use the branch hydroTable files
- `tools/inundation.py`: added `usecols` argument to the `pd.read_csv` commands to improve read time for hydrotables
- `src/subdiv_chan_obank_src.py`: add dtype to hydrotable pd.read_csv to resolve pandas dtype interpretation warnings

<br/><br/>

## v4.3.6.0 - 2023-03-23 - [PR#803](https://github.com/NOAA-OWP/inundation-mapping/pull/803)

Clips Watershed Boundary Dataset (WBD) to DEM domain for increased efficiency. Essentially, this is a wrapper for `geopandas.clip()` and moves clipping from `src/clip_vectors_to_wbd.py` to `data/wbd/preprocess_wbd.py`.

### Additions

- `data/wbd/preprocess_wbd.py`: Clips WBD to DEM domain polygon

### Changes

- `src/`
    - `bash_variables.env`: Updates `input_WBD_gdb` environment variable
    - `clip_vectors_to_wbd.py`: Removes clipping to DEM domain

<br/><br/>

## v4.3.5.1 - 2023-04-01 - [PR#867](https://github.com/NOAA-OWP/inundation-mapping/pull/867)

outputs_cleanup.py was throwing an error saying that the HUC source directory (to be cleaned up), did not exist. This was confirmed in a couple of environments. The src path in run_unit_wb.sh was sending in the "outputs" directory and not the "fim_temp" directory. This might have been a merge issue.

The log file was moved to the unit_errors folder to validate the error, as expected.

### Changes

- `src/run_unit_wb.sh`: Change the source path being submitted to `outputs_cleanup.py` from the `outputs` HUC directory to the `fim_temp` HUC directory.
- `fim_process_unit_wb.sh`: Updated the phrase "Copied temp directory" to "Moved temp directory"

<br/><br/>

## v4.3.5.0 - 2023-03-02 - [PR#857](https://github.com/NOAA-OWP/inundation-mapping/pull/857)

Addresses changes to function calls needed to run upgraded Shapely library plus other related library upgrades. Upgraded libraries include:
- shapely
- geopandas
- pandas
- numba
- rasterstats
- numpy
- rtree
- tqdm
- pyarrow
- py7zr

Pygeos is removed because its functionality is incorporated into the upgraded shapely library.

### Changes

- `Dockerfile`
- `Pipfile and Pipfile.lock`
- `src/`
	- `associate_levelpaths_with_levees.py`
    - `build_stream_traversal.py`
	- `add_crosswalk.py`
	- `adjust_headwater_streams.py`
	- `aggregate_vector_inputs.py`
	- `clip_vectors_to_wbd.py`
	- `derive_headwaters.py`
	- `stream_branches.py`
	- `split_flows.py`
- `tools/`
	- `fimr_to_benchmark.py`
	- `tools_shared_functions.py`

<br/><br/>

## v4.3.4.0 - 2023-03-16-23 [PR#847](https://github.com/NOAA-OWP/inundation-mapping/pull/847)

### Changes

Create a 'working directory' in the Docker container to run processes within the container's non-persistent filesystem. Modify variables in scripts that process HUCs and branches to use the temporary working directory, and then copy temporary directory (after trimming un-wanted files) over to output directory (persistent filesystem).  Roll back changes to `unit_tests/` to use `/data/outputs` (contains canned data), as the volume mounted `outputs/` most likely will not contain the necessary unit test data.

- `Dockerfile` - create a `/fim_temp` working directory, update `projectDir` to an `ENV`, rename inputs and outputs directory variables
- `fim_pipeline.sh` - remove `projectDir=/foss_fim`, update path of `logFile`, remove indentation
- `fim_pre_processing.sh` - change `$outputRunDataDir` => `$outputDestDir` & add `$tempRunDir`
- `fim_post_processing.sh` - change `$outputRunDataDir` => `$outputDestDir`
- `fim_process_unit_wb.sh` - change `$outputRunDataDir` => `$outputDestDir`, add vars & export `tempRunDir`, `tempHucDataDir`, & `tempBranchDataDir` to `run_unit_wb.sh`
- `README.md` - add linebreaks to codeblocks

- `src/`
  - `bash_variables.env` - `$inputDataDir` => `$inputsDir`
  - `check_huc_inputs.py` - `$inputDataDir` => `$inputsDir`
  - `delineate_hydros_and_produce_HAND.py` - `$outputHucDataDir` => `$tempHucDataDir`, `$outputCurrentBranchDataDir` => `$tempCurrentBranchDataDir`
  - `process_branch.sh` - `$outputRunDataDir` => `$outputsDestDir`
  - `run_by_branch.sh` - `$outputCurrentBranchDataDir` => `$tempCurrentBranchDataDir`, `$outputHucDataDir` => `$tempHucDataDir`
  - `run_unit_wb.sh` - `$outputRunDataDir` => `$outputDestDir`, `$outputHucDataDir` => `$tempHucDataDir`
  - `utils/`
    - `shared_functions.py` - `$inputDataDir` => `$inputsDir`

- `tools/`
  - `inundation_wrapper_custom_flow.py` - `$outputDataDir` => `$outputsDir`
  - `inundation_wrapper_nwm_flows.py`  - `$outputDataDir` => `$outputsDir`
  - `tools_shared_variables.py` - `$outputDataDir` => `$outputsDir`

- `unit_tests/`
  - `README.md` - add linebreaks to code blocks, `/outputs/` => `/data/outputs/`
  - `*_params.json` - `/outputs/` => `/data/outputs/` & `$outputRunDataDir` => `$outputDestDir`
  - `derive_level_paths_test.py` - `$outputRunDataDir` => `$outputDestDir`
  - `check_unit_errors_test.py` - `/outputs/` => `/data/outputs/`
  - `shared_functions_test.py` - `$outputRunDataDir` => `$outputDestDir`
  - `split_flows_test.py`  - `/outputs/` => `/data/outputs/`
  - `tools/`
    - `*_params.json` - `/outputs/` => `/data/outputs/` & `$outputRunDataDir` => `$outputDestDir`

<br/><br/>

## v4.3.3.7 - 2023-03-22 - [PR#856](https://github.com/NOAA-OWP/inundation-mapping/pull/856)

Simple update to the `PULL_REQUEST_TEMPLATE.md` to remove unnecessary/outdated boilerplate items, add octothorpe (#) in front of Additions, Changes, Removals to mirror `CHANGELOG.md` format, and clean up the PR Checklist.

### Changes
- `docs/`
  - `PULL_REQUEST_TEMPLATE.md`

<br/><br/>

## v4.3.3.6 - 2023-03-30 - [PR#859](https://github.com/NOAA-OWP/inundation-mapping/pull/859)

Addresses the issue of output storage space being taken up by output files from branches that did not run. Updates branch processing to remove the extraneous branch file if a branch gets an error code of 61.

### Changes

- `src/process_branch.sh`: added line 41, which removes the outputs and output folder if Error 61 occurs.

<br/><br/>

## v4.3.3.5 - 2023-03-23 - [PR#848](https://github.com/NOAA-OWP/inundation-mapping/pull/848)

Introduces two new arguments (`-pcsv` and `-pfiles`) and improves the documentation of  `synthesize_test_cases.py`. The new arguments allow the user to provide a CSV of previous metrics (`-pcsv`) and to specity whether or not metrics should pulled from previous directories (`-pfiles`).

The dtype warning was suppressed through updates to the `read_csv` function in `hydrotable.py` and additional comments were added throughout script to improve readability.

### Changes
- `tools/inundation.py`: Add data types to the section that reads in the hydrotable (line 483).

- `tools/synthesize_test_cases.py`: Improved formatting, spacing, and added comments. Added two new arguments: `pcsv` and `pfiles` along with checks to verify they are not being called concurrently (lines 388-412). In `create_master_metrics_csv`, creates an `iteration_list` that only contains `['comparison']` if `pfiles` is not true, reads in the previous metric csv `prev_metrics_csv` if it is provided and combine it with the compiled metrics (after it is converted to dataframe), and saves the metrics dataframe (`df_to_write`) to CSV.

<br/><br/>

## v4.3.3.4 - 2023-03-17 - [PR#849](https://github.com/NOAA-OWP/inundation-mapping/pull/849)

This hotfix addresses an error in inundate_nation.py relating to projection CRS.

### Changes

- `tools/inundate_nation.py`: #782 CRS projection change likely causing issue with previous projection configuration

<br/><br/>

## v4.3.3.3 - 2023-03-20 - [PR#854](https://github.com/NOAA-OWP/inundation-mapping/pull/854)

At least one site (e.g. TRYM7) was not been getting mapped in Stage-Based CatFIM, despite having all of the acceptable accuracy codes. This was caused by a data type issue in the `acceptable_coord_acc_code_list` in `tools_shared_variables.py` having the accuracy codes of 5 and 1 as a strings instead of an integers.

### Changes

- `/tools/tools_shared_variables.py`: Added integers 5 and 1 to the acceptable_coord_acc_code_list, kept the '5' and '1' strings as well.

<br/><br/>

## v4.3.3.2 - 2023-03-20 - [PR#851](https://github.com/NOAA-OWP/inundation-mapping/pull/851)

Bug fix to change `.split()` to `os.path.splitext()`

### Changes

- `src/stream_branches.py`: Change 3 occurrences of `.split()` to `os.path.splitext()`

<br/><br/>

## v4.3.3.1 - 2023-03-20 - [PR#855](https://github.com/NOAA-OWP/inundation-mapping/pull/855)

Bug fix for KeyError in `src/associate_levelpaths_with_levees.py`

### Changes

- `src/associate_levelpaths_with_levees.py`: Adds check if input files exist and handles empty GeoDataFrame(s) after intersecting levee buffers with leveed areas.

<br/><br/>

## v4.3.3.0 - 2023-03-02 - [PR#831](https://github.com/NOAA-OWP/inundation-mapping/pull/831)

Addresses bug wherein multiple CatFIM sites in the flow-based service were displaying the same NWS LID. This merge also creates a workaround solution for a slowdown that was observed in the WRDS location API, which may be a temporary workaround, until WRDS addresses the slowdown.

### Changes

- `tools/generate_categorical_fim_mapping.py`: resets the list of tifs to format for each LID within the loop that does the map processing, instead of only once before the start of the loop.
- `tools/tools_shared_functions.py`:
  - adds a try-except block around code that attempted to iterate on an empty list when the API didn't return relevant metadata for a given feature ID (this is commented out, but may be used in the future once WRDS slowdown is addressed).
  - Uses a passed NWM flows geodataframe to determine stream order.
- `/tools/generate_categorical_fim_flows.py`:
  - Adds multiprocessing to flows generation and uses `nwm_flows.gpkg` instead of the WRDS API to determine stream order of NWM feature_ids.
  - Adds duration print messages.
- `/tools/generate_categorical_fim.py`:
  - Refactor to allow for new NWM filtering scheme.
  - Bug fix in multiprocessing calls for interval map production.
  - Adds duration print messages.

<br/><br/>

## v4.3.2.0 - 2023-03-15 - [PR#845](https://github.com/NOAA-OWP/inundation-mapping/pull/845)

This merge revises the methodology for masking levee-protected areas from inundation. It accomplishes two major tasks: (1) updates the procedure for acquiring and preprocessing the levee data to be burned into the DEM and (2) revises the way levee-protected areas are masked from branches.

(1) There are now going to be two different levee vector line files in each HUC. One (`nld_subset_levees_burned.gpkg`) for the levee elevation burning and one (`nld_subset_levees.gpkg`) for the levee-level-path assignment and masking workflow.

(2) Levee-protected areas are masked from inundation based on a few methods:
  - Branch 0: All levee-protected areas are masked.
  - Other branches: Levee-protected areas are masked from the DEMs of branches for level path(s) that the levee is protecting against by using single-sided buffers alongside each side of the levee to determine which side the levee is protecting against (the side opposite the associated levee-protected area).

### Additions

- `.gitignore`: Adds `.private` folder for unversioned code.
- `data/`
    - `esri.py`: Class for querying and downloading ESRI feature services.
    - `nld/`
        - `levee_download.py`: Module that handles downloading and preprocessing levee lines and protected areas from the National Levee Database.
- `src/associate_levelpaths_with_levees.py`: Associates level paths with levees using single-sided levee buffers and writes to CSV to be used by `src/mask_dem.py`

### Changes

- `.config/`
    - `deny_branch_zero.lst`: Adds `dem_meters_{}.tif`.
    - `deny_branches.lst`: Adds `levee_levelpaths.csv` and removes `nld_subset_levees_{}.tif`.
    - `deny_unit.lst`: Adds `dem_meters.tif`.
    - `params_template.env`: Adds `levee_buffer` parameter for levee buffer size/distance in meters and `levee_id_attribute`.
- `src/`
    - `bash_variables.env`: Updates `input_nld_levee_protected_areas` and adds `input_NLD` (moved from `run_unit_wb.sh`) and `input_levees_preprocessed` environment. .variables
    - `burn_in_levees.py`: Removed the unit conversion from feet to meters because it's now being done in `levee_download.py`.
    - `clip_vectors_to_wbd.py`: Added the new levee lines for the levee-level-path assignment and masking workflow.
    - `delineate_hydros_and_produce_HAND.sh`: Updates input arguments.
    - `mask_dem.py`: Updates to use `levee_levelpaths.csv` (output from `associate_levelpaths_with_levees.py`) to mask branch DEMs.
    - `run_by_branch.sh`: Clips `dem_meters.tif` to use for branches instead of `dem_meters_0.tif` since branch 0 is already masked.
    - `run_unit_wb.sh`: Added inputs to `clip_vectors_to_wbd.py`. Added `associate_levelpaths_with_levees.py`. Processes `dem_meters.tif` and then makes a copy for branch 0. Moved `deny_unit.lst` cleanup to after branch processing.

### Removals
- `data/nld/preprocess_levee_protected_areas.py`: Deprecated.

<br/><br/>

## v4.3.1.0 - 2023-03-10 - [PR#834](https://github.com/NOAA-OWP/inundation-mapping/pull/834)

Change all occurances of /data/outputs to /outputs to honor the correct volume mount directory specified when executing docker run.

### Changes

- `Dockerfile` - updated comments in relation to `projectDir=/foss_fim`
- `fim_pipeline.sh` - updated comments in relation to `projectDir=/foss_fim`
- `fim_pre_processing.sh` -updated comments in relation to `projectDir=/foss_fim`
- `fim_post_processing.sh` - updated comments in relation to `projectDir=/foss_fim`
- `README.md` - Provide documentation on starting the Docker Container, and update docs to include additional command line option for calibration database tool.

- `src/`
  - `usgs_gage_crosswalk.py` - added newline character to shorten commented example usage
  - `usgs_gage_unit_setup.py` - `/data/outputs/` => `/outputs/`

- `tools/`
  - `cache_metrics.py` -  `/data/outputs/` => `/outputs/`
  - `copy_test_case_folders.py`  - `/data/outputs/` => `/outputs/`
  - `run_test_case.py` - `/data/outputs/` => `/outputs/`

- `unit_tests/*_params.json`  - `/data/outputs/` => `/outputs/`

- `unit_tests/split_flows_test.py`  - `/data/outputs/` => `/outputs/`

<br/><br/>

## v4.3.0.1 - 2023-03-06 - [PR#841](https://github.com/NOAA-OWP/inundation-mapping/pull/841)

Deletes intermediate files generated by `src/agreedem.py` by adding them to `config/deny_*.lst`

- `config/`
    - `deny_branch_zero.lst`, `deny_branches.lst`, `deny_branch_unittests.lst`: Added `agree_binary_bufgrid.tif`, `agree_bufgrid_zerod.tif`, and `agree_smogrid_zerod.tif`
    - `deny_unit.lst`: Added `agree_binary_bufgrid.tif`, `agree_bufgrid.tif`, `agree_bufgrid_allo.tif`, `agree_bufgrid_dist.tif`,  `agree_bufgrid_zerod.tif`, `agree_smogrid.tif`, `agree_smogrid_allo.tif`, `agree_smogrid_dist.tif`, `agree_smogrid_zerod.tif`

<br/><br/>

## v4.3.0.0 - 2023-02-15 - [PR#814](https://github.com/NOAA-OWP/inundation-mapping/pull/814)

Replaces GRASS with Whitebox. This addresses several issues, including Windows permissions and GRASS projection issues. Whitebox also has a slight performance benefit over GRASS.

### Removals

- `src/r_grow_distance.py`: Deletes file

### Changes

- `Dockerfile`: Removes GRASS, update `$outputDataDir` from `/data/outputs` to `/outputs`
- `Pipfile` and `Pipfile.lock`: Adds Whitebox and removes GRASS
- `src/`
    - `agreedem.py`: Removes `r_grow_distance`; refactors to use with context and removes redundant raster reads.
    - `adjust_lateral_thalweg.py` and `agreedem.py`: Refactors to use `with` context and removes redundant raster reads
    - `unique_pixel_and_allocation.py`: Replaces GRASS with Whitebox and remove `r_grow_distance`
    - `gms/`
        - `delineate_hydros_and_produce_HAND.sh` and `run_by_unit.sh`: Removes GRASS parameter
        - `mask_dem.py`: Removes unnecessary line

<br/><br/>

## v4.2.1.0 - 2023-02-21 - [PR#829](https://github.com/NOAA-OWP/inundation-mapping/pull/829)

During the merge from remove-fim3 PR into dev, merge conflicts were discovered in the unit_tests folders and files. Attempts to fix them at that time failed, so some files were removed, other renamed, other edited to get the merge to work.  Here are the fixes to put the unit tests system back to par.

Note: some unit tests are now temporarily disabled due to dependencies on other files / folders which may not exist in other environments.

Also.. the Changelog.md was broken and is being restored here.

Also.. a minor text addition was added to the acquire_and_preprocess_3dep_dems.py files (not directly related to this PR)

For file changes directly related to unit_test folder and it's file, please see [PR#829](https://github.com/NOAA-OWP/inundation-mapping/pull/829)

Other file changes:

### Changes
- `Pipfile.lock` : rebuilt and updated as a safety pre-caution.
- `docs`
    - `CHANGELOG.md`: additions to this file for FIM 4.2.0.0 were not merged correctly.  (re-added just below in the 4.2.0.0 section)
- `data`
    - `usgs`
        - `acquire_and_preprocess_3dep_dems.py`: Added text on data input URL source.

<br/><br/>

## v4.2.0.1 - 2023-02-16 - [PR#827](https://github.com/NOAA-OWP/inundation-mapping/pull/827)

FIM 4.2.0.0. was throwing errors for 14 HUCs that did not have any level paths. These are HUCs that have only stream orders 1 and 2 and are covered under branch zero, but no stream orders 3+ (no level paths).  This has now been changed to not throw an error but continue to process of the HUC.

### Changes

- `src`
    - `run_unit_wb.sh`: Test if branch_id.lst exists, which legitimately might not. Also a bit of text cleanup.

<br/><br/>

## v4.2.0.0 - 2023-02-16 - [PR#816](https://github.com/NOAA-OWP/inundation-mapping/pull/816)

This update removes the remaining elements of FIM3 code.  It further removes the phrases "GMS" as basically the entire FIM4 model. FIM4 is GMS. With removing FIM3, it also means remove concepts of "MS" and "FR" which were no longer relevant in FIM4.  There are only a few remaining places that will continue with the phrase "GMS" which is in some inundation files which are being re-evaluated.  Some deprecated files have been removed and some subfolders removed.

There are a lot of duplicate explanations for some of the changes, so here is a shortcut system.

- desc 1:  Remove or rename values based on phrase "GMS, MS and/or FR"
- desc 2:  Moved file from the /src/gms folder to /src  or /tools/gms_tools to /tools
- desc 3:  No longer needed as we now use the `fim_pipeline.sh` processing model.

### Removals

- `data`
    - `acquire_and_preprocess_inputs.py`:  No longer needed
- `gms_pipeline.sh` : see desc 3
- `gms_run_branch.sh` : see desc 3
- `gms_run_post_processing.sh` : see desc 3
- `gms_run_unit.sh` : see desc 3
- `src`
    - `gms`
        - `init.py` : folder removed, no longer needed.
        - `aggregate_branch_lists.py`: no longer needed.  Newer version already exists in src directory.
        - `remove_error_branches.py` :  see desc 3
        - `run_by_unit.sh` : see desc 3
        - `test_new_crosswalk.sh` : no longer needed
        - `time_and_tee_run_by_branch.sh` : see desc 3
        - `time_and_tee_run_by_unit.sh` : see desc 3
    - `output_cleanup.py` : see desc 3
 - `tools/gms_tools`
     - `init.py` : folder removed, no longer needed.

### Changes

- `config`
   - `deny_branch_unittests.lst` :  renamed from `deny_gms_branch_unittests.lst`
   - `deny_branch_zero.lst` : renamed from `deny_gms_branch_zero.lst`
   - `deny_branches.lst` :  renamed from `deny_gms_branches.lst`
   - `deny_unit.lst`  : renamed from `deny_gms_unit.lst`
   - `params_template.env` : see desc 1

- `data`
    - `nws`
        - `preprocess_ahps_nws.py`:   Added deprecation note: If reused, it needs review and/or upgrades.
    - `acquire_and_preprocess_3dep_dems.py` : see desc 1
 - `fim_post_processing.sh` : see desc 1, plus a small pathing change.
 - `fim_pre_processing.sh` : see desc 1
 - ` src`
     - `add_crosswalk.py` : see desc 1. Also cleaned up some formatting and commented out a code block in favor of a better way to pass args from "__main__"
     - `bash_variables.env` : see desc 1
     - `buffer_stream_branches.py` : see desc 2
     - `clip_rasters_to_branches.py` : see desc 2
     - `crosswalk_nwm_demDerived.py` :  see desc 1 and desc 2
     - `delineate_hydros_and_produce_HAND.sh` : see desc 1 and desc 2
     - `derive_level_paths.py`  :  see desc 1 and desc 2
     - `edit_points.py` : see desc  2
     - `filter_inputs_by_huc.py`: see desc 1 and desc 2
     - `finalize_srcs.py`:  see desc 2
     - `generate_branch_list.py` : see desc 1
     - `make_rem.py` : see desc 2
     - `make_dem.py` : see desc  2
     - `outputs_cleanup.py`:  see desc 1
     - `process_branch.sh`:  see desc 1
     - `query_vectors_by_branch_polygons.py`: see desc 2
     - `reset_mannings.py` : see desc 2
     - `run_by_branch.sh`:  see desc 1
     - `run_unit_wb.sh`: see desc 1
     - `stream_branches.py`:  see desc 2
     - `subset_catch_list_by_branch_id.py`: see desc 2
     - `toDo.md`: see desc 2
     - `usgs_gage_aggregate.py`:  see desc 1
     - `usgs_gage_unit_setup.py` : see desc 1
     - `utils`
         - `fim_enums.py` : see desc 1

- `tools`
    - `combine_crosswalk_tables.py` : see desc 2
    - `compare_ms_and_non_ms_metrics.py` : see desc 2
    - `compile_comp_stats.py`: see desc 2  and added note about possible deprecation.
    - `compile_computation_stats.py` : see desc 2  and added note about possible deprecation.
    - `composite_inundation.py` : see desc 1 : note.. references a file called inundate_gms which retains it's name for now.
    - `consolidate_metrics.py`: added note about possible deprecation.
    - `copy_test_case_folders.py`: see desc 1
    - `eval_plots.py` : see desc 1
    - `evaluate_continuity.py`: see desc 2
    - `find_max_catchment_breadth.py` : see desc 2
    - `generate_categorical_fim_mapping.py` : see desc 1
    - `inundate_gms.py`: see desc 1 and desc 2. Note: This file has retained its name with the phrase "gms" in it as it might be upgraded later and there are some similar files with similar names.
    - `inundate_nation.py` : see desc 1
    - `inundation.py`:  text styling change
    - `make_boxes_from_bounds.py`: text styling change
    - `mosaic_inundation.py`:  see desc 1 and desc 2
    - `overlapping_inundation.py`: see desc 2
    - `plots.py` : see desc 2
    - `run_test_case.py`:  see desc 1
    - `synthesize_test_cases.py`: see desc 1

- `unit_tests`
    - `README.md`: see desc 1
    - `__template_unittests.py`: see desc 1
    - `check_unit_errors_params.json`  and `check_unit_errors_unittests.py` : see desc 1
    - `derive_level_paths_params.json` and `derive_level_paths_unittests.py` : see desc 1 and desc 2
    - `filter_catchments_and_add_attributes_unittests.py`: see desc 1
    - `outputs_cleanup_params.json` and `outputs_cleanup_unittests.py`: see desc 1 and desc 2
    - `split_flows_unittests.py` : see desc 1
    - `tools`
        - `inundate_gms_params.json` and `inundate_gms_unittests.py`: see desc 1 and desc 2

<br/><br/>

## v4.1.3.0 - 2023-02-13 - [PR#812](https://github.com/NOAA-OWP/inundation-mapping/pull/812)

An update was required to adjust host name when in the AWS environment

### Changes

- `fim_post_processing.sh`: Added an "if isAWS" flag system based on the input command args from fim_pipeline.sh or

- `tools/calibration-db`
    - `README.md`: Minor text correction.

<br/><br/>

## v4.1.2.0 - 2023-02-15 - [PR#808](https://github.com/NOAA-OWP/inundation-mapping/pull/808)

Add `pytest` package and refactor existing unit tests. Update parameters to unit tests (`/unit_tests/*_params.json`) to valid paths. Add leading slash to paths in `/config/params_template.env`.

### Additions

- `/unit_tests`
  - `__init__.py`  - needed for `pytest` command line executable to pick up tests.
  - `pyproject.toml`  - used to specify which warnings are excluded/filtered.
  - `/gms`
    - `__init__.py` - needed for `pytest` command line executable to pick up tests.
  - `/tools`
    - `__init__.py`  - needed for `pytest` command line executable to pick up tests.
    - `inundate_gms_params.json` - file moved up into this directory
    - `inundate_gms_test.py`     - file moved up into this directory
    - `inundation_params.json`   - file moved up into this directory
    - `inundation_test.py`       - file moved up into this directory

### Removals

- `/unit_tests/tools/gms_tools/` directory removed, and files moved up into `/unit_tests/tools`

### Changes

- `Pipfile` - updated to include pytest as a dependency
- `Pipfile.lock` - updated to include pytest as a dependency

- `/config`
  - `params_template.env` - leading slash added to paths

- `/unit_tests/` - All of the `*_test.py` files were refactored to follow the `pytest` paradigm.
  - `*_params.json` - valid paths on `fim-dev1` provided
  - `README.md`  - updated to include documentation on pytest.
  - `unit_tests_utils.py`
  - `__template_unittests.py` -> `__template.py` - exclude the `_test` suffix to remove from test suite. Updated example on new format for pytest.
  - `check_unit_errors_test.py`
  - `clip_vectors_to_wbd_test.py`
  - `filter_catchments_and_add_attributes_test.py`
  - `rating_curve_comparison_test.py`
  - `shared_functions_test.py`
  - `split_flow_test.py`
  - `usgs_gage_crosswalk_test.py`
  - `aggregate_branch_lists_test.py`
  - `generate_branch_list_test.py`
  - `generate_branch_list_csv_test.py`
  - `aggregate_branch_lists_test.py`
  - `generate_branch_list_csv_test.py`
  - `generate_branch_list_test.py`
    - `/gms`
      - `derive_level_paths_test.py`
      - `outputs_cleanup_test.py`
    - `/tools`
      - `inundate_unittests.py` -> `inundation_test.py`
      - `inundate_gms_test.py`


<br/><br/>

## v4.1.1.0 - 2023-02-16 - [PR#809](https://github.com/NOAA-OWP/inundation-mapping/pull/809)

The CatFIM code was updated to allow 1-foot interval processing across all stage-based AHPS sites ranging from action stage to 5 feet above major stage, along with restart capability for interrupted processing runs.

### Changes

- `tools/generate_categorical_fim.py` (all changes made here)
    - Added try-except blocks for code that didn't allow most sites to actually get processed because it was trying to check values of some USGS-related variables that most of the sites didn't have
    - Overwrite abilities of the different outputs for the viz team were not consistent (i.e., one of the files had the ability to be overwritten but another didn't), so that has been made consistent to disallow any overwrites of the existing final outputs for a specified output folder.
    - The code also has the ability to restart from an interrupted run and resume processing uncompleted HUCs by first checking for a simple "complete" file for each HUC. If a HUC has that file, then it is skipped (because it already completed processing during a run for a particular output folder / run name).
    - When a HUC is successfully processed, an empty "complete" text file is created / touched.

<br/><br/>

## v4.1.0.0 - 2023-01-30 - [PR#806](https://github.com/NOAA-OWP/inundation-mapping/pull/806)

As we move to Amazon Web Service, AWS, we need to change our processing system. Currently, it is `gms_pipeline.sh` using bash "parallel" as an iterator which then first processes all HUCs, but not their branches. One of `gms_pipeline.sh`'s next steps is to do branch processing which is again iterated via "parallel". AKA. Units processed as one step, branches processed as second independent step.

**Note:** While we are taking steps to move to AWS, we will continue to maintain the ability of doing all processing on a single server using a single docker container as we have for a long time. Moving to AWS is simply taking portions of code from FIM and adding it to AWS tools for performance of large scale production runs.

Our new processing system, starting with this PR,  is to allow each HUC to process it's own branches.

A further requirement was to split up the overall processing flow to independent steps, with each step being able to process itself without relying on "export" variables from other files. Note: There are still a few exceptions.  The basic flow now becomes
- `fim_pre_processing.sh`,
- one or more calls to `fim_process_unit_wb.sh` (calling this file for each single HUC to be processed).
- followed by a call to `fim_post_processing.sh`.


Note: This is a very large, complex PR with alot of critical details. Please read the details at [PR 806](https://github.com/NOAA-OWP/inundation-mapping/pull/806).

### CRITICAL NOTE
The new `fim_pipeline.sh` and by proxy `fim_pre_processing.sh` has two new key input args, one named **-jh** (job HUCs) and one named **-jb** (job branches).  You can assign the number of cores/CPU's are used for processing a HUC versus the number of branches.  For the -jh number arg, it only is used against the `fim_pipeline.sh` file when it is processing more than one HUC or a list of HUCs as it is the iterator for HUCs.   The -jb flag says how many cores/CPU's can be used when processing branches (note.. the average HUC has 26 branches).

BUT.... you have to be careful not to overload your system.  **You need to multiply the -jh and the -jb values together, but only when using the `fim_pipeline.sh` script.**  Why? _If you have 16 CPU's available on your machine, and you assign -jh as 10 and -jb as 26, you are actually asking for 126 cores (10 x 26) but your machine only has 16 cores._   If you are not using `fim_pipeline.sh` but using the three processing steps independently, then the -jh value has not need to be anything but the number of 1 as each actual HUC can only be processed one at a time. (aka.. no iterator).
</br>

### Additions

- `fim_pipeline.sh` :  The wrapper for the three new major "FIM" processing steps. This script allows processing in one command, same as the current tool of `gms_pipeline.sh`.
- `fim_pre_processing.sh`: This file handles all argument input from the user, validates those inputs and sets up or cleans up folders. It also includes a new system of taking most input parameters and some key enviro variables and writing them out to a files called `runtime_args.env`.  Future processing steps need minimal input arguments as it can read most values it needs from this new `runtime_args.env`. This allows the three major steps to work independently from each other. Someone can now come in, run `fim_pre_processing.sh`, then run `fim_process_unit_wb.sh`, each with one HUC, as many time as they like, each adding just its own HUC folder to the output runtime folder.
- `fim_post_processing.sh`: Scans all HUC folders inside the runtime folders to handle a number of processing steps which include (to name a few):
    - aggregating errors
    - aggregating to create a single list (gms_inputs.csv) for all valid HUCs and their branch ids
    - usgs gage aggregation
    - adjustments to SRV's
    - and more
- `fim_process_unit_wb.sh`: Accepts only input args of runName and HUC number. It then sets up global variable, folders, etc to process just the one HUC. The logic for processing the HUC is in `run_unit_wb.sh` but managed by this `fim_process_unit_wb.sh` file including all error trapping.
- `src`
    - `aggregate_branch_lists.py`:  When each HUC is being processed, it creates it's own .csv file with its branch id's. In post processing we need one master csv list and this file aggregates them. Note: This is a similar file already in the `src/gms` folder but that version operates a bit different and will be deprecated soon.
    - `generate_branch_list.py`: This creates the single .lst for a HUC defining each branch id. With this list, `run_unit_wb.sh` can do a parallelized iteration over each of its branches for processing. Note: This is also similar to the current `src/gms` file of the same name and the gms folder version will also be deprecated soon.
    - `generate_branch_list_csv.py`. As each branch, including branch zero, has processed and if it was successful, it will add to a .csv list in the HUC directory. At the end, it becomes a list of all successful branches. This file will be aggregates with all similar .csv in post processing for future processing.
    - `run_unit_wb.sh`:  The actual HUC processing logic. Note: This is fundamentally the same as the current HUC processing logic that exists currently in `src/gms/run_by_unit.sh`, which will be removed in the very near future. However, at the end of this file, it creates and manages a parallelized iterator for processing each of it's branches.
    - `process_branch.sh`:  Same concept as `process_unit_wb.sh` but this one is for processing a single branch. This file manages the true branch processing file of `src/gms/run_by_branch.sh`.  It is a wrapper file to `src/gms/run_by_branch.sh` and catches all error and copies error files as applicable. This allows the parent processing files to continue despite branch errors. Both the new fim processing system and the older gms processing system currently share the branch processing file of `src/gms/run_by_branch.sh`. When the gms processing file is removed, this file will likely not change, only moved one directory up and be no longer in the `gms` sub-folder.
- `unit_tests`
    - `aggregate_branch_lists_unittests.py' and `aggregate_branch_lists_params.json`  (based on the newer `src` directory edition of `aggregate_branch_lists.py`).
    - `generate_branch_list_unittest.py` and `generate_branch_list_params.json` (based on the newer `src` directory edition of `generate_branch_list.py`).
    -  `generate_branch_list_csv_unittest.py` and `generate_branch_list_csv_params.json`

### Changes

- `config`
    - `params_template.env`: Removed the `default_max_jobs` value and moved the `startDiv` and `stopDiv` to the `bash_variables.env` file.
    - `deny_gms_unit.lst` : Renamed from `deny_gms_unit_prod.lst`
    - `deny_gms_branches.lst` : Renamed from `deny_gms_branches_prod.lst`

- `gms_pipeline.sh`, `gms_run_branch.sh`, `gms_run_unit.sh`, and `gms_post_processing.sh` :  Changed to hardcode the `default_max_jobs` to the value of 1. (we don't want this to be changed at all). They were also changed for minor adjustments for the `deny` list files names.

- `src`
    - `bash_functions.env`: Fix error with calculating durations.
    - `bash_variables.env`:  Adds the two export lines (stopDiv and startDiv) from `params_template.env`
    - `clip_vectors_to_wbd.py`: Cleaned up some print statements for better output traceability.
    - `check_huc_inputs.py`: Added logic to ensure the file was an .lst file. Other file formats were not be handled correctly.
    - `gms`
        - `delineate_hydros_and_produce_HAND.sh`: Removed all `stopDiv` variable to reduce log and screen output.
        - `run_by_branch.sh`: Removed an unnecessary test for overriding outputs.

### Removed

- `config`
    - `deny_gms_branches_dev.lst`

<br/><br/>

## v4.0.19.5 - 2023-01-24 - [PR#801](https://github.com/NOAA-OWP/inundation-mapping/pull/801)

When running tools/test_case_by_hydroid.py, it throws an error of local variable 'stats' referenced before assignment.

### Changes

- `tools`
    - `pixel_counter.py`: declare stats object and remove the GA_Readonly flag
    - `test_case_by_hydroid_id_py`: Added more logging.

<br/><br/>

## v4.0.19.4 - 2023-01-25 - [PR#802](https://github.com/NOAA-OWP/inundation-mapping/pull/802)

This revision includes a slight alteration to the filtering technique used to trim/remove lakeid nwm_reaches that exist at the upstream end of each branch network. By keeping a single lakeid reach at the branch level, we can avoid issues with the branch headwater point starting at a lake boundary. This ensures the headwater catchments for some branches are properly identified as a lake catchment (no inundation produced).

### Changes

- `src/gms/stream_branches.py`: New changes to the `find_upstream_reaches_in_waterbodies` function: Added a step to create a list of nonlake segments (lakeid = -9999) . Use the list of nonlake reaches to allow the filter to keep a the first lakeid reach that connects to a nonlake segment.

<br/><br/>

## v4.0.19.3 - 2023-01-17 - [PR#794](https://github.com/NOAA-OWP/inundation-mapping/pull/794)

Removing FIM3 files and references.  Anything still required for FIM 3 are held in the dev-fim3 branch.

### Removals

- `data`
    - `preprocess_rasters.py`: no longer valid as it is for NHD DEM rasters.
- `fim_run.sh`
- ` src`
    - `aggregate_fim_outputs.sh`
    - `fr_to_ms_raster.mask.py`
    - `get_all_huc_in_inputs.py`
    - `reduce_nhd_stream_density.py`
    - `rem.py`:  There are two files named `rem.py`, one in the src directory and one in the gms directory. This version in the src directory is no longer valid. The `rem.py` in the gms directory is being renamed to avoid future enhancements of moving files.
    - `run_by_unit.sh`:  There are two files named `run_by_unit.sh`, one in the src directory and one in the gms directory. This version in the src directory is for fim3. For the remaining `run_by_unit.sh`, it is NOT being renamed at this time as it will likely be renamed in the near future.
    - `time_and_tee_run_by_unit.sh`:  Same not as above for `run_by_unit.sh`.
    - `utils`
        - `archive_cleanup.py`
 - `tools`
     - `compare_gms_srcs_to_fr.py`
     - `preprocess_fimx.py`

### Changes

- `src`
    - `adjust_headwater_streams.py`: Likely deprecated but kept for safety reason. Deprecation note added.
- `tools`
    - `cygnss_preprocess.py`: Likely deprecated but kept for safety reason. Deprecation note added.
    - `nesdis_preprocess.py`: Likely deprecated but kept for safety reason. Deprecation note added.

<br/><br/>

## v4.0.19.2 - 2023-01-17 - [PR#797](https://github.com/NOAA-OWP/inundation-mapping/pull/797)

Consolidates global bash environment variables into a new `src/bash_variables.env` file. Additionally, Python environment variables have been moved into this file and `src/utils/shared_variables.py` now references this file. Hardcoded projections have been replaced by an environment variable. This also replaces the Manning's N file in `config/params_template.env` with a constant and updates relevant code. Unused environment variables have been removed.

### Additions

- `src/bash_variables.env`: Adds file for global environment variables

### Removals

- `config/`
    - `mannings_default.json`
    - `mannings_default_calibrated.json`

### Changes

- `config/params_template.env`: Changes manning_n from filename to default value of 0.06
- `gms_run_branch.sh`: Adds `bash_variables.env`
- `gms_run_post_processing.sh`: Adds `bash_variables.env` and changes projection from hardcoded to environment variable
- `gms_run_unit.sh`: Adds `bash_variables.env`
- `src/`
    - `add_crosswalk.py`: Assigns default manning_n value and removes assignments by stream orders
    - `aggregate_vector_inputs.py`: Removes unused references to environment variables and function
    - `gms/run_by_unit.sh`: Removes environment variable assignments and uses projection from environment variables
    - `utils/shared_variables.py`: Removes environment variables and instead references src/bash_variables.env

<br/><br/>

## v4.0.19.1 - 2023-01-17 - [PR#796](https://github.com/NOAA-OWP/inundation-mapping/pull/796)

### Changes

- `tools/gms_tools/combine_crosswalk_tables.py`: Checks length of dataframe list before concatenating

<br/><br/>

## v4.0.19.0 - 2023-01-06 - [PR#782](https://github.com/NOAA-OWP/inundation-mapping/pull/782)

Changes the projection of HAND processing to EPSG 5070.

### Changes

- `gms_run_post_processing.sh`: Adds target projection for `points`
- `data/nld/preprocess_levee_protected_areas.py`: Changed to use `utils.shared_variables.DEFAULT_FIM_PROJECTION_CRS`
- `src/`
    - `clip_vectors_to_wbd.py`: Save intermediate outputs in EPSG:5070
    - `src_adjust_spatial_obs.py`: Changed to use `utils.shared_variables.DEFAULT_FIM_PROJECTION_CRS`
    - `utils/shared_variables.py`: Changes the designated projection variables
    - `gms/`
        - `stream_branches.py`: Checks the projection of the input streams and changes if necessary
        - `run_by_unit.py`: Changes the default projection crs variable and added as HUC target projection
- `tools/inundate_nation.py`: Changed to use `utils.shared_variables.PREP_PROJECTION`

<br/><br/>

## v4.0.18.2 - 2023-01-11 - [PR#790](https://github.com/NOAA-OWP/inundation-mapping/pull/790)

Remove Great Lakes clipping

### Changes

- `src/`
    - `clip_vectors_to_wbd.py`: Removes Great Lakes clipping and references to Great Lakes polygons and lake buffer size

    - `gms/run_by_unit.sh`: Removes Great Lakes polygon and lake buffer size arguments to `src/clip_vectors_to_wbd.py`

<br/><br/>

## v4.0.18.1 - 2022-12-13 - [PR #760](https://github.com/NOAA-OWP/inundation-mapping/pull/760)

Adds stacked bar eval plots.

### Additions

- `/tools/eval_plots_stackedbar.py`: produces stacked bar eval plots in the same manner as `eval_plots.py`.

<br/><br/>

## v4.0.18.0 - 2023-01-03 - [PR#780](https://github.com/NOAA-OWP/inundation-mapping/pull/780)

Clips WBD and stream branch buffer polygons to DEM domain.

### Changes

- `src/`
    - `clip_vectors_to_wbd.py`: Clips WBD polygon to DEM domain

    - `gms/`
        - `buffer_stream_branches.py`: Clips branch buffer polygons to DEM domain
        - `derive_level_paths.py`: Stop processing if no branches exist
        - `mask_dem.py`: Checks if stream file exists before continuing
        - `remove_error_branches.py`: Checks if error_branches has data before continuing
        - `run_by_unit.sh`: Adds DEM domain as bash variable and adds it as an argument to calling `clip_vectors_to_wbd.py` and `buffer_stream_branches.py`

<br/><br/>


## v4.0.17.4 - 2023-01-06 - [PR#781](https://github.com/NOAA-OWP/inundation-mapping/pull/781)

Added crosswalk_table.csv from the root output folder as being a file push up to Hydrovis s3 bucket after FIM BED runs.

### Changes

- `config`
    - `aws_s3_put_fim4_hydrovis_whitelist.lst`:  Added crosswalk_table.csv to whitelist.


<br/><br/>

## v4.0.17.3 - 2022-12-23 - [PR#773](https://github.com/NOAA-OWP/inundation-mapping/pull/773)

Cleans up REM masking of levee-protected areas and fixes associated error.

### Removals

- `src/gms/`
    - `delineate_hydros_and_produce_HAND.sh`: removes rasterization and masking of levee-protected areas from the REM
    - `rasterize_by_order`: removes this file
- `config/`
    - `deny_gms_branch_zero.lst`, `deny_gms_branches_dev.lst`, and `deny_gms_branches_prod.lst`: removes `LeveeProtectedAreas_subset_{}.tif`

### Changes

- `src/gms/rem.py`: fixes an error where the nodata value of the DEM was overlooked

<br/><br/>

## v4.0.17.2 - 2022-12-29 - [PR #779](https://github.com/NOAA-OWP/inundation-mapping/pull/779)

Remove dependency on `other` folder in `test_cases`. Also updates ESRI and QGIS agreement raster symbology label to include the addition of levee-protected areas as a mask.

### Removals

- `tools/`
    - `aggregate_metrics.py` and `cache_metrics.py`: Removes reference to test_cases/other folder

### Changes

- `config/symbology/`
    - `esri/agreement_raster.lyr` and `qgis/agreement_raster.qml`: Updates label from Waterbody mask to Masked since mask also now includes levee-protected areas
- `tools/`
    - `eval_alt_catfim.py` and `run_test_case.py`: Updates waterbody mask to dataset located in /inputs folder

<br/><br/>

## v4.0.17.1 - 2022-12-29 - [PR #778](https://github.com/NOAA-OWP/inundation-mapping/pull/778)

This merge fixes a bug where all of the Stage-Based intervals were the same.

### Changes
- `/tools/generate_categorical_fim.py`: Changed `stage` variable to `interval_stage` variable in `produce_stage_based_catfim_tifs` function call.

<br/><br/>

## v4.0.17.0 - 2022-12-21 - [PR #771](https://github.com/NOAA-OWP/inundation-mapping/pull/771)

Added rysnc to docker images. rysnc can now be used inside the images to move data around via docker mounts.

### Changes

- `Dockerfile` : added rsync

<br/><br/>

## v4.0.16.0 - 2022-12-20 - [PR #768](https://github.com/NOAA-OWP/inundation-mapping/pull/768)

`gms_run_branch.sh` was processing all of the branches iteratively, then continuing on to a large post processing portion of code. That has now be split to two files, one for branch iteration and the other file for just post processing.

Other minor changes include:
- Removing the system where a user could override `DropStreamOrders` where they could process streams with stream orders 1 and 2 independently like other GMS branches.  This option is now removed, so it will only allow stream orders 3 and higher as gms branches and SO 1 and 2 will always be in branch zero.

- The `retry` flag on the three gms*.sh files has been removed. It did not work correctly and was not being used. Usage of it would have created unreliable results.

### Additions

- `gms_run_post_processing.sh`
   - handles all tasks from after `gms_run_branch.sh` to this file, except for output cleanup, which stayed in `gms_run_branch.sh`.
   - Can be run completely independent from `gms_run_unit.sh` or gms_run_branch.sh` as long as all of the files are in place. And can be re-run if desired.

### Changes

- `gms_pipeline.sh`
   - Remove "retry" system.
   - Remove "dropLowStreamOrders" system.
   - Updated for newer reusable output date/time/duration system.
   - Add call to new `gms_run_post_processing.sh` file.

- `gms_run_branch.sh`
   - Remove "retry" system.
   - Remove "dropLowStreamOrders" system.
   - Updated for newer reusable output date/time/duration system.
   - Removed most code from below the branch iterator to the new `gms_run_post_processing.sh` file. However, it did keep the branch files output cleanup and non-zero exit code checking.

- `gms_run_unit.sh`
   - Remove "retry" system.
   - Remove "dropLowStreamOrders" system.
   - Updated for newer reusable output date/time/duration system.

- `src`
    - `bash_functions.env`:  Added a new method to make it easier / simpler to calculation and display duration time.
    - `filter_catchments_and_add_attributes.py`:  Remove "dropLowStreamOrders" system.
    - `split_flows.py`: Remove "dropLowStreamOrders" system.
    - `usgs_gage_unit_setup.py`:  Remove "dropLowStreamOrders" system.

- `gms`
    - `delineate_hydros_and_produced_HAND.sh` : Remove "dropLowStreamOrders" system.
    - `derive_level_paths.py`: Remove "dropLowStreamOrders" system and some small style updates.
    - `run_by_unit.sh`: Remove "dropLowStreamOrders" system.

- `unit_tests/gms`
    - `derive_level_paths_params.json` and `derive_level_paths_unittests.py`: Remove "dropLowStreamOrders" system.

<br/><br/>

## v4.0.15.0 - 2022-12-20 - [PR #758](https://github.com/NOAA-OWP/inundation-mapping/pull/758)

This merge addresses feedback received from field users regarding CatFIM. Users wanted a Stage-Based version of CatFIM, they wanted maps created for multiple intervals between flood categories, and they wanted documentation as to why many sites are absent from the Stage-Based CatFIM service. This merge seeks to address this feedback. CatFIM will continue to evolve with more feedback over time.

## Changes
- `/src/gms/usgs_gage_crosswalk.py`: Removed filtering of extra attributes when writing table
- `/src/gms/usgs_gage_unit_setup.py`: Removed filter of gages where `rating curve == yes`. The filtering happens later on now.
- `/tools/eval_plots.py`: Added a post-processing step to produce CSVs of spatial data
- `/tools/generate_categorical_fim.py`:
  - New arguments to support more advanced multiprocessing, support production of Stage-Based CatFIM, specific output directory pathing, upstream and downstream distance, controls on how high past "major" magnitude to go when producing interval maps for Stage-Based, the ability to run a single AHPS site.
- `/tools/generate_categorical_fim_flows.py`:
  - Allows for flows to be retrieved for only one site (useful for testing)
  - More logging
  - Filtering stream segments according to stream order
- `/tools/generate_categorical_fim_mapping.py`:
  - Support for Stage-Based CatFIM production
  - Enhanced multiprocessing
  - Improved post-processing
- `/tools/pixel_counter.py`: fixed a bug where Nonetypes were being returned
- `/tools/rating_curve_get_usgs_rating_curves.py`:
  - Removed filtering when producing `usgs_gages.gpkg`, but adding attribute as to whether or not it meets acceptance criteria, as defined in `gms_tools/tools_shared_variables.py`.
  - Creating a lookup list to filter out unacceptable gages before they're written to `usgs_rating_curves.csv`
  - The `usgs_gages.gpkg` now includes two fields indicating whether or not gages pass acceptance criteria (defined in `tools_shared_variables.py`. The fields are `acceptable_codes` and `acceptable_alt_error`
- `/tools/tools_shared_functions.py`:
  - Added `get_env_paths()` function to retrieve environmental variable information used by CatFIM and rating curves scripts
  - `Added `filter_nwm_segments_by_stream_order()` function that uses WRDS to filter out NWM feature_ids from a list if their stream order is different than a desired stream order.
- `/tools/tools_shared_variables.py`: Added the acceptance criteria and URLS for gages as non-constant variables. These can be modified and tracked through version changes. These variables are imported by the CatFIM and USGS rating curve and gage generation scripts.
- `/tools/test_case_by_hydroid.py`: reformatting code, recommend adding more comments/docstrings in future commit

<br/><br/>

## v4.0.14.2 - 2022-12-22 - [PR #772](https://github.com/NOAA-OWP/inundation-mapping/pull/772)

Added `usgs_elev_table.csv` to hydrovis whitelist files.  Also updated the name to include the word "hydrovis" in them (anticipating more s3 whitelist files).

### Changes

- `config`
    - `aws_s3_put_fim4_hydrovis_whitelist.lst`:  File name updated and added usgs_elev_table.csv so it gets push up as well.
    - `aws_s3_put_fim3_hydrovis_whitelist.lst`: File name updated

- `data/aws`
   - `s3.py`: added `/foss_fim/config/aws_s3_put_fim4_hydrovis_whitelist.lst` as a default to the -w param.

<br/><br/>

## v4.0.14.1 - 2022-12-03 - [PR #753](https://github.com/NOAA-OWP/inundation-mapping/pull/753)

Creates a polygon of 3DEP DEM domain (to eliminate errors caused by stream networks with no DEM data in areas of HUCs that are outside of the U.S. border) and uses the polygon layer to clip the WBD and stream network (to a buffer inside the WBD).

### Additions
- `data/usgs/acquire_and_preprocess_3dep_dems.py`: Adds creation of 3DEP domain polygon by polygonizing all HUC6 3DEP DEMs and then dissolving them.
- `src/gms/run_by_unit.sh`: Adds 3DEP domain polygon .gpkg as input to `src/clip_vectors_to_wbd.py`

### Changes
- `src/clip_vectors_to_wbd.py`: Clips WBD to 3DEP domain polygon and clips streams to a buffer inside the clipped WBD polygon.

<br/><br/>

## v4.0.14.0 - 2022-12-20 - [PR #769](https://github.com/NOAA-OWP/inundation-mapping/pull/769)

Masks levee-protected areas from the DEM in branch 0 and in highest two stream order branches.

### Additions

- `src/gms/`
    - `mask_dem.py`: Masks levee-protected areas from the DEM in branch 0 and in highest two stream order branches
    - `delineate_hydros_and_produce_HAND.sh`: Adds `src/gms/mask_dem.py`

<br/><br/>

## v4.0.13.2 - 2022-12-20 - [PR #767](https://github.com/NOAA-OWP/inundation-mapping/pull/767)

Fixes inundation of nodata areas of REM.

### Changes

- `tools/inundation.py`: Assigns depth a value of `0` if REM is less than `0`

<br/><br/>

## v4.0.13.1 - 2022-12-09 - [PR #743](https://github.com/NOAA-OWP/inundation-mapping/pull/743)

This merge adds the tools required to generate Alpha metrics by hydroid. It summarizes the Apha metrics by branch 0 catchment for use in the Hydrovis "FIM Performance" service.

### Additions

- `pixel_counter.py`:  A script to perform zonal statistics against raster data and geometries
- `pixel_counter_functions.py`: Supporting functions
- `pixel_counter_wrapper.py`: a script that wraps `pixel_counter.py` for batch processing
- `test_case_by_hydroid.py`: the main script to orchestrate the generation of alpha metrics by catchment

<br/><br/>

## v4.0.13.0 - 2022-11-16 - [PR #744](https://github.com/NOAA-OWP/inundation-mapping/pull/744)

Changes branch 0 headwaters data source from NHD to NWS to be consistent with branches. Removes references to NHD flowlines and headwater data.

### Changes

- `src/gms/derive_level_paths.py`: Generates headwaters before stream branch filtering

### Removals

- Removes NHD flowlines and headwater references from `gms_run_unit.sh`, `config/deny_gms_unit_prod.lst`, `src/clip_vectors_to_wbd.py`, `src/gms/run_by_unit.sh`, `unit_tests/__template_unittests.py`, `unit_tests/clip_vectors_to_wbd_params.json`, and `unit_tests/clip_vectors_to_wbd_unittests.py`

<br/><br/>

## V4.0.12.2 - 2022-12-04 - [PR #754](https://github.com/NOAA-OWP/inundation-mapping/pull/754)

Stop writing `gms_inputs_removed.csv` if no branches are removed with Error status 61.

### Changes

- `src/gms/remove_error_branches.py`: Checks if error branches is not empty before saving gms_inputs_removed.csv

<br/><br/>

## v4.0.12.1 - 2022-11-30 - [PR #751](https://github.com/NOAA-OWP/inundation-mapping/pull/751)

Updating a few deny list files.

### Changes

- `config`:
    - `deny_gms_branches_dev.lst`, `deny_gms_branches_prod.lst`, and `deny_gms_unit_prod.lst`

<br/><br/>


## v4.0.12.0 - 2022-11-28 - [PR #736](https://github.com/NOAA-OWP/inundation-mapping/pull/736)

This feature branch introduces a new methodology for computing Manning's equation for the synthetic rating curves. The new subdivision approach 1) estimates bankfull stage by crosswalking "bankfull" proxy discharge data to the raw SRC discharge values 2) identifies in-channel vs. overbank geometry values 3) applies unique in-channel and overbank Manning's n value (user provided values) to compute Manning's equation separately for channel and overbank discharge and adds the two components together for total discharge 4) computes a calibration coefficient (where benchmark data exists) that applies to the  calibrated total discharge calculation.

### Additions

- `src/subdiv_chan_obank_src.py`: new script that performs all subdiv calculations and then produce a new (modified) `hydroTable.csv`. Inputs include `src_full_crosswalked.csv` for each huc/branch and a Manning's roughness csv file (containing: featureid, channel n, overbank n; file located in the `/inputs/rating_curve/variable_roughness/`). Note that the `identify_src_bankfull.py` script must be run prior to running the subdiv workflow.

### Changes

- `config/params_template.env`: removed BARC and composite roughness parameters; added new subdivision parameters; default Manning's n file set to `mannings_global_06_12.csv`
- `gms_run_branch.sh`: moved the PostgreSQL database steps to occur immediately before the SRC calibration steps; added new subdivision step; added condition to SRC calibration to ensure subdivision routine is run
- `src/add_crosswalk.py`: removed BARC function call; update placeholder value list (removed BARC and composite roughness variables) - these placeholder variables ensure that all hydrotables have the same dimensions
- `src/identify_src_bankfull.py`: revised FIM3 starting code to work with FIM4 framework; stripped out unnecessary calculations; restricted bankfull identification to stage values > 0
- `src/src_adjust_spatial_obs.py`: added huc sort function to help user track progress from console outputs
- `src/src_adjust_usgs_rating.py`: added huc sort function to help user track progress from console outputs
- `src/src_roughness_optimization.py`: reconfigured code to compute a calibration coefficient and apply adjustments using the subdivision variables; renamed numerous variables; simplified code where possible
- `src/utils/shared_variables.py`: increased `ROUGHNESS_MAX_THRESH` from 0.6 to 0.8
- `tools/vary_mannings_n_composite.py`: *moved this script from /src to /tools*; updated this code from FIM3 to work with FIM4 structure; however, it is not currently implemented (the subdivision routine replaces this)
- `tools/aggregate_csv_files.py`: helper tool to search for csv files by name/wildcard and concatenate all found files into one csv (used for aggregating previous calibrated roughness values)
- `tools/eval_plots.py`: updated list of metrics to plot to also include equitable threat score and mathews correlation coefficient (MCC)
- `tools/synthesize_test_cases.py`: updated the list of FIM version metrics that the `PREV` flag will use to create the final aggregated metrics csv; this change will combine the dev versions provided with the `-dc` flag along with the existing `previous_fim_list`

<br/><br/>

## v4.0.11.5 - 2022-11-18 - [PR #746](https://github.com/NOAA-OWP/inundation-mapping/pull/746)

Skips `src/usgs_gage_unit_setup.py` if no level paths exist. This may happen if a HUC has no stream orders > 2. This is a bug fix for #723 for the case that the HUC also has USGS gages.

### Changes

- `src/gms/run_by_unit.sh`: Adds check for `nwm_subset_streams_levelPaths.gpkg` before running `usgs_gage_unit_setup.py`

<br/><br/>

## v4.0.11.4 - 2022-10-12 - [PR #709](https://github.com/NOAA-OWP/inundation-mapping/pull/709)

Adds capability to produce single rating curve comparison plots for each gage.

### Changes

- `tools/rating_curve_comparison.py`
    - Adds generate_single_plot() to make a single rating curve comparison plot for each gage in a given HUC
    - Adds command line switch to generate single plots

<br/><br/>

## v4.0.11.3 - 2022-11-10 - [PR #739](https://github.com/NOAA-OWP/inundation-mapping/pull/739)

New tool with instructions of downloading levee protected areas and a tool to pre-process it, ready for FIM.

### Additions

- `data`
    - `nld`
         - `preprocess_levee_protected_areas.py`:  as described above

### Changes

- `data`
     - `preprocess_rasters.py`: added deprecation note. It will eventually be replaced in it's entirety.
- `src`
    - `utils`
        - `shared_functions.py`: a few styling adjustments.

<br/><br/>

## v4.0.11.2 - 2022-11-07 - [PR #737](https://github.com/NOAA-OWP/inundation-mapping/pull/737)

Add an extra input args to the gms_**.sh files to allow for an override of the branch zero deny list, same as we can do with the unit and branch deny list overrides. This is needed for debugging purposes.

Also, if there is no override for the deny branch zero list and is not using the word "none", then use the default or overridden standard branch deny list.  This will keep the branch zero's and branch output folders similar but not identical for outputs.

### Changes

- `gms_pipeline.sh`:  Add new param to allow for branch zero deny list override. Plus added better logic for catching bad deny lists earlier.
- `gms_run_branch.sh`:  Add new param to allow for branch zero deny list override.  Add logic to cleanup all branch zero output folders with the default branch deny list (not the branch zero list), UNLESS an override exists for the branch zero deny list.
- `gms_run_unit.sh`: Add new param to allow for branch zero deny list override.
- `config`
    - `deny_gms_branch_zero.lst`: update to keep an additional file in the outputs.
- `src`
    - `output_cleanup.py`: added note saying it is deprecated.
    - `gms`
        - `run_by_branch.sh`: variable name change (matching new names in related files for deny lists)
        - `run_by_unit.sh`: Add new param to allow for branch zero deny list override.

<br/><br/>

## v4.0.11.1 - 2022-11-01 - [PR #732](https://github.com/NOAA-OWP/inundation-mapping/pull/732)

Due to a recent IT security scan, it was determined that Jupyter-core needed to be upgraded.

### Changes

- `Pipfile` and `Pipfile.lock`:  Added a specific version of Jupyter Core that is compliant with IT.

<br/><br/>

## v4.0.11.0 - 2022-09-21 - [PR #690](https://github.com/NOAA-OWP/inundation-mapping/pull/690)

Masks levee-protected areas from Relative Elevation Model if branch 0 or if branch stream order exceeds a threshold.

### Additions

- `src/gms/`
   - `delineate_hydros_and_produce_HAND.sh`
      - Reprojects and creates HUC-level raster of levee-protected areas from polygon layer
      - Uses that raster to mask/remove those areas from the Relative Elevation Model
   - `rasterize_by_order.py`: Subsets levee-protected area branch-level raster if branch 0 or if order exceeds a threshold (default threshold: max order - 1)
- `config/`
   - `deny_gms_branches_default.lst`, and `deny_gms_branches_min.lst`: Added LeveeProtectedAreas_subset_{}.tif
   - `params_template.env`: Adds mask_leveed_area_toggle

### Changes

- `src/gms/delineate_hydros_and_produce_HAND.sh`: Fixes a bug in ocean/Great Lakes masking
- `tools/`
    - `eval_alt_catfim.py` and `run_test_case.py`: Changes the levee mask to the updated inputs/nld_vectors/Levee_protected_areas.gpkg

<br/><br/>

## v4.0.10.5 - 2022-10-21 - [PR #720](https://github.com/NOAA-OWP/inundation-mapping/pull/720)

Earlier versions of the acquire_and_preprocess_3dep_dems.py did not have any buffer added when downloading HUC6 DEMs. This resulted in 1 pixel nodata gaps in the final REM outputs in some cases at HUC8 sharing a HUC6 border. Adding the param of cblend 6 to the gdalwarp command meant put a 6 extra pixels all around perimeter. Testing showed that 6 pixels was plenty sufficient as the gaps were never more than 1 pixel on borders of no-data.

### Changes

- `data`
    - `usgs`
        - `acquire_and_preprocess_3dep_dems.py`: Added the `cblend 6` param to the gdalwarp call for when the dem is downloaded from USGS.
    - `create_vrt_file.py`:  Added sample usage comment.
 - `src`
     - `gms`
         `run_by_unit.sh`: Added a comment about gdal as it relates to run_by_unit.

Note: the new replacement inputs/3dep_dems/10m_5070/ files can / will be copied before PR approval as the true fix was replacment DEM's. There is zero risk of overwriting prior to code merge.

<br/><br/>

## v4.0.10.4 - 2022-10-27 - [PR #727](https://github.com/NOAA-OWP/inundation-mapping/pull/727)

Creates a single crosswalk table containing HUC (huc8), BranchID, HydroID, feature_id (and optionally LakeID) from branch-level hydroTables.csv files.

### Additions

- `tools/gms_tools/combine_crosswalk_tables.py`: reads and concatenates hydroTable.csv files, writes crosswalk table
- `gms_run_branch.sh`: Adds `tools/gms_tools/make_complete_hydrotable.py` to post-processing

<br/><br/>

## v4.0.10.3 - 2022-10-19 - [PR #718](https://github.com/NOAA-OWP/inundation-mapping/pull/718)

Fixes thalweg notch by clipping upstream ends of the stream segments to prevent the stream network from reaching the edge of the DEM and being treated as outlets when pit filling the burned DEM.

### Changes

- `src/clip_vectors_to_wbd.py`: Uses a slightly smaller buffer than wbd_buffer (wbd_buffer_distance-2*(DEM cell size)) to clip stream network inside of DEM extent.

<br/><br/>

## v4.0.10.2 - 2022-10-24 - [PR #723](https://github.com/NOAA-OWP/inundation-mapping/pull/723)

Runs branch 0 on HUCs with no other branches remaining after filtering stream orders if `drop_low_stream_orders` is used.

### Additions

- `src/gms`
    - `stream_branches.py`: adds `exclude_attribute_values()` to filter out stream orders 1&2 outside of `load_file()`

### Changes

- `src/gms`
    - `buffer_stream_branches.py`: adds check for `streams_file`
    - `derive_level_paths.py`: checks length of `stream_network` before filtering out stream orders 1&2, then filters using `stream_network.exclude_attribute_values()`
    - `generate_branch_list.py`: adds check for `stream_network_dissolved`

<br/><br/>

## v4.0.10.1 - 2022-10-5 - [PR #695](https://github.com/NOAA-OWP/inundation-mapping/pull/695)

This hotfix address a bug with how the rating curve comparison (sierra test) handles the branch zero synthetic rating curve in the comparison plots. Address #676

### Changes

- `tools/rating_curve_comparison.py`
  - Added logging function to print and write to log file
  - Added new filters to ignore AHPS only sites (these are sites that we need for CatFIM but do not have a USGS gage or USGS rating curve available for sierra test analysis)
  - Added functionality to identify branch zero SRCs
  - Added new plot formatting to distinguish branch zero from other branches

<br/><br/>

## v4.0.10.0 - 2022-10-4 - [PR #697](https://github.com/NOAA-OWP/inundation-mapping/pull/697)

Change FIM to load DEM's from the new USGS 3Dep files instead of the original NHD Rasters.

### Changes

- `config`
    - `params_template.env`: Change default of the calib db back to true:  src_adjust_spatial back to "True". Plus a few text updates.
- `src`
    - `gms`
        - `run_by_unit.sh`: Change input_DEM value to the new vrt `$inputDataDir/3dep_dems/10m_5070/fim_seamless_3dep_dem_10m_5070.vrt` to load the new 3Dep DEM's. Note: The 3Dep DEM's are projected as CRS 5070, but for now, our code is using ESRI:102039. Later all code and input will be changed to CRS:5070. We now are defining the FIM desired projection (102039), so we need to reproject on the fly from 5070 to 102039 during the gdalwarp cut.
        - `run_by_branch.sh`: Removed unused lines.
    - `utils`
        - `shared_variables.py`: Changes to use the new 3Dep DEM rasters instead of the NHD rasters. Moved some values (grouped some variables). Added some new variables for 3Dep. Note: At this time, some of these new enviro variables for 3Dep are not used but are expected to be used shortly.
- `data`
    - `usgs`
        - `acquire_and_preprocess_3dep_dems.py`: Minor updates for adjustments of environmental variables. Adjustments to ensure the cell sizes are fully defined as 10 x 10 as source has a different resolution. The data we downloaded to the new `inputs/3dep_dems/10m_5070` was loaded as 10x10, CRS:5070 rasters.

### Removals

- `lib`
    - `aggregate_fim_outputs.py` : obsolete. Had been deprecated for a while and replaced by other files.
    - `fr_to_mr_raster_mask.py` : obsolete. Had been deprecated for a while and replaced by other files.

<br/><br/>

## v4.0.9.8 - 2022-10-06 - [PR #701](https://github.com/NOAA-OWP/inundation-mapping/pull/701)

Moved the calibration tool from dev-fim3 branch into "dev" (fim4) branch. Git history not available.

Also updated making it easier to deploy, along with better information for external contributors.

Changed the system so the calibration database name is configurable. This allows test databases to be setup in the same postgres db / server system. You can have more than one calb_db_keys.env running in different computers (or even more than one on one server) pointing to the same actual postgres server and service. ie) multiple dev machine can call a single production server which hosts the database.

For more details see /tools/calibration-db/README.md

### Changes

- `tools`
    - `calibration-db`
        - `docker-compose.yml`: changed to allow for configurable database name. (allows for more then one database in a postgres database system (one for prod, another for test if needed))

### Additions

- `config`
    - `calb_db_keys_template.env`: a new template verison of the required config values.

### Removals

- `tools`
    - `calibration-db`
        - `start_db.sh`: Removed as the command should be run on demand and not specifically scripted because of its configurable location of the env file.

<br/><br/>

## v4.0.9.7 - 2022-10-7 - [PR #703](https://github.com/NOAA-OWP/inundation-mapping/pull/703)

During a recent release of a FIM 3 version, it was discovered that FIM3 has slightly different AWS S3 upload requirements. A new s3 whitelist file has been created for FIM3 and the other s3 file was renamed to include the phrase "fim4" in it.

This is being added to source control as it might be used again and we don't want to loose it.

### Additions

- `config`
   - `aws_s3_put_fim3_whitelist.lst`

### Renamed

- `config`
   - `aws_s3_put_fim4_whitelist.lst`: renamed from aws_s3_put_whitelist.lst

<br/><br/>

## v4.0.9.6 - 2022-10-17 - [PR #711](https://github.com/NOAA-OWP/inundation-mapping/pull/711)

Bug fix and formatting upgrades. It was also upgraded to allow for misc other inundation data such as high water data.

### Changes

- `tools`
    - `inundate_nation.py`:  As stated above.

### Testing

- it was run in a production model against fim 4.0.9.2 at 100 yr and 2 yr as well as a new High Water dataset.

<br/><br/>

## v4.0.9.5 - 2022-10-3 - [PR #696](https://github.com/NOAA-OWP/inundation-mapping/pull/696)

- Fixed deny_gms_unit_prod.lst to comment LandSea_subset.gpkg, so it does not get removed. It is needed for processing in some branches
- Change default for params_template.env -> src_adjust_spatial="False", back to default of "True"
- Fixed an infinite loop when src_adjust_usgs_rating.py was unable to talk to the calib db.
- Fixed src_adjsust_usgs_rating.py for when the usgs_elev_table.csv may not exist.

### Changes

- `gms_run_branch.sh`:  removed some "time" command in favour of using fim commands from bash_functions.sh which give better time and output messages.

- `config`
    - `deny_gms_unit_prod.lst`: Commented out LandSea_subset.gpkg as some HUCs need that file in place.
    - `params_template.env`: Changed default src_adjust_spatial back to True

- `src`
    - `src_adjust_spatial_obs.py`:  Added code to a while loop (line 298) so it is not an indefinite loop that never stops running. It will now attempts to contact the calibration db after 6 attempts. Small adjustments to output and logging were also made and validation that a connection to the calib db was actually successful.
    - `src_adjust_usgs_rating.py`: Discovered that a usgs_elev_df might not exist (particularly when processing was being done for hucs that have no usgs guage data). If the usgs_elev_df does not exist, it no longer errors out.

<br/><br/>

## v4.0.9.4 - 2022-09-30 - [PR #691](https://github.com/NOAA-OWP/inundation-mapping/pull/691)

Cleanup Branch Zero output at the end of a processing run. Without this fix, some very large files were being left on the file system. Adjustments and cleanup changed the full BED output run from appx 2 TB output to appx 1 TB output.

### Additions

- `unit_tests`
    - `gms`
        - `outputs_cleanup_params.json` and `outputs_cleanup_unittests.py`: The usual unit test files.

### Changes

- `gms_pipeline.sh`: changed variables and text to reflect the renamed default `deny_gms_branchs_prod.lst` and `deny_gms_unit_prod.lst` files. Also tells how a user can use the word 'none' for the deny list parameter (both or either unit or branch deny list) to skip output cleanup(s).

- `gms_run_unit.sh`: changed variables and text to reflect the renamed default `deny_gms_unit_prod.lst` files. Also added a bit of minor output text (styling). Also tells how a user can use the word 'none' for the deny list parameter to skip output cleanup.

- `gms_run_branch.sh`:
       ... changed variables and text to reflect the renamed default `deny_gms_branches.lst` files.
       ... added a bit of minor output text (styling).
       ... also tells how a user can use the word 'none' for the deny list parameter to skip output cleanup.
       ... added a new section that calls the `outputs_cleanup.py` file and will do post cleanup on branch zero output files.

- `src`
    - `gms`
        - `outputs_cleanup.py`: pretty much rewrote it in its entirety. Now accepts a manditory branch id (can be zero) and can recursively search subdirectories. ie) We can submit a whole output directory with all hucs and ask to cleanup branch 0 folder OR cleanup files in any particular directory as we did before (per branch id).

          - `run_by_unit.sh`:  updated to pass in a branch id (or the value of "0" meaning branch zero) to outputs_cleanup.py.
          - `run_by_branch.sh`:  updated to pass in a branch id to outputs_cleanup.py.

- `unit_tests`
    - `README.md`: updated to talk about the specific deny list for unit_testing.
    - `__template_unittests.py`: updated for the latest code standards for unit tests.

- `config`
    - `deny_gms_branch_unittest.lst`: Added some new files to be deleted, updated others.
    - `deny_gms_branch_zero.lst`: Added some new files to be deleted.
    - `deny_gms_branches_dev.lst`:  Renamed from `deny_gms_branches_default.lst` and some new files to be deleted, updated others. Now used primarily for development and testing use.
    - `deny_gms_branches_prod.lst`:  Renamed from `deny_gms_branches_min` and some new files to be deleted, updated others. Now used primarily for when releasing a version to production.
    - `deny_gms_unit_prod.lst`: Renamed from `deny_gms_unit_default.lst`, yes... there currently is no "dev" version.  Added some new files to be deleted.

<br/><br/>

## v4.0.9.3 - 2022-09-13 - [PR #681](https://github.com/NOAA-OWP/inundation-mapping/pull/681)

Created a new tool to downloaded USGS 3Dep DEM's via their S3 bucket.

Other changes:
 - Some code file re-organization in favour of the new `data` folder which is designed for getting, setting, and processing data from external sources such as AWS, WBD, NHD, NWM, etc.
 - Added tmux as a new tool embedded inside the docker images.

### Additions

- `data`
   - `usgs`
      - `acquire_and_preprocess_3dep_dems.py`:  The new tool as described above. For now it is hardcoded to a set path for USGS AWS S3 vrt file but may change later for it to become parameter driven.
 - `create_vrt_file.py`: This is also a new tool that can take a directory of geotiff files and create a gdal virtual file, .vrt extention, also called a `virtual raster`. Instead of clipping against HUC4, 6, 8's raster files, and run risks of boundary issues, vrt's actual like all of the tif's are one giant mosaiced raster and can be clipped as one.

### Removals

- 'Dockerfile.prod`:  No longer being used (never was used)

### Changes

- `Dockerfile`:  Added apt install for tmux. This tool will now be available in docker images and assists developers.

- `data`
   - `acquire_and_preprocess_inputs.py`:  moved from the `tools` directory but not other changes made. Note: will required review/adjustments before being used again.
   - `nws`
      - `preprocess_ahps_nws.py`:  moved from the `tools` directory but not other changes made. Note: will required review/adjustments before being used again.
      - `preprocess_rasters.py`: moved from the `tools` directory but not other changes made. Note: will required review/adjustments before being used again.
    - `usgs`
         - `preprocess_ahps_usgs.py`:  moved from the `tools` directory but not other changes made. Note: will required review/adjustments before being used again.
         - `preprocess_download_usgs_grids.py`: moved from the `tools` directory but not other changes made. Note: will required review/adjustments before being used again.

 - `src`
     - `utils`
         - `shared_functions.py`:  changes made were
              - Cleanup the "imports" section of the file (including a change to how the utils.shared_variables file is loaded.
              - Added `progress_bar_handler` function which can be re-used by other code files.
              - Added `get_file_names` which can create a list of files from a given directory matching a given extension.
              - Modified `print_current_date_time` and `print_date_time_duration` and  methods to return the date time strings. These helper methods exist to help with standardization of logging and output console messages.
              - Added `print_start_header` and `print_end_header` to help with standardization of console and logging output messages.
          - `shared_variables.py`: Additions in support of near future functionality of having fim load DEM's from USGS 3DEP instead of NHD rasters.

<br/><br/>

## v4.0.9.2 - 2022-09-12 - [PR #678](https://github.com/NOAA-OWP/inundation-mapping/pull/678)

This fixes several bugs related to branch definition and trimming due to waterbodies.

### Changes

- `src/gms/stream_branches.py`
   - Bypasses erroneous stream network data in the to ID field by using the Node attribute instead.
   - Adds check if no nwm_lakes_proj_subset.gpkg file is found due to no waterbodies in the HUC.
   - Allows for multiple upstream branches when stream order overrides arbolate sum.

<br/><br/>

## v4.0.9.1 - 2022-09-01 - [PR #664](https://github.com/NOAA-OWP/inundation-mapping/pull/664)

A couple of changes:
1) Addition of a new tool for pushing files / folders up to an AWS (Amazon Web Service) S3 bucket.
2) Updates to the Docker image creation files to include new packages for boto3 (for AWS) and also added `jupyter`, `jupterlab` and `ipympl` to make it easier to use those tools during development.
3) Correct an oversight of `logs\src_optimization` not being cleared upon `overwrite` run.

### Additions

- `src`
   - `data`
       - `README.md`: Details on how the new system for `data` folders (for communication for external data sources/services).
       - `aws`
           - `aws_base.py`:  A file using a class and inheritance system (parent / child). This file has properties and a method that all child class will be expected to use and share. This makes it quicker and easier to added new AWS tools and helps keep consistant patterns and standards.
           - `aws_creds_template.env`: There are a number of ways to validate credentials to send data up to S3. We have chosen to use an `.env` file that can be passed into the tool from any location. This is the template for that `.env` file. Later versions may be changed to use AWS profile security system.
           - `s3.py`: This file pushes file and folders up to a defined S3 bucket and root folder. Note: while it is designed only for `puts` (pushing to S3), hooks were added in case functional is added later for `gets` (pull from S3).


### Changes

- `utils`
   - `shared_functions.py`:  A couple of new features
       -  Added a method which accepts a path to a .lst or .txt file with a collection of data and load it into a  python list object. It can be used for a list of HUCS, file paths, or almost anything.
       - A new method for quick addition of current date/time in output.
       - A new method for quick calculation and formatting of time duration in hours, min and seconds.
       - A new method for search for a string in a given python list. It was designed with the following in mind, we already have a python list loaded with whitelist of files to be included in an S3 push. As we iterate through files from the file system, we can use this tool to see if the file should be pushed to S3. This tool can easily be used contexts and there is similar functionality in other FIM4 code that might be able to this method.

- `Dockerfile` : Removed a line for reloading Shapely in recent PRs, which for some reason is no longer needed after adding the new BOTO3 python package. Must be related to python packages dependencies. This removed Shapely warning seen as a result of another recent PR. Also added AWS CLI for bash commands.

- `Pipfile` and `Pipfile.lock`:  Updates for the four new python packages, `boto3` (for AWS), `jupyter`, `jupyterlab` and `ipympl`. We have some staff that use Jupyter in their dev actitivies. Adding this package into the base Docker image will make it easier for them.

<br/><br/>

## 4.0.9.0 - 2022-09-09 - [PR #672](https://github.com/NOAA-OWP/inundation-mapping/pull/672)

When deriving level paths, this improvement allows stream order to override arbolate sum when selecting the proper upstream segment to continue the current branch.

<br/><br/>

## 4.0.8.0 - 2022-08-26 - [PR #671](https://github.com/NOAA-OWP/inundation-mapping/pull/671)

Trims ends of branches that are in waterbodies; also removes branches if they are entirely in a waterbody.

## Changes

- `src/gms/stream_branches.py`: adds `trim_branches_in_waterbodies()` and `remove_branches_in_waterbodies()` to trim and prune branches in waterbodies.

<br/><br/>

## v4.0.7.2 - 2022-08-11 - [PR #654](https://github.com/NOAA-OWP/inundation-mapping/pull/654)

`inundate_nation.py` A change to switch the inundate nation function away from refrences to `inundate.py`, and rather use `inundate_gms.py` and `mosaic_inundation.py`

### Changes

- `inundate_gms`:  Changed `mask_type = 'filter'`

<br/><br/>

## v4.0.7.1 - 2022-08-22 - [PR #665](https://github.com/NOAA-OWP/inundation-mapping/pull/665)

Hotfix for addressing missing input variable when running `gms_run_branch.sh` outside of `gms_pipeline.sh`.

### Changes
- `gms_run_branch.sh`: defining path to WBD HUC input file directly in ogr2ogr call rather than using the $input_WBD_gdb defined in `gms_run_unit.sh`
- `src/src_adjust_spatial_obs.py`: removed an extra print statement
- `src/src_roughness_optimization.py`: removed a log file write that contained sensitive host name

<br/><br/>

## v4.0.7.0 - 2022-08-17 - [PR #657](https://github.com/NOAA-OWP/inundation-mapping/pull/657)

Introduces synthetic rating curve calibration workflow. The calibration computes new Manning's coefficients for the HAND SRCs using input data: USGS gage locations, USGS rating curve csv, and a benchmark FIM extent point database stored in PostgreSQL database. This addresses [#535].

### Additions

- `src/src_adjust_spatial_obs.py`: new synthetic rating curve calibration routine that prepares all of the spatial (point data) benchmark data for ingest to the Manning's coefficient calculations performed in `src_roughness_optimization.py`
- `src/src_adjust_usgs_rating.py`: new synthetic rating curve calibration routine that prepares all of the USGS gage location and observed rating curve data for ingest to the Manning's coefficient calculations performed in `src_roughness_optimization.py`
- `src/src_roughness_optimization.py`: new SRC post-processing script that ingests observed data and HUC/branch FIM output data to compute optimized Manning's coefficient values and update the discharge values in the SRCs. Outputs a new hydroTable.csv.

### Changes

- `config/deny_gms_branch_zero.lst`: added `gw_catchments_reaches_filtered_addedAttributes_crosswalked_{}.gpkg` to list of files to keep (used in calibration workflow)
- `config/deny_gms_branches_min.lst`: added `gw_catchments_reaches_filtered_addedAttributes_crosswalked_{}.gpkg` to list of files to keep (used in calibration workflow)
- `config/deny_gms_unit_default.lst`: added `usgs_elev_table.csv` to list of files to keep (used in calibration workflow)
- `config/params_template.env`: added new variables for user to control calibration
  - `src_adjust_usgs`: Toggle to run src adjustment routine (True=on; False=off)
  - `nwm_recur_file`: input file location with nwm feature_id and recurrence flow values
  - `src_adjust_spatial`: Toggle to run src adjustment routine (True=on; False=off)
  - `fim_obs_pnt_data`: input file location with benchmark point data used to populate the postgresql database
  - `CALB_DB_KEYS_FILE`: path to env file with sensitive paths for accessing postgres database
- `gms_run_branch.sh`: includes new steps in the workflow to connect to the calibration PostgreSQL database, run SRC calibration w/ USGS gage rating curves, run SRC calibration w/ benchmark point database
- `src/add_crosswalk.py`: added step to create placeholder variables to be replaced in post-processing (as needed). Created here to ensure consistent column variables in the final hydrotable.csv
- `src/gms/run_by_unit.sh`: added new steps to workflow to create the `usgs_subset_gages.gpkg` file for branch zero and then perform crosswalk and create `usgs_elev_table.csv` for branch zero
- `src/make_stages_and_catchlist.py`: Reconcile flows and catchments hydroids
- `src/usgs_gage_aggregate.py`: changed streamorder data type from integer to string to better handle missing values in `usgs_gage_unit_setup.py`
- `src/usgs_gage_unit_setup.py`: added new inputs and function to populate `usgs_elev_table.csv` for branch zero using all available gages within the huc (not filtering to a specific branch)
- `src/utils/shared_functions.py`: added two new functions for calibration workflow
  - `check_file_age`: check the age of a file (use for flagging potentially outdated input)
  - `concat_huc_csv`: concatenate huc csv files to a single dataframe/csv
- `src/utils/shared_variables.py`: defined new SRC calibration threshold variables
  - `DOWNSTREAM_THRESHOLD`: distance in km to propogate new roughness values downstream
  - `ROUGHNESS_MAX_THRESH`: max allowable adjusted roughness value (void values larger than this)
  - `ROUGHNESS_MIN_THRESH`: min allowable adjusted roughness value (void values smaller than this)

<br/><br/>

## v4.0.6.3 - 2022-08-04 - [PR #652](https://github.com/NOAA-OWP/inundation-mapping/pull/652)

Updated `Dockerfile`, `Pipfile` and `Pipfile.lock` to add the new psycopg2 python package required for a WIP code fix for the new FIM4 calibration db.

<br/><br/>

## v4.0.6.2 - 2022-08-16 - [PR #639](https://github.com/NOAA-OWP/inundation-mapping/pull/639)

This file converts USFIMR remote sensed inundation shapefiles into a raster that can be used to compare to the FIM data. It has to be run separately for each shapefile. This addresses [#629].

### Additions

- `/tools/fimr_to_benchmark.py`: This file converts USFIMR remote sensed inundation shapefiles into a raster that can be used to compare to the FIM data. It has to be run separately for each shapefile.

<br/><br/>

## v4.0.6.1 - 2022-08-12 - [PR #655](https://github.com/NOAA-OWP/inundation-mapping/pull/655)

Prunes branches that fail with NO_FLOWLINES_EXIST (Exit code: 61) in `gms_run_branch.sh` after running `split_flows.py`

### Additions
- Adds `remove_error_branches.py` (called from `gms_run_branch.sh`)
- Adds `gms_inputs_removed.csv` to log branches that have been removed across all HUCs

### Removals
- Deletes branch folders that fail
- Deletes branch from `gms_inputs.csv`

<br/><br/>

## v4.0.6.0 - 2022-08-10 - [PR #614](https://github.com/NOAA-OWP/inundation-mapping/pull/614)

Addressing #560, this fix in run_by_branch trims the DEM derived streamline if it extends past the end of the branch streamline. It does this by finding the terminal point of the branch stream, snapping to the nearest point on the DEM derived stream, and cutting off the remaining downstream portion of the DEM derived stream.

### Changes

- `/src/split_flows.py`: Trims the DEM derived streamline if it flows past the terminus of the branch (or level path) streamline.
- `/src/gms/delineate_hydros_and_produce_HAND.sh`: Added branch streamlines as an input to `split_flows.py`.

<br/><br/>

## v4.0.5.4 - 2022-08-01 - [PR #642](https://github.com/NOAA-OWP/inundation-mapping/pull/642)

Fixes bug that causes [Errno2] No such file or directory error when running synthesize_test_cases.py if testing_versions folder doesn't exist (for example, after downloading test_cases from ESIP S3).

### Additions

- `run_test_case.py`: Checks for testing_versions folder in test_cases and adds it if it doesn't exist.

<br/><br/>

## v4.0.5.3 - 2022-07-27 - [PR #630](https://github.com/NOAA-OWP/inundation-mapping/issues/630)

A file called gms_pipeline.sh already existed but was unusable. This has been updated and now can be used as a "one-command" execution of the fim4/gms run. While you still can run gms_run_unit.sh and gms_run_branch.sh as you did before, you no longer need to. Input arguments were simplified to allow for more default and this simplification was added to `gms_run_unit.sh` and `gms_run_branch.sh` as well.

A new feature was added that is being used for `gms_pipeline.sh` which tests the percent and number of errors after hucs are processed before continuing onto branch processing.

New FIM4/gms usability is now just (at a minumum): `gms_pipeline.sh -n <output name> -u <HUC(s) or HUC list path>`

`gms_run_branch.sh` and `gms_run_branch.sh` have also been changed to add the new -a flag and default to dropping stream orders 1 and 2.

### Additions

- `src`
    - `check_unit_errors.py`: as described above.
- `unit_tests`
    - `check_unit_errors_unittests.py` and `check_unit_errors_params.json`: to match new file.

### Changes

- `README.md`:  Updated text for FIM4, gms_pipeline, S3 input updates, information about updating dependencies, misc link updates and misc text verbage.
- `gms_pipeline.sh`: as described above.
- `gms_run_unit.sh`: as described above. Also small updates to clean up folders and files in case of an overwrite.
- `gms_run_branch.sh`: as described above.
- `src`
     - `utils`
         - `fim_enums.py`:  FIM_system_exit_codes renamed to FIM_exit_codes.
         - `shared_variables.py`: added configurable values for minimum number and percentage of unit errors.
    - `bash_functions.env`:   Update to make the cumulative time screen outputs in mins/secs instead of just seconds.
    - `check_huc_inputs.py`:  Now returns the number of HUCs being processed, needed by `gms_pipeline.sh` (Note: to get the value back to a bash file, it has to send it back via a "print" line and not a "return" value.  Improved input validation,
- `unit_tests`
   - `README.md`: Misc text and link updates.

### Removals

- `config\params_template_calibrated.env`: No longer needed. Has been removed already from dev-fim3 and confirmed that it is not needed.
<br><br>

## v4.0.5.2 - 2022-07-25 - [PR #622](https://github.com/NOAA-OWP/inundation-mapping/pull/622)

Updates to unit tests including a minor update for outputs and loading in .json parameter files.
<br><br>


## v4.0.5.1 - 2022-06-27 - [PR #612](https://github.com/NOAA-OWP/inundation-mapping/pull/612)

`Alpha Test Refactor` An upgrade was made a few weeks back to the dev-fim3 branch that improved performance, usability and readability of running alpha tests. Some cleanup in other files for readability, debugging verbosity and styling were done as well. A newer, cleaner system for printing lines when the verbose flag is enabled was added.

### Changes

- `gms_run_branch.sh`:  Updated help instructions to about using multiple HUCs as command arguments.
- `gms_run_unit.sh`:  Updated help instructions to about using multiple HUCs as command arguments.
- `src/utils`
    - `shared_functions.py`:
       - Added a new function called `vprint` which creates a simpler way (and better readability) for other python files when wanting to include a print line when the verbose flag is on.
       - Added a new class named `FIM_Helpers` as a wrapper for the new `vprint` method.
       - With the new `FIM_Helpers` class, a previously existing method named `append_id_to_file_name` was moved into this class making it easier and quicker for usage in other classes.

- `tools`
    - `composite_inundation.py`: Updated its usage of the `append_id_to_file_name` function to now call the`FIM_Helpers` method version of it.
    - `gms_tools`
       - `inundate_gms.py`: Updated for its adjusted usage of the `append_id_to_file_name` method, also removed its own `def __vprint` function in favour of the `FIM_Helpers.vprint` method.
       - `mosaic_inundation.py`:
          - Added adjustments for use of `append_id_to_file_name` and adjustments for `fh.vprint`.
          - Fixed a bug for the variable `ag_mosaic_output` which was not pre-declared and would fail as using an undefined variable in certain conditions.
    - `run_test_case.py`: Ported `test_case` class from FIM 3 and tweaked slightly to allow for GMS FIM. Also added more prints against the new fh.vprint method. Also added a default print line for progress / traceability for all alpha test regardless if the verbose flag is set.
    - `synthesize_test_cases.py`: Ported `test_case` class from FIM 3.
- `unit_tests`
   - `shared_functions_unittests.py`: Update to match moving the `append_id_to_file_name` into the `FIM_Helpers` class. Also removed all "header print lines" for each unit test method (for output readability).

<br/><br/>

## v4.0.5.0 - 2022-06-16 - [PR #611](https://github.com/NOAA-OWP/inundation-mapping/pull/611)

'Branch zero' is a new branch that runs the HUCs full stream network to make up for stream orders 1 & 2 being skipped by the GMS solution and is similar to the FR extent in FIM v3. This new branch is created during `run_by_unit.sh` and the processed DEM is used by the other GMS branches during `run_by_branch.sh` to improve efficiency.

### Additions

- `src/gms/delineate_hydros_and_produce_HAND.sh`: Runs all of the modules associated with delineating stream lines and catchments and building the HAND relative elevation model. This file is called once during `gms_run_unit` to produce the branch zero files and is also run for every GMS branch in `gms_run_branch`.
- `config/deny_gms_branch_zero.lst`: A list specifically for branch zero that helps with cleanup (removing unneeded files after processing).

### Changes

- `src/`
    - `output_cleanup.py`: Fixed bug for viz flag.
    - `gms/`
        - `run_by_unit.sh`: Added creation of "branch zero", DEM pre-processing, and now calls.
        -  `delineate_hydros_and_produce_HAND.sh` to produce HAND outputs for the entire stream network.
        - `run_by_branch.sh`: Removed DEM processing steps (now done in `run_by_unit.sh`), moved stream network delineation and HAND generation to `delineate_hydros_and_produce_HAND.sh`.
        - `generate_branch_list.py`: Added argument and parameter to sure that the branch zero entry was added to the branch list.
- `config/`
     - `params_template.env`: Added `zero_branch_id` variable.
- `tools`
     - `run_test_case.py`: Some styling / readability upgrades plus some enhanced outputs.  Also changed the _verbose_ flag to _gms_verbose_ being passed into Mosaic_inundation function.
     - `synthesize_test_cases.py`: arguments being passed into the _alpha_test_args_ from being hardcoded from flags to verbose (effectively turning on verbose outputs when applicable. Note: Progress bar was not affected.
     - `tools_shared_functions.py`: Some styling / readability upgrades.
- `gms_run_unit.sh`: Added export of extent variable, dropped the -s flag and added the -a flag so it now defaults to dropping stream orders 1 and 2.
- `gms_run_branch.sh`: Fixed bug when using overwrite flag saying branch errors folder already exists, dropped the -s flag and added the -a flag so it now defaults to dropping stream orders 1 and 2.

### Removals

- `tests/`: Redundant
- `tools/shared_variables`: Redundant

<br/><br/>

## v4.0.4.3 - 2022-05-26 - [PR #605](https://github.com/NOAA-OWP/inundation-mapping/pull/605)

We needed a tool that could composite / mosaic inundation maps for FIM3 FR and FIM4 / GMS with stream orders 3 and higher. A tool previously existed named composite_fr_ms_inundation.py and it was renamed to composite_inundation.py and upgraded to handle any combination of 2 of 3 items (FIM3 FR, FIM3 MS and/or FIM4 GMS).

### Additions

- `tools/composite_inundation.py`: Technically it is a renamed from composite_ms_fr_inundation.py, and is based on that functionality, but has been heavily modified. It has a number of options, but primarily is designed to take two sets of output directories, inundate the files, then composite them into a single mosiac'd raster per huc. The primary usage is expected to be compositing FIM3 FR with FIM4 / GMS with stream orders 3 and higher.

- `unit_tests/gms/inundate_gms_unittests.py and inundate_gms_params.json`: for running unit tests against `tools/gms_tools/inunundate_gms.py`.
- `unit_tests/shared_functions_unittests.py and shared_functions_params.json`: A new function named `append_id_to_file_name_single_identifier` was added to `src/utils/shared_functions.py` and some unit tests for that function was created.

### Removed

- `tools/composite_ms_fr_inundation.py`: replaced with upgraded version named `composite_inundation.py`.

### Changes

- `tools/gms_tools/inundate_gms.py`: some style, readabilty cleanup plus move a function up to `shared_functions.py`.
- `tools/gms_tools/mosaic_inundation.py`: some style, readabilty cleanup plus move a function up to `shared_functions.py`.
- `tools/inundation.py`: some style, readabilty cleanup.
- `tools/synthesize_test_cases.py`: was updated primarily for sample usage notes.

<br/><br/>

## v4.0.4.2 - 2022-05-03 - [PR #594](https://github.com/NOAA-OWP/inundation-mapping/pull/594)

This hotfix includes several revisions needed to fix/update the FIM4 area inundation evaluation scripts. These changes largely migrate revisions from the FIM3 evaluation code to the FIM4 evaluation code.

### Changes

- `tools/eval_plots.py`: Copied FIM3 code revisions to enable RAS2FIM evals and PND plots. Replaced deprecated parameter name for matplotlib grid()
- `tools/synthesize_test_cases.py`: Copied FIM3 code revisions to assign FR, MS, COMP resolution variable and addressed magnitude list variable for IFC eval
- `tools/tools_shared_functions.py`: Copied FIM3 code revisions to enable probability not detected (PND) metric calculation
- `tools/tools_shared_variables.py`: Updated magnitude dictionary variables for RAS2FIM evals and PND plots

<br/><br/>

## v4.0.4.1 - 2022-05-02 - [PR #587](https://github.com/NOAA-OWP/inundation-mapping/pull/587)

While testing GMS against evaluation and inundation data, we discovered some challenges for running alpha testing at full scale. Part of it was related to the very large output volume for GMS which resulted in outputs being created on multiple servers and folders. Considering the GMS volume and processing, a tool was required to extract out the ~215 HUC's that we have evaluation data for. Next, we needed isolate valid HUC output folders from original 2,188 HUC's and its 100's of thousands of branches. The first new tool allows us to point to the `test_case` data folder and create a list of all HUC's that we have validation for.

Now that we have a list of relavent HUC's, we need to consolidate output folders from the previously processed full CONUS+ output data. The new `copy_test_case_folders.py` tool extracts relavent HUC (gms unit) folders, based on the list created above, into a consolidated folder. The two tools combine result in significantly reduced overall processing time for running alpha tests at scale.

`gms_run_unit.sh` and `aggregated_branch_lists.py` were adjusted to make a previously hardcoded file path and file name to be run-time parameters. By adding the two new arguments, the file could be used against the new `copy_test_case_folders.py`. `copy_test_case_folders.py` and `gms_run_unit.sh` can now call `aggregated_branch_lists.py` to create a key input file called `gms_inputs.csv` which is a key file required for alpha testing.

A few other small adjustments were made for readability and traceability as well as a few small fixes discovered when running at scale.

### Additions

- `tools/find_test_case_folders.py`: A new tool for creating a list of HUC's that we have test/evaluation data for.
- `tools/copy_test_case_folders.py`: A new tool for using the list created above, to scan through other fully processed output folders and extract only the HUC's (gms units) and it's branches into a consolidated folder, ready for alpha test processing (or other needs).

### Changes

- `src/gms/aggregate_branch_lists.py`: Adjusted to allow two previously hardcoded values to now be incoming arguments. Now this file can be used by both `gms_run_unit.sh` and `copy_test_case_folders.py`.
- `tools/synthesize_test_cases.py`: Adjustments for readability and progress status. The embedded progress bars are not working and will be addressed later.
- `tools/run_test_case.py`: A print statement was added to help with processing progess was added.
- `gms_run_unit.sh`: This was adjusted to match the new input parameters for `aggregate_branch_lists.py` as well as additions for progress status. It now will show the entire progress period start datetime, end datetime and duration.
- `gms_run_branch.sh`: Also was upgraded to show the entire progress period start datetime, end datetime and duration.

<br/><br/>

## v4.0.4.0 - 2022-04-12 - [PR #557](https://github.com/NOAA-OWP/inundation-mapping/pull/557)

During large scale testing of the new **filtering out stream orders 1 and 2** feature [PR #548](https://github.com/NOAA-OWP/inundation-mapping/pull/548), a bug was discovered with 14 HUCS that had no remaining streams after removing stream orders 1 and 2. This resulted in a number of unmanaged and unclear exceptions. An exception may be still raised will still be raised in this fix for logging purposes, but it is now very clear what happened. Other types of events are logged with clear codes to identify what happened.

Fixes were put in place for a couple of new logging behaviors.

1. Recognize that for system exit codes, there are times when an event is neither a success (code 0) nor a failure (code 1). During processing where stream orders are dropped, some HUCs had no remaining reaches, others had mismatched reaches and others as had missing flowlines (reaches) relating to dissolved level paths (merging individual reaches as part of GMS). When these occur, we want to abort the HUC (unit) or branch processing, identify that they were aborted for specific reasons and continue. A new custom system exit code system was adding using python enums. Logging was enhanced to recognize that some exit codes were not a 0 or a 1 and process them differently.

2. Pathing and log management became an issue. It us not uncommon for tens or hundreds of thousands of branches to be processed. A new feature was to recognize what is happening with each branch or unit and have them easily found and recognizable. Futher, processing for failure (sys exit code of 1) are now copied into a unique folder as the occur to help with visualization of run time errors. Previously errors were not extracted until the end of the entire run which may be multiple days.

3. A minor correction was made when dissolved level paths were created with the new merged level path not always having a valid stream order value.

### File Additions

- `src/`
   - `utils/`
      - `fim_enums.py`:
         - A new class called `FIM_system_exit_codes` was added. This allows tracking and blocking of duplicate system exit codes when a custom system code is required.


### Changes

- `fim_run.sh`: Added the gms `non-zero-exit-code` system to `fim_run` to help uncover and isolate errors during processing. Errors recorded in log files within in the logs/unit folder are now copied into a new folder called `unit_errors`.

- `gms_run_branch.sh`:
    -  Minor adjustments to how the `non-zero-exit code` logs were created. Testing uncovered that previous versions were not always reliable. This is now stablized and enhanced.
    - In previous versions, only the `gms_unit.sh` was aware that **stream order filtering** was being done. Now all branch processing is also aware that filtering is in place. Processing in child files and classes can now make adjustments as/if required for stream order filtering.
    - Small output adjustments were made to help with overall screen and log readability.

- `gms_run_unit.sh`:
    - Minor adjustments to how the `non-zero-exit-code` logs were created similar to `gms_run_branch.sh.`
    - Small text corrections, formatting and output corrections were added.
    - A feature removing all log files at the start of the entire process run were added if the `overwrite` command line argument was added.

- `src/`
   - `filter_catchments_and_add_attributes.py`:
      - Some minor formatting and readability adjustments were added.
      - Additions were made to help this code be aware and responding accordingly if that stream order filtering has occurred. Previously recorded as bugs coming from this class, are now may recorded with the new custom exit code if applicable.

   - `run_by_unit.sh` (supporting fim_run.sh):
         - As a change was made to sub-process call to `filter_catchments_and_add_attributes.py` file, which is shared by gms, related to reach errors / events.

   - `split_flows.py`:
      - Some minor formatting and readability adjustments were added.
      - Additions were made to recognize the same type of errors as being described in other files related to stream order filtering issues.
      - A correction was made to be more precise and more explicit when a gms branch error existed. This was done to ensure that we were not letting other exceptions be trapped that were NOT related to stream flow filtering.

   - `time_and_tee_run_by_unit.sh`:
      - The new custom system exit codes was added. Note that the values of 61 (responding system code) are hardcoded instead of using the python based `Fim_system_exit_code` system. This is related to limited communication between python and bash.

   - `gms/`
      - `derive_level_paths.py`:
          - Was upgraded to use the new fim_enums.Fim_system_exit_codes system. This occurs when no streams / flows remain after filtering.  Without this upgrade, standard exceptions were being issued with minimal details for the error.
          - Minor adjustments to formatting for readability were made.

      - `generate_branch_list.py` :  Minor adjustments to formatting for readability were made.

      - `run_by_branch.sh`:
         - Some minor formatting and readability adjustments were added.
         - Additions to the subprocess call to `split_flows.py` were added so it was aware that branch filtering was being used. `split_flows.py` was one of the files that was throwing errors related to stream order filtering. A subprocess call to `filter_catchments_and_add_attributes.py` adjustment was also required for the same reason.

      - `run_by_unit.sh`:
         - Some minor formatting and readability adjustments were added.
         - An addition was made to help trap errors that might be triggered by `derive_level_paths.py` for `stream order filtering`.

      - `time_and_tee_run_by_branch.sh`:
         - A system was added recognize if an non successful system exit code was sent back from `run_by_branch`. This includes true errors of code 1 and other new custom system exit codes. Upon detection of non-zero-exit codes, log files are immediately copied into special folders for quicker and easier visibility. Previously errors were not brought forth until the entire process was completed which ranged fro hours up to 18 days. Note: System exit codes of 60 and 61 were hardcoded instead of using the values from the new  `FIM_system_exit_codes` due to limitation of communication between python and bash.

      - `time_and_tee_run_by_unit.sh`:
         - The same upgrade as described above in `time_and_tee_run_by_branch.sh` was applied here.
         - Minor readability and output formatting changes were made.

      - `todo.md`
         - An entry was removed from this list which talked about errors due to small level paths exactly as was fixed in this pull request set.

- `unit_tests/`
   - `gms/`
      - `derive_level_paths_unittests.py` :  Added a new unit test specifically testing this type of condition with a known HUC that triggered the branch errors previously described..
      - `derive_level_paths_params.json`:
           - Added a new node with a HUC number known to fail.
           - Changed pathing for unit test data pathing from `/data/outputs/gms_example_unit_tests` to `/data/outputs/fim_unit_test_data_do_not_remove`. The new folder is intended to be a more permanent folder for unit test data.
           - Some additional tests were added validating the argument for dropping stream orders.

### Unit Test File Additions:

- `unit_tests/`
   - `filter_catchments_and_add_attributes_unittests.py` and `filter_catchments_and_add_attributes_params.json`:

   - `split_flows_unittests.py' and `split_flows_params.json`

<br/><br/>

## v4.0.3.1 - 2022-03-10 - [PR #561](https://github.com/NOAA-OWP/inundation-mapping/pull/561)

Bug fixes to get the Alpha Test working in FIM 4.

### Changes

- `tools/sythesize_test_cases.py`: Fixed bugs that prevented multiple benchmark types in the same huc from running `run_test_case.py`.
- `tools/run_test_case.py`: Fixed mall bug for IFC benchmark.
- `tools/eval_plots.py`: Fixed Pandas query bugs.

<br/><br/>

## v4.0.3.0 - 2022-03-03 - [PR #550](https://github.com/NOAA-OWP/inundation-mapping/pull/550)

This PR ports the functionality of `usgs_gage_crosswalk.py` and `rating_curve_comparison.py` to FIM 4.

### Additions

- `src/`:
    - `usgs_gage_aggregate.py`: Aggregates all instances of `usgs_elev_table.csv` to the HUC level. This makes it easier to view the gages in each HUC without having to hunt through branch folders and easier for the Sierra Test to run at the HUC level.
    - `usgs_gage_unit_setup.py`: Assigns a branch to each USGS gage within a unit. The output of this module is `usgs_subset_gages.gpkg` at the HUC level containing the `levpa_id` attribute.

### Changes

- `gms_run_branch.sh`: Added a line to aggregate all `usgs_elev_table.csv` into the HUC directory level using `src/usgs_gage_aggregate.py`.
- `src/`:
    -  `gms/`
        - `run_by_branch.sh`: Added a block to run `src/usgs_gage_crosswalk.py`.
        - `run_by_unit.sh`: Added a block to run `src/usgs_gage_unit_setup.py`.
    - `usgs_gage_crosswalk.py`: Similar to it's functionality in FIM 3, this module snaps USGS gages to the stream network, samples the underlying DEMs, and writes the attributes to `usgs_elev_table.csv`. This CSV is later aggregated to the HUC level and eventually used in `tools/rating_curve_comparison.py`. Addresses #539
- `tools/rating_curve_comparison.py`: Updated Sierra Test to work with FIM 4 data structure.
- `unit_tests/`:
    - `rating_curve_comparison_unittests.py` & `rating_curve_comparison_params.json`: Unit test code and parameters for the Sierra Test.
    - `usgs_gage_crosswalk_unittests.py` & `usgs_gage_crosswalk_params.json`: Unit test code and parameters for `usgs_gage_crosswalk.py`
- `config/`:
    - `deny_gms_branches_default.lst` & `config/deny_gms_branches_min.lst`: Add `usgs_elev_table.csv` to the lists as a comment so it doesn't get deleted during cleanup.
    - `deny_gms_unit_default.lst`: Add `usgs_subset_gages.gpkg` to the lists as a comment so it doesn't get deleted during cleanup.

<br/><br/>

## v4.0.2.0 - 2022-03-02 - [PR #548](https://github.com/NOAA-OWP/inundation-mapping/pull/548)

Added a new optional system which allows an argument to be added to the `gms_run_unit.sh` command line to filter out stream orders 1 and 2 when calculating branches.

### Changes

- `gms_run_unit.sh`: Add the new optional `-s` command line argument. Inclusion of this argument means "drop stream orders 1 and 2".

- `src/gms`
   - `run_by_unit.sh`: Capture and forward the drop stream orders flag to `derive_level_paths.py`

   - `derive_level_paths.py`: Capture the drop stream order flag and working with `stream_branches.py` to include/not include loading nwm stream with stream orders 1 and 2.

   - `stream_branchs.py`: A correction was put in place to allow for the filter of branch attributes and values to be excluded. The `from_file` method has the functionality but was incomplete. This was corrected and how could accept the values from `derive_level_paths.py` to use the branch attribute of "order_" (gkpg field) and values excluded of [1,2] when optionally desired.

- `unit_tests/gms`
    - `derive_level_paths_unittests.py` and `derive_level_paths_params.py`: Updated for testing for the new "drop stream orders 1 and 2" feature. Upgrades were also made to earlier existing incomplete test methods to test more output conditions.

<br/><br/>

## v4.0.1.0 - 2022-02-02 - [PR #525](https://github.com/NOAA-OWP/cahaba/pull/525)

The addition of a very simple and evolving unit test system which has two unit tests against two py files.  This will set a precendence and will grow over time and may be automated, possibly during git check-in triggered. The embedded README.md has more details of what we currently have, how to use it, how to add new unit tests, and expected future enhancements.

### Additions

- `/unit_tests/` folder which has the following:

   - `clip_vectors_to_wbd_params.json`: A set of default "happy path" values that are expected to pass validation for the clip_vectors_to_wbd.py -> clip_vectors_to_wbd (function).

   - `clip_vectors_to_wbd_unittests.py`: A unit test file for src/clip_vectors_to_wbd.py. Incomplete but evolving.

   - `README.md`: Some information about how to create unit tests and how to use them.

   - `unit_tests_utils.py`: A python file where methods that are common to all unit tests can be placed.

   - `gms/derive_level_paths_params.json`: A set of default "happy path" values that are expected to pass validation for the derive_level_paths_params.py -> Derive_level_paths (function).

   - `gms/derive_level_paths_unittests.py`: A unit test file for `src/derive_level_paths.py`. Incomplete but evolving.

<br/><br/>

## v4.0.0.0 - 2022-02-01 - [PR #524](https://github.com/NOAA-OWP/cahaba/pull/524)

FIM4 builds upon FIM3 and allows for better representation of inundation through the reduction of artificial restriction of inundation at catchment boundaries.

More details will be made available through a publication by Aristizabal et. al. and will be included in the "Credits and References" section of the README.md, titled "Reducing Horton-Strahler Stream Order Can Enhance Flood Inundation Mapping Skill with Applications for the U.S. National Water Model."

### Additions

- `/src/gms`: A new directory containing scripts necessary to produce the FIM4 Height Above Nearest Drainage grids and synthetic rating curves needed for inundation mapping.
- `/tools/gms_tools`: A new directory containing scripts necessary to generate and evaluate inundation maps produced from FIM4 Height Above Nearest Drainage grids and synthetic rating curves.

<br/><br/>

## v3.0.24.3 - 2021-11-29 - [PR #488](https://github.com/NOAA-OWP/cahaba/pull/488)

Fixed projection issue in `synthesize_test_cases.py`.

### Changes

- `Pipfile`: Added `Pyproj` to `Pipfile` to specify a version that did not have the current projection issues.

<br/><br/>

## v3.0.24.2 - 2021-11-18 - [PR #486](https://github.com/NOAA-OWP/cahaba/pull/486)

Adding a new check to keep `usgs_elev_table.csv`, `src_base.csv`, `small_segments.csv` for runs not using the `-viz` flag. We unintentionally deleted some .csv files in `vary_mannings_n_composite.py` but need to maintain some of these for non `-viz` runs (e.g. `usgs_elev_table.csv` is used for sierra test input).

### Changes

- `fim_run.sh`: passing `-v` flag to `vary_mannings_n_composite.py` to determine which csv files to delete. Setting `$viz` = 0 for non `-v` runs.
- `src/vary_mannings_n_composite.py`: added `-v` input arg and if statement to check which .csv files to delete.
- `src/add_crosswalk.py`: removed deprecated barc variables from input args.
- `src/run_by_unit.sh`: removed deprecated barc variables from input args to `add_crosswalk.py`.

<br/><br/>

## v3.0.24.1 - 2021-11-17 - [PR #484](https://github.com/NOAA-OWP/cahaba/pull/484)

Patch to clean up unnecessary files and create better names for intermediate raster files.

### Removals

- `tools/run_test_case_gms.py`: Unnecessary file.

### Changes

- `tools/composite_ms_fr_inundation.py`: Clean up documentation and intermediate file names.
- `tools/run_test_case.py`: Remove unnecessary imports.

<br/><br/>

## v3.0.24.0 - 2021-11-08 - [PR #482](https://github.com/NOAA-OWP/cahaba/pull/482)

Adds `composite_ms_fr_inundation.py` to allow for the generation of an inundation map given a "flow file" CSV and full-resolution (FR) and mainstem (MS) relative elevation models, synthetic rating curves, and catchments rasters created by the `fim_run.sh` script.

### Additions
- `composite_ms_fr_inundation.py`: New module that is used to inundate both MS and FR FIM and composite the two inundation rasters.
- `/tools/gms_tools/`: Three modules (`inundate_gms.py`, `mosaic_inundation.py`, `overlapping_inundation.py`) ported from the GMS branch used to composite inundation rasters.

### Changes
- `inundation.py`: Added 2 exception classes ported from the GMS branch.

<br/><br/>

## v3.0.23.3 - 2021-11-04 - [PR #481](https://github.com/NOAA-OWP/cahaba/pull/481)
Includes additional hydraulic properties to the `hydroTable.csv`: `Number of Cells`, `SurfaceArea (m2)`, `BedArea (m2)`, `Volume (m3)`, `SLOPE`, `LENGTHKM`, `AREASQKM`, `Roughness`, `TopWidth (m)`, `WettedPerimeter (m)`. Also adds `demDerived_reaches_split_points.gpkg`, `flowdir_d8_burned_filled.tif`, and `dem_thalwegCond.tif` to `-v` whitelist.

### Changes
- `run_by_unit.sh`: Added `EXIT FLAG` tag and previous non-zero exit code tag to the print statement to allow log lookup.
- `add_crosswalk.py`: Added extra attributes to the hydroTable.csv. Includes a default `barc_on` and `vmann_on` (=False) attribute that is overwritten (=True) if SRC post-processing modules are run.
- `bathy_src_adjust_topwidth.py`: Overwrites the `barc_on` attribute where applicable and includes the BARC-modified Volume property.
- `vary_mannings_n_composite.py`: Overwrites the `vmann_on` attribute where applicable.
- `output_cleanup.py`: Adds new files to the `-v` whitelist.

<br/><br/>

## v3.0.23.2 - 2021-11-04 - [PR #480](https://github.com/NOAA-OWP/cahaba/pull/480)
Hotfix for `vary_manning_n_composite.py` to address null discharge values for non-CONUS hucs.

### Changes
- `vary_manning_n_composite.py`: Add numpy where clause to set final discharge value to the original value if `vmann=False`

<br/><br/>

## v3.0.23.1 - 2021-11-03 - [PR #479](https://github.com/NOAA-OWP/cahaba/pull/479)
Patches the API updater. The `params_calibrated.env` is replaced with `params_template.env` because the BARC and Multi-N modules supplant the calibrated values.

### Changes
- `api/node/updater/updater.py`: Changed `params_calibrated.env` to `params_template.env`

<br/><br/>

## v3.0.23.0 - 2021-10-31 - [PR #475](https://github.com/NOAA-OWP/cahaba/pull/475)

Moved the synthetic rating curve (SRC) processes from the `\tools` directory to `\src` directory to support post-processing in `fim_run.sh`. These SRC post-processing modules will now run as part of the default `fim_run.sh` workflow. Reconfigured bathymetry adjusted rating curve (BARC) module to use the 1.5yr flow from NWM v2 recurrence flow data in combination with the Bieger et al. (2015) regression equations with bankfull discharge predictor variable input.

### Additions
- `src/bathy_src_adjust_topwidth.py` --> New version of bathymetry adjusted rating curve (BARC) module that is configured to use the Bieger et al. (2015) regression equation with input bankfull discharge as the predictor variable (previous version used the drainage area version of the regression equations). Also added log output capability, added reconfigured output content in `src_full_crosswalked_BARC.csv` and `hydroTable.csv`, and included modifications to allow BARC to run as a post-processing step in `fim_run.sh`. Reminder: BARC is only configured for MS extent.

### Removals
- `config/params_calibrated.env` --> deprecated the calibrated roughness values by stream order with the new introduction of variable/composite roughness module
- `src/bathy_rc_adjust.py` --> deprecated the previous BARC version

### Changes
- `src/identify_src_bankfull.py` --> Moved this script from /tools to /src, added more doc strings, cleaned up output log, and reconfigured to allow execution from fim_run.sh post-processing.
- `src/vary_mannings_n_composite.py` --> Moved this script from /tools to /src, added more doc strings, cleaned up output log, added/reconfigured output content in src_full_crosswalked_vmann.csv and hydroTable.csv, and reconfigured to allow execution from fim_run.sh post-processing.
- `config/params_template.env` --> Added additional parameter/variables for input to `identify_src_bankfull.py`, `vary_mannings_n_composite.py`, and `bathy_src_adjust_topwidth.py`.
      - default BARC input: bankfull channel geometry derived from the Bieger et al. (2015) bankfull discharge regression equations
      - default bankfull flow input: NWM v2 1.5-year recurrence flows
      - default variable roughness input: global (all NWM feature_ids) roughness values of 0.06 for in-channel and 0.11 for max overbank
- `fim_run.sh` --> Added SRC post-processing calls after the `run_by_unit.sh` workflow
- `src/add_crosswalk.py` --> Removed BARC module call (moved to post-processing)
- `src/run_by_unit.sh` --> Removed old/unnecessary print statement.
      - **Note: reset exit codes to 0 for unnecessary processing flags.** Non-zero error codes in `run_by_unit.sh` prevent the `fim_run.sh` post-processing steps from running. This error handling issue will be more appropriately handled in a soon to be release enhancement.
- `tools/run_test_case.py` --> Reverted changes used during development process

<br/><br/>

## v3.0.22.8 - 2021-10-26 - [PR #471](https://github.com/NOAA-OWP/cahaba/pull/471)

Manually filtering segments from stream input layer to fix flow reversal of the MS River (HUC 08030100).

### Changes
- `clip_vectors_to_wbd.py`: Fixes bug where flow direction is reversed for HUC 08030100. The issue is resolved by filtering incoming stream segments that intersect with the elevation grid boundary.

<br/><br/>

## v3.0.22.7 - 2021-10-08 - [PR #467](https://github.com/NOAA-OWP/cahaba/pull/467)

These "tool" enhancements 1) delineate in-channel vs. out-of-channel geometry to allow more targeted development of key physical drivers influencing the SRC calculations (e.g. bathymetry & Manning’s n) #418 and 2) applies a variable/composite Manning’s roughness (n) using user provided csv with in-channel vs. overbank roughness values #419 & #410.

### Additions
- `identify_src_bankfull.p`: new post-processing tool that ingests a flow csv (e.g. NWM 1.5yr recurr flow) to approximate the bankfull STG and then calculate the channel vs. overbank proportions using the volume and hydraulic radius variables
- `vary_mannings_n_composite.py`: new post-processing tool that ingests a csv containing feature_id, channel roughness, and overbank roughness and then generates composite n values via the channel ratio variable

### Changes
- `eval_plots.py`: modified the plot legend text to display full label for development tests
- `inundation.py`: added new optional argument (-n) and corresponding function to produce a csv containing the stage value (and SRC variables) calculated from the flow to stage interpolation.

<br/><br/>

## v3.0.22.6 - 2021-09-13 - [PR #462](https://github.com/NOAA-OWP/cahaba/pull/462)

This new workflow ingests FIM point observations from users and “corrects” the synthetic rating curves to produce the desired FIM extent at locations where feedback is available (locally calibrate FIM).

### Changes
- `add_crosswalk.py`: added `NextDownID` and `order_` attributes to the exported `hydroTable.csv`. This will potentially be used in future enhancements to extend SRC changes to upstream/downstream catchments.
- `adjust_rc_with_feedback.py`: added a new workflow to perform the SRC modifications (revised discharge) using the existing HAND geometry variables combined with the user provided point location flow and stage data.
- `inundation_wrapper_custom_flow.py`: updated code to allow for huc6 processing to generate custom inundation outputs.

<br/><br/>

## v3.0.22.5 - 2021-09-08 - [PR #460](https://github.com/NOAA-OWP/cahaba/pull/460)

Patches an issue where only certain benchmark categories were being used in evaluation.

### Changes
- In `tools/tools_shared_variables.py`, created a variable `MAGNITUDE_DICT` to store benchmark category magnitudes.
- `synthesize_test_cases.py` imports `MAGNITUDE_DICT` and uses it to assign magnitudes.

<br/><br/>

## v3.0.22.4 - 2021-08-30 - [PR #456](https://github.com/NOAA-OWP/cahaba/pull/456)

Renames the BARC modified variables that are exported to `src_full_crosswalked.csv` to replace the original variables. The default/original variables are renamed with `orig_` prefix. This change is needed to ensure downstream uses of the `src_full_crosswalked.csv` are able to reference the authoritative version of the channel geometry variables (i.e. BARC-adjust where available).

### Changes
- In `src_full_crosswalked.csv`, default/original variables are renamed with `orig_` prefix and `SA_div` is renamed to `SA_div_flag`.

<br/><br/>

## v3.0.22.3 - 2021-08-27 - [PR #457](https://github.com/NOAA-OWP/cahaba/pull/457)

This fixes a bug in the `get_metadata()` function in `/tools/tools_shared_functions.py` that arose because of a WRDS update. Previously the `metadata_source` response was returned as independent variables, but now it is returned a list of strings. Another issue was observed where the `EVALUATED_SITES_CSV` variable was being misdefined (at least on the development VM) through the OS environmental variable setting.

### Changes
- In `tools_shared_functions.py`, changed parsing of WRDS `metadata_sources` to account for new list type.
- In `generate_categorical_fim_flows.py`, changed the way the `EVALUATED_SITES_CSV` path is defined from OS environmental setting to a relative path that will work within Docker container.

<br/><br/>

## v3.0.22.2 - 2021-08-26 - [PR #455](https://github.com/NOAA-OWP/cahaba/pull/455)

This merge addresses an issues with the bathymetry adjusted rating curve (BARC) calculations exacerbating single-pixel inundation issues for the lower Mississippi River. This fix allows the user to specify a stream order value that will be ignored in BARC calculations (reverts to using the original/default rating curve). If/when the "thalweg notch" issue is addressed, this change may be unmade.

### Changes
- Added new env variable `ignore_streamorders` set to 10.
- Added new BARC code to set the bathymetry adjusted cross-section area to 0 (reverts to using the default SRC values) based on the streamorder env variable.

<br/><br/>

## v3.0.22.1 - 2021-08-20 - [PR #447](https://github.com/NOAA-OWP/cahaba/pull/447)

Patches the minimum stream length in the template parameters file.

### Changes
- Changes `max_split_distance_meters` in `params_template.env` to 1500.

<br/><br/>

## v3.0.22.0 - 2021-08-19 - [PR #444](https://github.com/NOAA-OWP/cahaba/pull/444)

This adds a script, `adjust_rc_with_feedback.py`, that will be expanded  in future issues. The primary function that performs the HAND value and hydroid extraction is ingest_points_layer() but this may change as the overall synthetic rating curve automatic update machanism evolves.

### Additions
- Added `adjust_rc_with_feedback.py` with `ingest_points_layer()`, a function to extract HAND and hydroid values for use in an automatic synthetic rating curve updating mechanism.

<br/><br/>

## v3.0.21.0 - 2021-08-18 - [PR #433](https://github.com/NOAA-OWP/cahaba/pull/433)

General repository cleanup, made memory-profiling an optional flag, API's release feature now saves outputs.

### Changes
- Remove `Dockerfile.prod`, rename `Dockerfile.dev` to just `Dockerfile`, and remove `.dockerignore`.
- Clean up `Dockerfile` and remove any unused* packages or variables.
- Remove any unused* Python packages from the `Pipfile`.
- Move the `CHANGELOG.md`, `SECURITY.md`, and `TERMS.md` files to the `/docs` folder.
- Remove any unused* scripts in the `/tools` and `/src` folders.
- Move `tools/preprocess` scripts into `tools/`.
- Ensure all scripts in the `/src` folder have their code in functions and are being called via a `__main__` function (This will help with implementing memory profiling fully).
- Changed memory-profiling to be an option flag `-m` for `fim_run.sh`.
- Updated FIM API to save all outputs during a "release" job.

<br/><br/>

## v3.0.20.2 - 2021-08-13 - [PR #443](https://github.com/NOAA-OWP/cahaba/pull/443)

This merge modifies `clip_vectors_to_wbd.py` to check for relevant input data.

### Changes
- `clip_vectors_to_wbd.py` now checks that there are NWM stream segments within the buffered HUC boundary.
- `included_huc8_ms.lst` has several additional HUC8s.

<br/><br/>

## v3.0.20.1 - 2021-08-12 - [PR #442](https://github.com/NOAA-OWP/cahaba/pull/442)

This merge improves documentation in various scripts.

### Changes
This PR better documents the following:

- `inundate_nation.py`
- `synthesize_test_cases.py`
- `adjust_thalweg_lateral.py`
- `rem.py`

<br/><br/>

## v3.0.20.0 - 2021-08-11 - [PR #440](https://github.com/NOAA-OWP/cahaba/pull/440)

This merge adds two new scripts into `/tools/` for use in QAQC.

### Additions
- `inundate_nation.py` to produce inundation maps for the entire country for use in QAQC.
- `check_deep_flooding.py` to check for depths of inundation greater than a user-supplied threshold at specific areas defined by a user-supplied shapefile.

<br/><br/>

## v3.0.19.5 - 2021-07-19

Updating `README.md`.

<br/><br/>

## v3.0.19.4 - 2021-07-13 - [PR #431](https://github.com/NOAA-OWP/cahaba/pull/431)

Updating logging and fixing bug in vector preprocessing.

### Additions
- `fim_completion_check.py` adds message to docker log to log any HUCs that were requested but did not finish `run_by_unit.sh`.
- Adds `input_data_edits_changelog.txt` to the inputs folder to track any manual or version/location specific changes that were made to data used in FIM 3.

### Changes
- Provides unique exit codes to relevant domain checkpoints within `run_by_unit.sh`.
- Bug fixes in `reduce_nhd_stream_density.py`, `mprof plot` call.
- Improved error handling in `add_crosswalk.py`.

<br/><br/>

## v3.0.19.3 - 2021-07-09

Hot fix to `synthesize_test_cases`.

### Changes
- Fixed if/elif/else statement in `synthesize_test_cases.py` that resulted in only IFC data being evaluated.

<br/><br/>

## v3.0.19.2 - 2021-07-01 - [PR #429](https://github.com/NOAA-OWP/cahaba/pull/429)

Updates to evaluation scripts to allow for Alpha testing at Iowa Flood Center (IFC) sites. Also, `BAD_SITES` variable updates to omit sites not suitable for evaluation from metric calculations.

### Changes
- The `BAD_SITES` list in `tools_shared_variables.py` was updated and reasons for site omission are documented.
- Refactored `run_test_case.py`, `synthesize_test_cases.py`, `tools_shared_variables.py`, and `eval_plots.py` to allow for IFC comparisons.

<br/><br/>

## v3.0.19.1 - 2021-06-17 - [PR #417](https://github.com/NOAA-OWP/cahaba/pull/417)

Adding a thalweg profile tool to identify significant drops in thalweg elevation. Also setting lateral thalweg adjustment threshold in hydroconditioning.

### Additions
- `thalweg_drop_check.py` checks the elevation along the thalweg for each stream path downstream of MS headwaters within a HUC.

### Removals
- Removing `dissolveLinks` arg from `clip_vectors_to_wbd.py`.

### Changes
- Cleaned up code in `split_flows.py` to make it more readable.
- Refactored `reduce_nhd_stream_density.py` and `adjust_headwater_streams.py` to limit MS headwater points in `agg_nhd_headwaters_adj.gpkg`.
- Fixed a bug in `adjust_thalweg_lateral.py` lateral elevation replacement threshold; changed threshold to 3 meters.
- Updated `aggregate_vector_inputs.py` to log intermediate processes.

<br/><br/>

## v3.0.19.0 - 2021-06-10 - [PR #415](https://github.com/NOAA-OWP/cahaba/pull/415)

Feature to evaluate performance of alternative CatFIM techniques.

### Additions
- Added `eval_catfim_alt.py` to evaluate performance of alternative CatFIM techniques.

<br/><br/>

## v3.0.18.0 - 2021-06-09 - [PR #404](https://github.com/NOAA-OWP/cahaba/pull/404)

To help analyze the memory consumption of the Fim Run process, the python module `memory-profiler` has been added to give insights into where peak memory usage is with in the codebase.

In addition, the Dockerfile was previously broken due to the Taudem dependency removing the version that was previously being used by FIM. To fix this, and allow new docker images to be built, the Taudem version has been updated to the newest version on the Github repo and thus needs to be thoroughly tested to determine if this new version has affected the overall FIM outputs.

### Additions
- Added `memory-profiler` to `Pipfile` and `Pipfile.lock`.
- Added `mprof` (memory-profiler cli utility) call to the `time_and_tee_run_by_unit.sh` to create overall memory usage graph location in the `/logs/{HUC}_memory.png` of the outputs directory.
- Added `@profile` decorator to all functions within scripts used in the `run_by_unit.sh` script to allow for memory usage tracking, which is then recorded in the `/logs/{HUC}.log` file of the outputs directory.

### Changes
- Changed the Taudem version in `Dockerfile.dev` to `98137bb6541a0d0077a9c95becfed4e56d0aa0ac`.
- Changed all calls of python scripts in `run_by_unit.s` to be called with the `-m memory-profiler` argument to allow scripts to also track memory usage.

<br/><br/>

## v3.0.17.1 - 2021-06-04 - [PR #395](https://github.com/NOAA-OWP/cahaba/pull/395)

Bug fix to the `generate_nws_lid.py` script

### Changes
- Fixes incorrectly assigned attribute field "is_headwater" for some sites in the `nws_lid.gpkg` layer.
- Updated `agg_nhd_headwaters_adj.gpkg`, `agg_nhd_streams_adj.gpkg`, `nwm_flows.gpkg`, and `nwm_catchments.gpkg` input layers using latest NWS LIDs.

<br/><br/>

## v3.0.17.0 - 2021-06-04 - [PR #393](https://github.com/NOAA-OWP/cahaba/pull/393)
BARC updates to cap the bathy calculated xsec area in `bathy_rc_adjust.py` and allow user to choose input bankfull geometry.

### Changes

- Added new env variable to control which input file is used for the bankfull geometry input to bathy estimation workflow.
- Modified the bathymetry cross section area calculation to cap the additional area value so that it cannot exceed the bankfull cross section area value for each stream segment (bankfull value obtained from regression equation dataset).
- Modified the `rating_curve_comparison.py` plot output to always put the FIM rating curve on top of the USGS rating curve (avoids USGS points covering FIM).
- Created a new aggregate csv file (aggregates for all hucs) for all of the `usgs_elev_table.csv` files (one per huc).
- Evaluate the FIM Bathymetry Adjusted Rating Curve (BARC) tool performance using the estimated bankfull geometry dataset derived for the NWM route link dataset.

<br/><br/>

## v3.0.16.3 - 2021-05-21 - [PR #388](https://github.com/NOAA-OWP/cahaba/pull/388)

Enhancement and bug fixes to `synthesize_test_cases.py`.

### Changes
- Addresses a bug where AHPS sites without benchmark data were receiving a CSI of 0 in the master metrics CSV produced by `synthesize_test_cases.py`.
- Includes a feature enhancement to `synthesize_test_cases.py` that allows for the inclusion of user-specified testing versions in the master metrics CSV.
- Removes some of the print statements used by `synthesize_test_cases.py`.

<br/><br/>

## v3.0.16.2 - 2021-05-18 - [PR #384](https://github.com/NOAA-OWP/cahaba/pull/384)

Modifications and fixes to `run_test_case.py`, `eval_plots.py`, and AHPS preprocessing scripts.

### Changes
- Comment out return statement causing `run_test_case.py` to skip over sites/hucs when calculating contingency rasters.
- Move bad sites list and query statement used to filter out bad sites to the `tools_shared_variables.py`.
- Add print statements in `eval_plots.py` detailing the bad sites used and the query used to filter out bad sites.
- Update AHPS preprocessing scripts to produce a domain shapefile.
- Change output filenames produced in ahps preprocessing scripts.
- Update workarounds for some sites in ahps preprocessing scripts.

<br/><br/>

## v3.0.16.1 - 2021-05-11 - [PR #380](https://github.com/NOAA-OWP/cahaba/pull/380)

The current version of Eventlet used in the Connector module of the FIM API is outdated and vulnerable. This update bumps the version to the patched version.

### Changes
- Updated `api/node/connector/requirements.txt` to have the Eventlet version as 0.31.0

<br/><br/>

## v3.0.16.0 - 2021-05-07 - [PR #378](https://github.com/NOAA-OWP/cahaba/pull/378)

New "Release" feature added to the FIM API. This feature will allow for automated FIM, CatFIM, and relevant metrics to be generated when a new FIM Version is released. See [#373](https://github.com/NOAA-OWP/cahaba/issues/373) for more detailed steps that take place in this feature.

### Additions
- Added new window to the UI in `api/frontend/gui/templates/index.html`.
- Added new job type to `api/node/connector/connector.py` to allow these release jobs to run.
- Added additional logic in `api/node/updater/updater.py` to run the new eval and CatFIM scripts used in the release feature.

### Changes
- Updated `api/frontend/output_handler/output_handler.py` to allow for copying more broad ranges of file paths instead of only the `/data/outputs` directory.

<br/><br/>

## v3.0.15.10 - 2021-05-06 - [PR #375](https://github.com/NOAA-OWP/cahaba/pull/375)

Remove Great Lakes coastlines from WBD buffer.

### Changes
- `gl_water_polygons.gpkg` layer is used to mask out Great Lakes boundaries and remove NHDPlus HR coastline segments.

<br/><br/>

## v3.0.15.9 - 2021-05-03 - [PR #372](https://github.com/NOAA-OWP/cahaba/pull/372)

Generate `nws_lid.gpkg`.

### Additions
- Generate `nws_lid.gpkg` with attributes indicating if site is a headwater `nws_lid` as well as if it is co-located with another `nws_lid` which is referenced to the same `nwm_feature_id` segment.

<br/><br/>

## v3.0.15.8 - 2021-04-29 - [PR #371](https://github.com/NOAA-OWP/cahaba/pull/371)

Refactor NHDPlus HR preprocessing workflow. Resolves issue #238

### Changes
- Consolidate NHD streams, NWM catchments, and headwaters MS and FR layers with `mainstem` column.
- HUC8 intersections are included in the input headwaters layer.
- `clip_vectors_to_wbd.py` removes incoming stream segment from the selected layers.

<br/><br/>

## v3.0.15.7 - 2021-04-28 - [PR #367](https://github.com/NOAA-OWP/cahaba/pull/367)

Refactor synthesize_test_case.py to handle exceptions during multiprocessing. Resolves issue #351

### Changes
- refactored `inundation.py` and `run_test_case.py` to handle exceptions without using `sys.exit()`.

<br/><br/>

## v3.0.15.6 - 2021-04-23 - [PR #365](https://github.com/NOAA-OWP/cahaba/pull/365)

Implement CatFIM threshold flows to Sierra test and add AHPS benchmark preprocessing scripts.

### Additions
- Produce CatFIM flows file when running `rating_curve_get_usgs_gages.py`.
- Several scripts to preprocess AHPS benchmark data. Requires numerous file dependencies not available through Cahaba.

### Changes
- Modify `rating_curve_comparison.py` to ingest CatFIM threshold flows in calculations.
- Modify `eval_plots.py` to save all site specific bar plots in same parent directory instead of in subdirectories.
- Add variables to `env.template` for AHPS benchmark preprocessing.

<br/><br/>

## v3.0.15.5 - 2021-04-20 - [PR #363](https://github.com/NOAA-OWP/cahaba/pull/363)

Prevent eval_plots.py from erroring out when spatial argument enabled if certain datasets not analyzed.

### Changes
- Add check to make sure analyzed dataset is available prior to creating spatial dataset.

<br/><br/>

## v3.0.15.4 - 2021-04-20 - [PR #356](https://github.com/NOAA-OWP/cahaba/pull/356)

Closing all multiprocessing Pool objects in repo.

<br/><br/>

## v3.0.15.3 - 2021-04-19 - [PR #358](https://github.com/NOAA-OWP/cahaba/pull/358)

Preprocess NHDPlus HR rasters for consistent projections, nodata values, and convert from cm to meters.

### Additions
- `preprocess_rasters.py` reprojects raster, converts to meters, and updates nodata value to -9999.
- Cleaned up log messages from `bathy_rc_adjust.py` and `usgs_gage_crosswalk.py`.
- Outputs paths updated in `generate_categorical_fim_mapping.py` and `generate_categorical_fim.py`.
- `update_raster_profile` cleans up raster crs, blocksize, nodata values, and converts elevation grids from cm to meters.
- `reproject_dem.py` imports gdal to reproject elevation rasters because an error was occurring when using rasterio.

### Changes
- `burn_in_levees.py` replaces the `gdal_calc.py` command to resolve inconsistent outputs with burned in levee values.

<br/><br/>

## v3.0.15.2 - 2021-04-16 - [PR #359](https://github.com/NOAA-OWP/cahaba/pull/359)

Hotfix to preserve desired files when production flag used in `fim_run.sh`.

### Changes

- Fixed production whitelisted files.

<br/><br/>

## v3.0.15.1 - 2021-04-13 - [PR #355](https://github.com/NOAA-OWP/cahaba/pull/355)

Sierra test considered all USGS gage locations to be mainstems even though many actually occurred with tributaries. This resulted in unrealistic comparisons as incorrect gages were assigned to mainstems segments. This feature branch identifies gages that are on mainstems via attribute field.

### Changes

- Modifies `usgs_gage_crosswalk.py` to filter out gages from the `usgs_gages.gpkg` layer such that for a "MS" run, only consider gages that contain rating curve information (via `curve` attribute) and are also mainstems gages (via `mainstems` attribute).
- Modifies `usgs_gage_crosswalk.py` to filter out gages from the `usgs_gages.gpkg` layer such that for a "FR" run, only consider gages that contain rating curve information (via `curve` attribute) and are not mainstems gages (via `mainstems` attribute).
- Modifies how mainstems segments are determined by using the `nwm_flows_ms.gpkg` as a lookup to determine if the NWM segment specified by WRDS for a gage site is a mainstems gage.

### Additions

- Adds a `mainstem` attribute field to `usgs_gages.gpkg` that indicates whether a gage is located on a mainstems river.
- Adds `NWM_FLOWS_MS` variable to the `.env` and `.env.template` files.
- Adds the `extent` argument specified by user when running `fim_run.sh` to `usgs_gage_crosswalk.py`.

<br/><br/>

## v3.0.15.0 - 2021-04-08 - [PR #340](https://github.com/NOAA-OWP/cahaba/pull/340)

Implementing a prototype technique to estimate the missing bathymetric component in the HAND-derived synthetic rating curves. The new Bathymetric Adjusted Rating Curve (BARC) function is built within the `fim_run.sh` workflow and will ingest bankfull geometry estimates provided by the user to modify the cross section area used in the synthetic rating curve generation.

### Changes
 - `add_crosswalk.py` outputs the stream order variables to `src_full_crosswalked.csv` and calls the new `bathy_rc_adjust.py` if bathy env variable set to True and `extent=MS`.
 - `run_by_unit.sh` includes a new csv outputs for reviewing BARC calculations.
 - `params_template.env` & `params_calibrated.env` contain new BARC function input variables and on/off toggle variable.
 - `eval_plots.py` now includes additional AHPS eval sites in the list of "bad_sites" (flagged issues with MS flowlines).

### Additions
 - `bathy_rc_adjust.py`:
    - Imports the existing synthetic rating curve table and the bankfull geometry input data (topwidth and cross section area per COMID).
    - Performs new synthetic rating curve calculations with bathymetry estimation modifications.
    - Flags issues with the thalweg-notch artifact.

<br/><br/>

## v3.0.14.0 - 2021-04-05 - [PR #338](https://github.com/NOAA-OWP/cahaba/pull/338)

Create tool to retrieve rating curves from USGS sites and convert to elevation (NAVD88). Intended to be used as part of the Sierra Test.

### Changes
 - Modify `usgs_gage_crosswalk.py` to:
    1) Look for `location_id` instead of `site_no` attribute field in `usgs_gages.gpkg` file.
    2) Filter out gages that do not have rating curves included in the `usgs_rating_curves.csv`.
 - Modify `rating_curve_comparison.py` to perform a check on the age of the user specified `usgs_rating_curves.csv` and alert user to the age of the file and recommend updating if file is older the 30 days.

### Additions
 - Add `rating_curve_get_usgs_curves.py`. This script will generate the following files:
     1) `usgs_rating_curves.csv`: A csv file that contains rating curves (including converted to NAVD88 elevation) for USGS gages in a format that is compatible with  `rating_curve_comparisons.py`. As it is is currently configured, only gages within CONUS will have rating curve data.
     2) `log.csv`: A log file that records status for each gage and includes error messages.
     3) `usgs_gages.gpkg`: A geospatial layer (in FIM projection) of all active USGS gages that meet a predefined criteria. Additionally, the `curve` attribute indicates whether a rating curve is found in the `usgs_rating_curves.csv`. This spatial file is only generated if the `all` option is passed with the `-l` argument.

<br/><br/>

## v3.0.13.0 - 2021-04-01 - [PR #332](https://github.com/NOAA-OWP/cahaba/pull/332)

Created tool to compare synthetic rating curve with benchmark rating curve (Sierra Test).

### Changes
 - Update `aggregate_fim_outputs.py` call argument in `fim_run.sh` from 4 jobs to 6 jobs, to optimize API performance.
 - Reroutes median elevation data from `add_crosswalk.py` and `rem.py` to new file (depreciating `hand_ref_elev_table.csv`).
 - Adds new files to `viz_whitelist` in `output_cleanup.py`.

### Additions
 - `usgs_gage_crosswalk.py`: generates `usgs_elev_table.csv` in `run_by_unit.py` with elevation and additional attributes at USGS gages.
 - `rating_curve_comparison.py`: post-processing script to plot and calculate metrics between synthetic rating curves and USGS rating curve data.

<br/><br/>

## v3.0.12.1 - 2021-03-31 - [PR #336](https://github.com/NOAA-OWP/cahaba/pull/336)

Fix spatial option in `eval_plots.py` when creating plots and spatial outputs.

### Changes
 - Removes file dependencies from spatial option. Does require the WBD layer which should be specified in `.env` file.
 - Produces outputs in a format consistent with requirements needed for publishing.
 - Preserves leading zeros in huc information for all outputs from `eval_plots.py`.

### Additions
 - Creates `fim_performance_points.shp`: this layer consists of all evaluated ahps points (with metrics). Spatial data retrieved from WRDS on the fly.
 - Creates `fim_performance_polys.shp`: this layer consists of all evaluated huc8s (with metrics). Spatial data retrieved from WBD layer.

<br/><br/>

## v3.0.12.0 - 2021-03-26 - [PR #327](https://github.com/NOAA-OWP/cahaba/pull/237)

Add more detail/information to plotting capabilities.

### Changes
 - Merge `plot_functions.py` into `eval_plots.py` and move `eval_plots.py` into the tools directory.
 - Remove `plots` subdirectory.

### Additions
 - Optional argument to create barplots of CSI for each individual site.
 - Create a csv containing the data used to create the scatterplots.

<br/><br/>

## v3.0.11.0 - 2021-03-22 - [PR #319](https://github.com/NOAA-OWP/cahaba/pull/298)

Improvements to CatFIM service source data generation.

### Changes
 - Renamed `generate_categorical_fim.py` to `generate_categorical_fim_mapping.py`.
 - Updated the status outputs of the `nws_lid_sites layer` and saved it in the same directory as the `merged catfim_library layer`.
 - Additional stability fixes (such as improved compatability with WRDS updates).

### Additions
 - Added `generate_categorical_fim.py` to wrap `generate_categorical_fim_flows.py` and `generate_categorical_fim_mapping.py`.
 - Create new `nws_lid_sites` shapefile located in same directory as the `catfim_library` shapefile.

<br/><br/>

## v3.0.10.1 - 2021-03-24 - [PR #320](https://github.com/NOAA-OWP/cahaba/pull/320)

Patch to synthesize_test_cases.py.

### Changes
 - Bug fix to `synthesize_test_cases.py` to allow comparison between `testing` version and `official` versions.

<br/><br/>

## v3.0.10.0 - 2021-03-12 - [PR #298](https://github.com/NOAA-OWP/cahaba/pull/298)

Preprocessing of flow files for Categorical FIM.

### Additions
 - Generate Categorical FIM flow files for each category (action, minor, moderate, major).
 - Generate point shapefile of Categorical FIM sites.
 - Generate csv of attribute data in shapefile.
 - Aggregate all shapefiles and csv files into one file in parent directory.
 - Add flood of record category.

 ### Changes
 - Stability fixes to `generate_categorical_fim.py`.

<br/><br/>

## v3.0.9.0 - 2021-03-12 - [PR #297](https://github.com/NOAA-OWP/cahaba/pull/297)

Enhancements to FIM API.

### Changes
 - `fim_run.sh` can now be run with jobs in parallel.
 - Viz post-processing can now be selected in API interface.
 - Jobs table shows jobs that end with errors.
 - HUC preset lists can now be selected in interface.
 - Better `output_handler` file writing.
 - Overall better restart and retry handlers for networking problems.
 - Jobs can now be canceled in API interface.
 - Both FR and MS configs can be selected for a single job.

<br/><br/>

## v3.0.8.2 - 2021-03-11 - [PR #296](https://github.com/NOAA-OWP/cahaba/pull/296)

Enhancements to post-processing for Viz-related use-cases.

### Changes
 - Aggregate grids are projected to Web Mercator during `-v` runs in `fim_run.sh`.
 - HUC6 aggregation is parallelized.
 - Aggregate grid blocksize is changed from 256 to 1024 for faster postprocessing.

<br/><br/>

## v3.0.8.1 - 2021-03-10 - [PR #302](https://github.com/NOAA-OWP/cahaba/pull/302)

Patched import issue in `tools_shared_functions.py`.

### Changes
 - Changed `utils.` to `tools_` in `tools_shared_functions.py` after recent structural change to `tools` directory.

<br/><br/>

## v3.0.8.0 - 2021-03-09 - [PR #279](https://github.com/NOAA-OWP/cahaba/pull/279)

Refactored NWS Flood Categorical HAND FIM (CatFIM) pipeline to open source.

### Changes
 - Added `VIZ_PROJECTION` to `shared_variables.py`.
 - Added missing library referenced in `inundation.py`.
 - Cleaned up and converted evaluation scripts in `generate_categorical_fim.py` to open source.
 - Removed `util` folders under `tools` directory.

<br/><br/>

## v3.0.7.1 - 2021-03-02 - [PR #290](https://github.com/NOAA-OWP/cahaba/pull/290)

Renamed benchmark layers in `test_cases` and updated variable names in evaluation scripts.

### Changes
 - Updated `run_test_case.py` with new benchmark layer names.
 - Updated `run_test_case_calibration.py` with new benchmark layer names.

<br/><br/>

## v3.0.7.0 - 2021-03-01 - [PR #288](https://github.com/NOAA-OWP/cahaba/pull/288)

Restructured the repository. This has no impact on hydrological work done in the codebase and is simply moving files and renaming directories.

### Changes
 - Moved the contents of the `lib` folder to a new folder called `src`.
 - Moved the contents of the `tests` folder to the `tools` folder.
 - Changed any instance of `lib` or `libDir` to `src` or `srcDir`.

<br/><br/>

## v3.0.6.0 - 2021-02-25 - [PR #276](https://github.com/NOAA-OWP/cahaba/pull/276)

Enhancement that creates metric plots and summary statistics using metrics compiled by `synthesize_test_cases.py`.

### Additions
 - Added `eval_plots.py`, which produces:
    - Boxplots of CSI, FAR, and POD/TPR
    - Barplot of aggregated CSI scores
    - Scatterplot of CSI comparing two FIM versions
    - CSV of aggregated statistics (CSI, FAR, POD/TPR)
    - CSV of analyzed data and analyzed sites

<br/><br/>

## v3.0.5.3 - 2021-02-23 - [PR #275](https://github.com/NOAA-OWP/cahaba/pull/275)

Bug fixes to new evaluation code.

### Changes

 - Fixed a bug in `synthesize_test_cases.py` where the extent (MS/FR) was not being written to merged metrics file properly.
 - Fixed a bug in `synthesize_test_cases.py` where only BLE test cases were being written to merged metrics file.
 - Removed unused imports from `inundation.py`.
 - Updated README.md

<br/><br/>

## v3.0.5.2 - 2021-02-23 - [PR #272](https://github.com/NOAA-OWP/cahaba/pull/272)

Adds HAND synthetic rating curve (SRC) datum elevation values to `hydroTable.csv` output.

### Changes

 - Updated `add_crosswalk.py` to included "Median_Thal_Elev_m" variable outputs in `hydroTable.csv`.
 - Renamed hydroid attribute in `rem.py` to "Median" in case we want to include other statistics in the future (e.g. min, max, range etc.).

<br/><br/>
## v3.0.5.1 - 2021-02-22

Fixed `TEST_CASES_DIR` path in `tests/utils/shared_variables.py`.

### Changes

 - Removed `"_new"` from `TEST_CASES_DIR` variable.

<br/><br/>

## v3.0.5.0 - 2021-02-22 - [PR #267](https://github.com/NOAA-OWP/cahaba/pull/267)

Enhancements to allow for evaluation at AHPS sites, the generation of a query-optimized metrics CSV, and the generation of categorical FIM. This merge requires that the `/test_cases` directory be updated for all machines performing evaluation.

### Additions

 - `generate_categorical_fim.py` was added to allow production of NWS Flood Categorical HAND FIM (CatFIM) source data. More changes on this script are to follow in subsequent branches.

### Removals

 - `ble_autoeval.sh` and `all_ble_stats_comparison.py` were deleted because `synthesize_test_cases.py` now handles the merging of metrics.
 - The code block in `run_test_case.py` that was responsible for printing the colored metrics to screen has been commented out because of the new scale of evaluations (formerly in `run_test_case.py`, now in `shared_functions.py`)
 - Remove unused imports from inundation wrappers in `/tools`.

### Changes

 - Updated `synthesize_test_cases.py` to allow for AHPS site evaluations.
 - Reorganized `run_test_case.py` by moving more functions into `shared_functions.py`.
 - Created more shared variables in `shared_variables.py` and updated import statements in relevant scripts.

<br/><br/>

## v3.0.4.4 - 2021-02-19 - [PR #266](https://github.com/NOAA-OWP/cahaba/pull/266)

Rating curves for short stream segments are replaced with rating curves from upstream/downstream segments.

### Changes

 - Short stream segments are identified and are reassigned the channel geometry from upstream/downstream segment.
 - `fossid` renamed to `fimid` and the attribute's starting value is now 1000 to avoid HydroIDs with leading zeroes.
 - Addresses issue where HydroIDs were not included in final hydrotable.
 - Added `import sys` to `inundation.py` (missing from previous feature branch).
 - Variable names and general workflow are cleaned up.

<br/><br/>

## v3.0.4.3 - 2021-02-12 - [PR #254](https://github.com/NOAA-OWP/cahaba/pull/254)

Modified `rem.py` with a new function to output HAND reference elev.

### Changes

 - Function `make_catchment_hydroid_dict` creates a df of pixel catchment ids and overlapping hydroids.
 - Merge hydroid df and thalweg minimum elevation df.
 - Produces new output containing all catchment ids and min thalweg elevation value named `hand_ref_elev_table.csv`.
 - Overwrites the `demDerived_reaches_split.gpk` layer by adding additional attribute `Min_Thal_Elev_meters` to view the elevation value for each hydroid.

<br/><br/>

## v3.0.4.2 - 2021-02-12 - [PR #255](https://github.com/NOAA-OWP/cahaba/pull/255)

Addresses issue when running on HUC6 scale.

### Changes

 - `src.json` should be fixed and slightly smaller by removing whitespace.
 - Rasters are about the same size as running fim as huc6 (compressed and tiled; aggregated are slightly larger).
 - Naming convention and feature id attribute are only added to the aggregated hucs.
 - HydroIDs are different for huc6 vs aggregated huc8s mostly due to forced split at huc boundaries (so long we use consistent workflow it shouldn't matter).
 - Fixed known issue where sometimes an incoming stream is not included in the final selection will affect aggregate outputs.

<br/><br/>

## v3.0.4.1 - 2021-02-12 - [PR #261](https://github.com/NOAA-OWP/cahaba/pull/261)

Updated MS Crosswalk method to address gaps in FIM.

### Changes

 - Fixed typo in stream midpoint calculation in `split_flows.py` and `add_crosswalk.py`.
 - `add_crosswalk.py` now restricts the MS crosswalk to NWM MS catchments.
 - `add_crosswalk.py` now performs a secondary MS crosswalk selection by nearest NWM MS catchment.

<br/><br/>

## v3.0.4.0 - 2021-02-10 - [PR #256](https://github.com/NOAA-OWP/cahaba/pull/256)

New python script "wrappers" for using `inundation.py`.

### Additions

 - Created `inundation_wrapper_nwm_flows.py` to produce inundation outputs using NWM recurrence flows: 1.5 year, 5 year, 10 year.
 - Created `inundation_wrapper_custom_flow.py` to produce inundation outputs with user-created flow file.
 - Created new `tools` parent directory to store `inundation_wrapper_nwm_flows.py` and  `inundation_wrapper_custom_flow.py`.

<br/><br/>

## v3.0.3.1 - 2021-02-04 - [PR #253](https://github.com/NOAA-OWP/cahaba/pull/253)

Bug fixes to correct mismatched variable name and file path.

### Changes

 - Corrected variable name in `fim_run.sh`.
 - `acquire_and_preprocess_inputs.py` now creates `huc_lists` folder and updates file path.

<br/><br/>

## v3.0.3.0 - 2021-02-04 - [PR #227](https://github.com/NOAA-OWP/cahaba/pull/227)

Post-process to aggregate FIM outputs to HUC6 scale.

### Additions

 - Viz outputs aggregated to HUC6 scale; saves outputs to `aggregate_fim_outputs` folder.

### Changes

 - `split_flows.py` now splits streams at HUC8 boundaries to ensure consistent catchment boundaries along edges.
 - `aggregate_fim_outputs.sh` has been depreciated but remains in the repo for potential FIM 4 development.
 - Replaced geopandas driver arg with getDriver throughout repo.
 - Organized parameters in environment files by group.
 - Cleaned up variable names in `split_flows.py` and `build_stream_traversal.py`.
 - `build_stream_traversal.py` is now assigning HydroID by midpoint instead centroid.
 - Cleanup of `clip_vectors_to_wbd.py`.

<br/><br/>

## v3.0.2.0 - 2021-01-25 - [PR #218](https://github.com/NOAA-OWP/cahaba/pull/218)

Addition of an API service to schedule, run and manage `fim_run` jobs through a user-friendly web interface.

### Additions

 - `api` folder that contains all the codebase for the new service.

<br/><br/>

## v3.0.1.0 - 2021-01-21 - [PR #206](https://github.com/NOAA-OWP/cahaba/pull/206)

Preprocess MS and FR stream networks

### Changes

 - Headwater stream segments geometries are adjusted to align with with NWM streams.
 - Incoming streams are selected using intersection points between NWM streams and HUC4 boundaries.
 - `clip_vectors_to_wbd.py` handles local headwaters.
 - Removes NHDPlus features categorized as coastline and underground conduit.
 - Added streams layer to production whitelist.
 - Fixed progress bar in `lib/acquire_and_preprocess_inputs.py`.
 - Added `getDriver` to shared `functions.py`.
 - Cleaned up variable names and types.

<br/><br/>

## v3.0.0.4 - 2021-01-20 - [PR #230](https://github.com/NOAA-OWP/cahaba/pull/230)

Changed the directory where the `included_huc*.lst` files are being read from.

### Changes

 - Changed the directory where the `included_huc*.lst` files are being read from.

<br/><br/>

## v3.0.0.3 - 2021-01-14 - [PR #210](https://github.com/NOAA-OWP/cahaba/pull/210)

Hotfix for handling nodata value in rasterized levee lines.

### Changes

 - Resolves bug for HUCs where `$ndv > 0` (Great Lakes region).
 - Initialize the `nld_rasterized_elev.tif` using a value of `-9999` instead of `$ndv`.

 <br/><br/>

## v3.0.0.2 - 2021-01-06 - [PR #200](https://github.com/NOAA-OWP/cahaba/pull/200)

Patch to address AHPSs mapping errors.

### Changes

 - Checks `dtype` of `hydroTable.csv` columns to resolve errors caused in `inundation.py` when joining to flow forecast.
 - Exits `inundation.py` when all hydrotable HydroIDs are lake features.
 - Updates path to latest AHPs site layer.
 - Updated [readme](https://github.com/NOAA-OWP/cahaba/commit/9bffb885f32dfcd95978c7ccd2639f9df56ff829)

<br/><br/>

## v3.0.0.1 - 2020-12-31 - [PR #184](https://github.com/NOAA-OWP/cahaba/pull/184)

Modifications to build and run Docker image more reliably. Cleanup on some pre-processing scripts.

### Changes

 - Changed to noninteractive install of GRASS.
 - Changed some paths from relative to absolute and cleaned up some python shebang lines.

### Notes
 - `aggregate_vector_inputs.py` doesn't work yet. Need to externally download required data to run fim_run.sh

 <br/><br/>

## v3.0.0.0 - 2020-12-22 - [PR #181](https://github.com/NOAA-OWP/cahaba/pull/181)

The software released here builds on the flood inundation mapping capabilities demonstrated as part of the National Flood Interoperability Experiment, the Office of Water Prediction's Innovators Program and the National Water Center Summer Institute. The flood inundation mapping software implements the Height Above Nearest Drainage (HAND) algorithm and incorporates community feedback and lessons learned over several years. The software has been designed to meet the requirements set by stakeholders interested in flood prediction and has been developed in partnership with several entities across the water enterprise.<|MERGE_RESOLUTION|>--- conflicted
+++ resolved
@@ -1,7 +1,6 @@
 All notable changes to this project will be documented in this file.
 We follow the [Semantic Versioning 2.0.0](http://semver.org/) format.
 
-<<<<<<< HEAD
 ## v4.5.x.x - 2024-05-22 - [PR#1178](https://github.com/NOAA-OWP/inundation-mapping/pull/1178)
 
 ### Summary
@@ -22,7 +21,6 @@
     - `wbd/generate_pre_clip_fim_huc8.py`: Fix file paths and layers
 
 ## v4.x.x.x - 2024-12-27 - [PR#1387](https://github.com/NOAA-OWP/inundation-mapping/pull/1387)
-=======
 
 ## v4.5.14.1 - 2025-01-24 - [PR#1268](https://github.com/NOAA-OWP/inundation-mapping/pull/1268)
 
@@ -95,7 +93,6 @@
 
 <br/><br/>
 
->>>>>>> 1d814162
 ## v4.5.13.7 - 2025-01-10 - [PR#1379](https://github.com/NOAA-OWP/inundation-mapping/pull/1379)
 
 There are many sites in non-CONUS regions (AK, PR, HI) where we would like to run CatFIM but they are being excluded because they are not NWM forecast points. This update brings back the double API pull and adds in some code to filter out duplicate (and NULL) lids from the metadata lists. 
