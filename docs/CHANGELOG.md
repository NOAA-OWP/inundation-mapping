All notable changes to this project will be documented in this file.
We follow the [Semantic Versioning 2.0.0](http://semver.org/) format.


<<<<<<< HEAD
## v4.5.x.x - 2024-05-22 - [PR#1178](https://github.com/NOAA-OWP/inundation-mapping/pull/1178)

Contains files to create a self-contained FIM sandbox demo image, including:
1. generate data to run and evaluate FIM (`fim_pipeline.sh` and `synthesize_test_cases.py`) for a single HUC
2. create a Docker image that contains the data generated in the previous step in `/data` and a copy of the `inundation-mapping` code in `/foss_fim`

### Additions

- `data/sandbox`
    - `Dockerfile`: A copy of the root Dockerfile that also pulls code and data into the build image
    - `fim-in-a-box.ipynb`: Jupyter script to run FIM and create evaluation metrics and inundation plot
    - `get_sample_data.py`: Copies relevant data (e.g., `inputs` and `test_cases`) from the FIM data folder for a single HUC and saves it to a separate location
=======
## v4.5.x.x - 2024-05-29 - [PR#1183](https://github.com/NOAA-OWP/inundation-mapping/pull/1183)

Upgrades whitebox from v2.3.1 to 2.3.4. Whitebox was upgraded by `pip install -U whitebox` and then `pipenv lock` to update the `Pipfile`.

### Changes

- `Dockerfile`: Removed whitebox hack
- `Pipfile` and `Pipfile.lock`: Upgraded whitebox to v2.3.4.
>>>>>>> 91a49cc9

<br/><br/>

## v4.5.2.1 - 2024-05-21 - [PR#1172](https://github.com/NOAA-OWP/inundation-mapping/pull/1172)

Removes loading of `apache-arrow` repository from the Dockerfile where it was causing a GPG key error during `docker build`.

A number of python packages were updated in this PR. You will need to build a new Docker image for this release.

### Changes

- Dockerfile: Adds a line remove the loading of apache-arrow during `apt-get update`.

<br/><br/>

## v4.5.2.0 - 2024-05-20 - [PR#1166](https://github.com/NOAA-OWP/inundation-mapping/pull/1166)

The main goal of this PR is to create bridge point data that be used as a service in HydroVIS. Since every branch processes bridges separately, it's possible to inundate a bridge from more than just the feature_id it crosses. To reflect this, the `osm_bridge_centroids.gpkg` now found in HUC directories will have coincident points - one that is inundated from the reach it crosses and the other a backwater-influenced point indicated by the `is_backwater` field.

### Changes

- ` src/`
    - `aggregate_by_huc.py`: Added the aggregation steps for bridge centroids; aggregation includes using SRCs to lookup flow values for each bridge, filtering out coincident points that have the same assigned feature_ids and higher overtopping flow, and assigning select points as backwater-influenced.
    - ` delineate_hydros_and_produce_HAND.sh`: Moved the bridge healing to after the crosswalk so that the centroids can use the crosswalked catchments for feature_id and flow lookups.
    -  `heal_bridges_osm.py`: Optimized the bridge healing so that it doesn't have to write out an intermediate raster; exports bridge centroids and spatial joins them to catchments; added functions for SRC flow lookups used in `aggregate_by_huc.py`.
- ` fim_post_processing.sh`: Added a bridge flag input for `aggregate_by_huc.py`.
- `data/bridges/pull_osm_bridges.py`: Removed the saving of a midpoint geopackage.
- `config/deny_branch_zero.lst` & `deny_branches.lst`: Added `#osm_bridge_centroids_{}.gpkg` to the deny lists.

<br/><br/>

## v4.5.1.3 - 2024-05-17 - [PR#1170](https://github.com/NOAA-OWP/inundation-mapping/pull/1170)

This hotfix addresses the issue #1162 by explicitly using 'fiona' engine for reading gpkg files with Boolean dtype. This is applicable only for `usgs_gages.gpkg` and `usgs_subset_gages.gpkg` files. 

### Changes
- `src/usgs_gage_unit_setup.py`  ... changed only two lines for fiona engine
- `src/usgs_gage_crosswalk.py` ...  changed only one line for fiona engine + two small changes to use `self.branch_id` for the correct log report
- `tools/rating_curve_comparison.py`...  changed only one line for fiona engine

<br/><br/>

## v4.5.1.2 - 2024-05-17 - [PR#1135](https://github.com/NOAA-OWP/inundation-mapping/pull/1135)

Updates USGS gage processing to use the correct projection (determined by whether the HUC is in Alaska or not).

### Changes
- `src/run_by_branch.sh`: Added `huc_CRS` as an input argument for `usgs_gage_crosswalk.py`
- `src/run_unit_wb.sh`: Added `huc_CRS` as an input argument for `usgs_gage_unit_setup.py` and `usgs_gage_crosswalk.py`
- `src/usgs_gage_crosswalk.py`: Added `huc_CRS` as an input argument for the `run_crosswalk()` function and added re-projection steps wherever new data is being read in so that the files are able to be properly merged.
- `src/usgs_gage_unit_setup.py`: Added `huc_CRS` as an input argument for the `Gage2Branch()` crosswalking class.

<br/><br/>

## v4.5.1.1 - 2024-05-17 - [PR#1094](https://github.com/NOAA-OWP/inundation-mapping/pull/1094)

Extends flows (i.e., discharge) to stream segments missing from NWS and USGS validation flow files. The levelpath associated with existing flows in the AHPS domain is identified, and any stream segments of the levelpath in the domain missing from the flow file are added to the flow file by assigning the existing flow (this is a constant value regardless of other tributaries including other levelpaths in the domain). Stream segments not on the levelpath are dropped from the flow file, including tributary flows. The original flow file is saved along with the output with an appended `.bak`.

### Additions

- `data/extend_benchmark_flows.py`: Adds missing flows to NWS or USGS benchmark flow files and removes flows from tributaries. The original flow file is saved with an appended `.bak`.

### Changes

- `tools/tools_shared_variables.py`: Removed corrected flow files from `BAD_SITES` list.

<br/><br/>

## v4.5.1.0 - 2024-05-17 - [PR#1156](https://github.com/NOAA-OWP/inundation-mapping/pull/1156)

This focuses on removing hydro-conditioning artifacts by subtracting the thalweg DEM from HAND REM and adding back the original DEM. Also, a new tool was created to test this feature over multiple HUCs

### Additions
- `tools/analyze_for_missing_FIM_cells.py`: A new script `analyze_for_missing_FIM_cells.py` was added to test and analyze healed HAND for hydro-conditioning artifacts FIM. 

### Changes
- `src/delineate_hydros_and_produce_HAND.sh`: Removing hydro-conditioning artifacts from HAND REM.
- `config/params_template.env`: Creating an option to include/exclude healed HAND from FIM pipeline.

<br/><br/>

## v4.5.0.2 - 2024-05-17 - [PR#1159](https://github.com/NOAA-OWP/inundation-mapping/pull/1159)

This PR addresses issue #1132 and include the following changes on `tools/generate_nws_lid.py` for updating `nws_lid.gpkg` dataset.

In this revised version, stations only from these two groups are retrieved:
- lid stations with `rfc_forecast_point= True` 
- lid stations in `/data/inputs/ahp_sites/evaluated_ahps_sites.csv`

The lid stations in AK (Alaska), HI, and PR, with above two criteria have also been selected, as shown in the map below. In the previous version of the code, **all of lid stations** in PR and HI (regardless of meeting above two criteria), were also being retrieved. I have updated this version to exclude such stations. 

Also, In this revised version, I've eliminated the code sections that previously generated the "is_headwater" and "is_colocated" columns, which are not needed in FIM4. Therefore, in this updated version, these columns are no longer present. 

Similar to 'usgs_gages.gpkg' dataset, all lid stations, including those in Alaska, are stored in a single gpkg file (`nws_lid.gpkg`) with EPSG=5070. The Alaska stations can be identified using their HUC8 numbers (beginning with '19'). 

### Changes
- tools/generate_nws_lid.py

<br/><br/>


## v4.5.0.1 - 2024-05-09 - [PR#1150](https://github.com/NOAA-OWP/inundation-mapping/pull/1150)

Fixes two bugs discovered in v4.5.0.0:
1. `echo` missing in bash command
2. raster resolution of `dem_meters.tif` has now been explicitly set in `gdalwarp`.

### Changes

- `src/`
    - `add_crosswalk.py`: fixed stream order if max > `max_order`
    - `bash_variables.env`: added `res` environment variable for default raster cell size
    - `delineate_hydros_and_produce_HAND.sh`: added missing `echo`
    - `heal_bridges_osm.py`: fixed raster resolution and number of rows/columns
    - `run_unit_wb.sh`: added `-tr` to gdalwarp when generating `dem_meters.tif`; removed extraneous `Tcount`

<br/><br/>

## v4.5.0.0 - 2024-05-06 - [PR#1122](https://github.com/NOAA-OWP/inundation-mapping/pull/1122)

This PR includes 2 scripts to add Open Street Map bridge data into the HAND process: a script that pulls data from OSM and a script that heals those bridges in the HAND grids. Both scripts should be run as part of a pre-processing step for FIM runs. They only need to be run if we think OSM data has changed a lot or for any new FIM versions.

A new docker image is also required for `pull_osm_bridges.py` (acquire and preprocess) script.

### Additions
- `data/bridges/pull_osm_bridges.py`: First pre-processing script that pulls OSM data and saves bridge lines out as separate shapefiles by HUC8 to a specified location
- `src/heal_bridges_osm.py`: Second pre-processing script that uses the pre-saved OSM bridge lines and heals max HAND values across those bridge lines. Healed HAND grids are saved to a specified location.

### Changes
- `Pipfile`, `Pipfile.lock`: Adjusted files to add new python package to docker image.
- `data`
    - `clip_vectors_to_wdbd.py`: Updated to pre-clip new bridge data. Logging upgraded.
    - `generate_pre_clip_fim_huc8.py`: Updated to pre-clip new bridge data. Logging added and a system for multi-process logging.
- `src`
    - `delineate_hydros_and_produce_HAND.sh`: add python call to run `heal_bridges_osm.py` after hydraulic properties are calculated.
    - `bash_variables.env`: Added new variable for OSM bridges and adjusted pre-clip output date
    - `utils`
        - `shared_functions.py`: removed function no longer in use.
        - `shared_variables.py`: removed variables no longer in use.
  
<br/><br/>

## v4.4.16.0 - 2024-05-06 - [PR#1121](https://github.com/NOAA-OWP/inundation-mapping/pull/1121)

Some NWM streams, particularly in coastal areas, fail to reach the edge of the DEM resulting in reverse flow. This issue was resolved by clipping the ocean mask from the buffered WBD and DEM, and any remaining streams that didn't have outlets reaching the edge of the buffered WBD boundary were extended by snapping the end to the nearest point on the buffered WBD.

### Changes

- `data/wbd/clip_vectors_to_wbd.py`: Clips `landsea` ocean mask from the buffered WBD and adds a function to extend outlet streams to the buffered WBD
- `data/wbd/clip_vectors_to_wbd.py`: Updated multi-processing and added more logging.

<br/><br/>

## v4.4.15.4 - 2024-05-06 - [PR#1115](https://github.com/NOAA-OWP/inundation-mapping/pull/1115)

This PR addresses issue #1040 and includes the following updates:
- Upgraded to WRDS API version 3 and ensured schema compatibility of new USGS gages data.
- Expanded data retrieval to include Alaska gages alongside CONUS gages. 
- Enables retrieving SRC data for individual USGS gages, removing the necessity of using 'all' for the '-l' flag in rating_curve_get_usgs_curves.py." 


### Changes
 - `tools/tools_shared_functions.py`   
    -  Improved the stability of API calls.
    - Removed the exclusion of Alaska gages from USGS gages metadata (`usgs_gages.gpkg` output), preserving Alaska gages in the metadata.  
- `rating_curve_get_usgs_curves.py` 
    - Removed the exclusion of Alaska gages when retrieving SRC values.
    - Enabled retrieving SRC data for individual USGS gages.
- Moved the script `rating_curve_get_usgs_curves.py` from `tools` folder into `data/usgs`.

<br/><br/>

## v4.4.15.3 - 2024-05-06 - [PR#1128](https://github.com/NOAA-OWP/inundation-mapping/pull/1128)

Fixes a KeyError in `src/mitigate_branch_outlet_backpool.py`.

### Changes

`src/mitigate_branch_outlet_backpool.py`: Addresses case where `catchments_df['outlier']` are all False.

<br/><br/>

## v4.4.15.2 - 2024-05-06 - [PR#1133](https://github.com/NOAA-OWP/inundation-mapping/pull/1133)

Bug fix for error when reading the subfolders of a directory using `listdir()` where files exist that start with an 8-digit number that are later interpreted as directories.

### Changes

The following files were modified to use `listdir()` to read only directories instead of both directories and files:
- `src/`
    - `bathy_src_adjust_topwidth.py`, `identify_src_bankfull.py`, `subdiv_chan_obank_src.py`, `utils/shared_functions.py`
- `tools/vary_mannings_n_composite.py`


<br/><br/>


## v4.4.15.1 - 2024-05-06 - [PR#1081](https://github.com/NOAA-OWP/inundation-mapping/pull/1038)

This hotfix address a bug within the SRC adjustment routine to filter out USGS gauge locations that were conflated to lakeid reaches. These fatal errors were preventing `fim_post_processing.sh` from completing. There are also new try except blocks to handle potential errors when opening/writing SRC adjustment attributes to the catchment gpkg (unknown issues with collisions or corrupt gpkg files). Closes #1137 

### Changes

- `src/src_adjust_usgs_rating_trace.py`: Added filter for processing valid hydroids that meet criteria (i.e non-lakes) and more robust logging.
- `src/src_roughness_optimization.py`: Added data checks and logging to ensure input calibration data files contains necessary attributes. Also included a new try/except block to trap and log issues with file collisions or corrupt catchment gpkg read/write.

<br/><br/>

## v4.4.15.0 - 2024-04-17 - [PR#1081](https://github.com/NOAA-OWP/inundation-mapping/pull/1081)

This enhancement includes changes to the SRC calibration routine that uses the USGS published rating curve database. The modifications attempt to mimic the technique used in the stage-based CatFIM where the USGS WSE/flow is propagated upstream and downstream of the gauge location. This closes #892 

### Additions
`src/src_adjust_usgs_rating_trace.py`: updated SRC calibration routine to include the a new upstream/downstream tracing routine. The WSE(HAND stage) and flow targets obtained from the USGS rating curve are now applied to all hydroids within 8km (~5 miles) of the gauge location.  

### Changes
`fim_post_processing.sh`: using the new `src_adjust_usgs_rating_trace.py` in place of the `src_adjust_usgs_rating.py`
`src/src_roughness_optimization.py`: minor changes to facilitate new calibration input (reset index)
`src/utils/shared_variables.py`: added `USGS_CALB_TRACE_DIST` as the trace distance variable

### Removals
`src/src_adjust_usgs_rating.py`: deprecated (replaced with the new `src_adjust_usgs_rating_trace.py`)

<br/><br/>


## v4.4.14.1 - 2024-04-17 - [PR#1103](https://github.com/NOAA-OWP/inundation-mapping/pull/1103)

Adds checks for intermediate files produced by Whitebox in the AGREE process (`src/agreedem.py`). Without these checks, if Whitebox fails to produce an output, no error is generated until much later in the `src/delineate_hydros_and_produce_HAND.sh` processing chain which makes troubleshooting difficult.

### Changes

- `src/agreedem.py`: Added checks to verify existence of intermediate files before continuing

<br/><br/>

## v4.4.14.0 - 2024-04-17 - [PR#1106](https://github.com/NOAA-OWP/inundation-mapping/pull/10106)

Updates the FIM pipeline so it can process HUCs in southern Alaska. Running FIM in southern Alaska requires that a different CRS and a few different files be used. Additionally, some of the Alaska HUCs displayed an issue where the input stream density was too high, so this update introduces some logic to adjust the threshold of stream orders to exclude based on whether an Alaska HUC is listed as high or medium-high stream density. This update intriduces new Alaska-specific inputs, which are listed in the PR. 

### Changes
- `data/wbd/generate_pre_clip_fim_huc8.py`: Adjusted comment.
- `src/bash_variables.env`: Changed pre-clip HUC 8 directory to be a folder with both Alaska and CONUS HUCs.
- `src/check_huc_inputs.py`: Changed the `included_huc_list` variable to refer to a HUC list that includes Alaska.
- `src/derive_level_paths.py`: Add in logic to exclude different stream orders based on whether the HUC falls into the high or medium-high density HUC lists.
- `src/run_by_branch.sh`: Add in logic to check whether the HUC is in Alaska or not and to use the correct CRS accordingly.
- `src/run_unit_wb.sh`: Add in logic to check whether the HUC is in Alaska or not and to use the correct CRS and DEM domain filename accordingly.
- `src/utils/shared_variables.py`: Add the Alaska CRS, a list of high stream density HUCs, and a list of medium-high stream density HUCs.

<br/><br/>


## v4.4.13.3 - 2024-04-15 - [PR#1114](https://github.com/NOAA-OWP/inundation-mapping/pull/1114)

Two recent dependabot PR's came in, one for upgrading the `pillow` package and the other for upgrading idna. Both have been adjusted in this PR. 
In this PR, we also moved `openpyxl` package, which was part of an independent dockerfile, Pipfile and Pipefile.lock in the "dev" directory. This is now merged into the parent standard docker image.

Covers [PR 1111](https://github.com/NOAA-OWP/inundation-mapping/pull/1111) and 
Covers [PR 1119](https://github.com/NOAA-OWP/inundation-mapping/pull/1119)

A small update to the README.md was also updated for an unrelated topic (about AWS S3 credentials).

### Changes
- `Pipfile / Pipefile.lock`: As described above.
- `data/ble/ble_benchmark/README.md`: Updated notes to remove talking the specific ble docker image.

### Removals
- `data/ble/ble_benchmark`
   - `Dockerfile`: removed in favor the parent root Docker files.
   - `Pipfile`: removed in favor the parent root Docker files.
   - `Pipfile.lock` : removed in favor the parent root Docker files.

<br/><br/>

## v4.4.13.2 - 2024-04-04 - [PR#1110](https://github.com/NOAA-OWP/inundation-mapping/pull/1110)

This PR reflects upgrades for openJDK from 17.0.8 to something higher, minimum of 17.0.9. After some research, we can not upgrade all the way to the latest openJDK but can jump up to 19.0.  This limitation is related to version of our base docker image.  openJDK was identified as requiring an upgrade by a system wide security scan.

The "black" packages is also be upgraded from 23.7.0 to 24.3.

**NOTE: the update of "black" has change the rules slightly for formatting. This is why you see a bunch of files being changed but only for the formatting changes.**

### Files Change
- `Dockerfile`, `Pipfile`, `Pipefile.lock`
- `pre-commit-config.yaml` is also has Black upgraded for CI/CD tests for linting during GIT check ins.
- `many files`:
     - 19 files have had minor formatting changes related to the upgrade in the "black" package.

<br/><br/>

## v4.4.13.1 - 2024-03-11 - [PR#1086](https://github.com/NOAA-OWP/inundation-mapping/pull/1086)

Fixes bug where levee-protected areas were not being masked from branch 0 DEMs.

### Changes

`src/mask_dem.py`: Corrects indentation preventing masked branch 0 from overwriting existing DEM.

<br/><br/>

## v4.4.13.0 - 2024-03-11 - [PR#1006](https://github.com/NOAA-OWP/inundation-mapping/pull/1006)

Adds a new module that mitigates the branch outlet backpool error. In some HUCs, an overly-large catchment appears at the outlet of the branch (as in issue #985) which causes an artificially large amount of water to get routed to the smaller stream instead of the main stem. This issue is mitigated by trimming the levelpath just above the outlet and removing the offending pixel catchment from the pixel catchments and catchment reaches files. 

The branch outlet backpool issue is identified based on two criteria: 
  1. There is a pixel catchment that is abnormally large (more than two standard deviations above the mean.)
  2. The abnormally-large pixel catchment occurs at the outlet of the levelpath.

If both criteria are met for a branch, then the issue is mitigated by trimming the flowline to the third-to-last point.

### Additions

- `src/mitigate_branch_outlet_backpool.py`: Detects and mitigates the branch outlet backpool error. If both branch outlet backpool criteria are met, the snapped point is set to be the penultimate vertex and then the flowline is trimmed to that point (instead of the last point). Trims the `gw_catchments_pixels_<id>.tif` and `gw_catchments_reaches_<id>.tif` rasters by using `gdal_polygonize.py` to polygonize the `gw_pixel_catchments_<id>.tif` file, creating a mask that excludes the problematic pixel catchment, and then using that mask to trim the pixel catchment and catchment reaches rasters.

### Changes

- `src/delineate_hydros_and_produce_HAND.sh`: Adds the `mitigate_branch_outlet_backpool.py` module to run after the  `Gage Watershed for Pixels` step. 
- `src/split_flows.py`: Improves documentation and readability.

<br/><br/>

## v4.4.12.0 - 2024-03-11 - [PR#1078](https://github.com/NOAA-OWP/inundation-mapping/pull/1078)

Resolves issue #1033 by adding Alaska-specific data to the FIM input folders and updating the pre-clip vector process to use the proper data and CRS when an Alaska HUC is detected. The `-wbd` flag was removed from the optional arguments of `generate_pre_clip_fim_huc8`. The WBD file path will now only be sourced from the `bash_variables.env` file. The `bash_variables.env` file has been updated to include the new Alaska-specific FIM input files.

### Changes

- `/data/wbd/`
    - `clip_vectors_to_wbd.py`: Replaced all CRS inputs with the `huc_CRS` variable, which is input based on whether the HUC is Alaska or CONUS. Previously, the default FIM projection was automatically assigned as the CRS (which had been retrieved from `utils.shared_variables`).

    - `generate_pre_clip_fim_huc8.py`:
        - Added Alaska projection and links to the new Alaska data file paths that were added to `bash_variables.env`.
        - Removed the `wbd` argument from the `pre_clip_hucs_from_wbd` function and made it so that the code gets the WBD path from `bash_variables.env`.
        - Added logic to check whether the HUC is in Alaska and, if so, use the Alaska-specific HUC and input file paths.
        - Cleaned up the spelling and formatting of some comments
- `/src/`
    - `bash_variables.env`: Added the Alaska-specific projection (EPSG:3338) and file paths for Alaska-specific data (see data changelog for list of new input data)

<br/><br/>

## v4.4.11.1 - 2024-03-08 - [PR#1080](https://github.com/NOAA-OWP/inundation-mapping/pull/1080)

Fixes bug in bathymetric adjustment where `mask` is used with `geopandas.read_file`. The solution is to force `read_file` to use `fiona` instead of `pyogrio`.

### Changes

`src/bathymetric_adjustment.py`: Use `engine=fiona` instead of default `pyogrio` to use `mask=` with `geopandas.read_file`

<br/><br/>

## v4.4.11.0 - 2024-02-16 - [PR#1077](https://github.com/NOAA-OWP/inundation-mapping/pull/1077)

Replace `fiona` with `pyogrio` to improve I/O speed. `geopandas` will use `pyogrio` by default starting with version 1.0. `pyarrow` was also added as an environment variable to further speedup I/O. As a result of the changes in this PR, `fim_pipeline.sh` runs approximately 10% faster.

### Changes

- `Pipfile`: Upgraded `geopandas` from v0.12.2 to v0.14.3, added `pyogrio`, and fixed version of `pyflwdir`.
- `src/bash_variables.env`: Added environment variable for `pyogrio` to use `pyarrow`
- To all of the following files: Added `pyogrio` and `pyarrow`
    - `data/`
        - `bathymetry/preprocess_bathymetry.py`, `ble/ble_benchmark/create_flow_forecast_file.py`, `esri.py`, `nld/levee_download.py`, `usgs/acquire_and_preprocess_3dep_dems.py`, `wbd/clip_vectors_to_wbd.py`, `wbd/preprocess_wbd.py`, `write_parquet_from_calib_pts.py`
    - `src/`
        - `add_crosswalk.py`, `associate_levelpaths_with_levees.py`, `bathy_rc_adjust.py`, `bathymetric_adjustment.py`, `buffer_stream_branches.py`, `build_stream_traversal.py`, `crosswalk_nwm_demDerived.py`, `derive_headwaters.py`, `derive_level_paths.py`, `edit_points.py`, `filter_catchments_and_add_attributes.py`, `finalize_srcs.py`, `make_stages_and_catchlist.py`, `mask_dem.py`, `reachID_grid_to_vector_points.py`, `split_flows.py`, `src_adjust_spatial_obs.py`, `stream_branches.py`, `subset_catch_list_by_branch_id.py`, `usgs_gage_crosswalk.py`, `usgs_gage_unit_setup.py`, `utils/shared_functions.py`
    - `tools/`
        - `adjust_rc_with_feedback.py`, `check_deep_flooding.py`, `create_flow_forecast_file.py`, `eval_plots.py`, `evaluate_continuity.py`, `evaluate_crosswalk.py`, `fimr_to_benchmark.py`, `find_max_catchment_breadth.py`, `generate_categorical_fim.py`, `generate_categorical_fim_flows.py`, `generate_categorical_fim_mapping.py`, `generate_nws_lid.py`, `hash_compare.py`, `inundate_events.py`, `inundation.py`, `make_boxes_from_bounds.py`, `mosaic_inundation.py`, `overlapping_inundation.py`, `rating_curve_comparison.py`, `rating_curve_get_usgs_curves.py`, `test_case_by_hydro_id.py`, `tools_shared_functions.py`
        
<br/><br/>

## v4.4.10.1 - 2024-02-16 - [PR#1075](https://github.com/NOAA-OWP/inundation-mapping/pull/1075)

We recently added code to fim_pre_processing.sh that checks the CPU count. Earlier this test was being done in post-processing and was killing a pipeline that had already been running for a while.

Fix:
- Removed the CPU test from pre-processing. This puts us back to it possibly failing in post-processing but we have to leave it for now. 
- Exit status codes (non 0) are now returned in pre-processing and post-processing when an error has occurred.

Tested that the a non zero return exit from pre-processing shuts down the AWS step functions.

### Changes
- `fim_pre_processing.sh`: added non zero exit codes when in error, plus removed CPU test
- `fim_post_processing.sh`:  added non zero exit codes when in error

<br/><br/>

## v4.4.10.0 - 2024-02-02 - [PR#1054](https://github.com/NOAA-OWP/inundation-mapping/pull/1054)

Recent testing exposed a bug with the `acquire_and_preprocess_3dep_dems.py` script. It lost the ability to be re-run and look for files that were unsuccessful earlier attempts and try them again. It may have been lost due to confusion of the word "retry". Now "retry" means restart the entire run. A new flag called "repair"  has been added meaning fix what failed earlier.  This is a key feature it is common for communication failures when calling USGS to download DEMs.  And with some runs taking many hours, this feature becomes important.

Also used the opportunity to fix a couple of other minor issues:
1) Reduce log output
2) Add a test for ensuring the user does not submit job numbers (num of cpu requests) to exceed the system max cpus. This test exists in a number of places in the code but way later in the processing stack after alot of processing has been done. Now it is done at the start of the fim pipeline stack.
3) remove arguments for "isaws" which is no longer in use and has not been for a while.
4) quick upgrade to the tracker log that keeps track of duration of each unit being processed.

### Changes

- `data\usgs\`
    - `acquire_and_preprocess_3dep_dems.py`: Re-add a feature which allowed for restarting and redo missing outputs or partial outputs. System now named as a "repair" system.
- `fim_pipeline.sh`:  remove the parallel `--eta` flag to reduce logging. It was not needed, also removed "isaws" flag.
- `fim_pre_processing.sh`: Added validation tests for maximum CPU requests (job numbers)
- `fim_post_processing.sh`: Added a permissions updated as output folders were being locked due to permissions.
- `fim_process_unit_wb.sh`: Fixed a bug with output folders being locked due to permissions, but it was not recursive.
- `src`
    - `bash_functions.sh`: Added function so the unit timing logs would also have a time in percentage so it can easily be used to calculate averages.
    - `delineate_hydros_and_produce_HAND.sh`: Removed some unnecessary logging. Changed a few gdal calls to be less verbose.
    - `derive_level_paths.py`: Changed verbose to false to reduce  unnecessary logging.
    - `run_by_branch.sh`: Removed some unnecessary logging. Added a duration system so we know how long the branch took to process.
    - `run_unit_by_wb.sh`: Removed some unnecessary logging. Changed a few gdal calls to be less verbose.
    - `split_flows.py`: Removed progress bar which was unnecessary and was adding to logging.
  
<br/><br/>

## v4.4.9.2 - 2024-02-02 - [PR#1066](https://github.com/NOAA-OWP/inundation-mapping/pull/1066)

Adds an index to the aggregated `crosswalk_table.csv`. The index is a consecutive integer that starts at 1. Columns have been reordered, renamed, and sorted.

### Changes

`tools/combine_crosswalk_tables.py`: Adds index and sorts and renames columns

<br/><br/>

## v4.4.9.1 - 2024-02-02 - [PR#1073](https://github.com/NOAA-OWP/inundation-mapping/pull/1073)

Dependabot requested two fixes. One for an upgrade to pillow [#1068](https://github.com/NOAA-OWP/inundation-mapping/pull/1068) and the other for juypterlab #[1067 ](https://github.com/NOAA-OWP/inundation-mapping/pull/1067)

### Changes

- `src`
    - `Pipfile` and `Pipfile.lock`: Updated some packages.
    
<br/><br/>

## v4.4.9.0 - 2024-01-12 - [PR#1058](https://github.com/NOAA-OWP/inundation-mapping/pull/1058)

Upgrades base Docker image to GDAL v3.8.0. In order to upgrade past GDAL v.3.4.3 (see #1029), TauDEM's `aread8` was replaced with a module from the `pyflwdir` Python package.

### Additions

- `src/accumulate_headwaters.py`: Uses `pyflwdir` to accumulate headwaters and threshold and create stream pixels.

### Changes

- `Dockerfile`: Upgrade GDAL from v.3.4.3 to v.3.8.0; remove JDK 17 and TauDEM `aread8` and `threshold`.
- `Pipfile` and `Pipfile.lock`: Add `pyflwdir`, `pycryptodomex` and upgrade Python version.
- `src/delineate_hydros_and_produce_HAND.sh`: Add `src/accumulate_headwaters.py` and remove TauDEM `aread8` and `threshold`

<br/><br/>

## v4.4.8.4 - 2024-01-12 - [PR#1061](https://github.com/NOAA-OWP/inundation-mapping/pull/1061)

Adds a post-processing tool to compare crosswalked (conflated) `feature_id`s between NWM stream network to DEM-derived reaches. The tool is run if the `-x` flag is added to `fim_pipeline.sh`. Results are computed for branch 0 and saved in a summary file in the HUC output folder.

### Additions

- `tools/evaluate_crosswalk.py`: evaluates crosswalk accuracy using two methods:
    - intersections: the number of intersections between streamlines
    - network (or tree): compares the feature_ids of the immediate upstream segments

### Changes

- `Dockerfile`: added `toolsDir` environment variable
- `fim_pipeline.sh`: added `-x` flag to run crosswalk evaluation tool
- `fim_post_processing.sh`: changed hardcoded `/foss_fim/tools` to `toolsDir` environment variable
- `fim_pre_processing.sh`: added `evaluateCrosswalk` environment variable
- `src/`
    - `add_crosswalk.py`: fix bug
    - `delineate_hydros_and_produce_HAND.sh`: added a call to `verify_crosswalk.py` if evaluateCrosswalk is True.

<br/><br/>

## v4.4.8.3 - 2024-01-05 - [PR#1059](https://github.com/NOAA-OWP/inundation-mapping/pull/1059)

Fixes erroneous branch inundation in levee-protected areas.

Levees disrupt the natural hydrology and can create large catchments that contain low-lying areas in levee-protected areas that are subject to being inundated in the REM (HAND) grid. However, these low-lying areas are hydrologically disconnected from the stream associated with the catchment and can be erroneously inundated. Branch inundation in levee-protected areas is now confined to the catchment for the levelpath.

### Changes

- `src/`
    - `delineate_hydros_and_produce_HAND.sh`: Adds input argument for catchments.
    - `mask_dem.py`: Adds DEM masking for areas of levee-protected areas that are not in the levelpath catchment.

<br/><br/>


## v4.4.8.2 - 2023-12-12 - [PR#1052](https://github.com/NOAA-OWP/inundation-mapping/pull/1052)

The alpha test for v4.4.8.1 came back with a large degradation in skill and we noticed that the global manning's roughness file was changed in v4.4.7.1 - likely in error.

### Changes

- `src`/`bash_variables.env`: changed the global roughness file to `${inputsDir}/rating_curve/variable_roughness/mannings_global_06_12.csv`

<br/><br/>

## v4.4.8.1 - 2023-12-08 - [PR#1047](https://github.com/NOAA-OWP/inundation-mapping/pull/1047)

Upgrades JDK to v.17.0.9 in Docker image to address security vulnerabilities.

### Changes

- `Dockerfile`: Upgrades JDK to v.17.

<br/><br/>

## v4.4.8.0 - 2023-12-08 - [PR#1045](https://github.com/NOAA-OWP/inundation-mapping/pull/1045)

In order to avoid file system collisions on AWS, and keep the reads/writes from the same file on disk to a minimum, three files (`HUC6_dem_domain.gpkg`, `nws_lid.gpkg`, `reformat_ras_rating_curve_points_rel_101.gpkg`, & `usgs_gages.gpkg`) are now copied from disk into a scratch directory (temporary working directory), and removed after processing steps are completed.

### Changes

- `config`/`deny_unit.lst`: Add files to remove list - repetitive copies needed for processing step (`run_unit_wb.sh`)
- `src`
    - `bash_variables.env`: Add a new variable for the ras rating curve filename. It will be easier to track the filename in the `.env`, and pull into `run_unit_wb.sh`, rather than hardcode it.
    - `run_unit_wb.sh`: Copy files and update references from `$inputsDir` to `$tempHucDataDir`.

<br/><br/>

## v4.4.7.2 - 2023-12-08 - [PR#1026](https://github.com/NOAA-OWP/inundation-mapping/pull/1026)

A couple of directly related issues were fixed in this PR.
The initial problem came from Issue #[1025](https://github.com/NOAA-OWP/inundation-mapping/issues/1025) which was about a pathing issue for the outputs directory. In testing that fix, it exposed a few other pathing and file cleanup issues which are now fixed. We also added more console output to help view variables and pathing.

### Changes

- `config`/`params_template.env`:  Updated for a newer mannings global file. Changed and tested by Ryan Spies.
- `tools`
    - `inundate_mosiac_wrapper.py`:  Took out a misleading and non-required print statement.
    - `inundate_nation.py`: As mentioned above.

<br/><br/>

## v4.4.7.1 - 2023-12-01 - [PR#1036](https://github.com/NOAA-OWP/inundation-mapping/pull/1036)

Quick update to match incoming ras2fim calibration output files being feed into FIM was the initial change.

There is no FIM issue card for this, but this is related to a ras2fim [PR #205](https://github.com/NOAA-OWP/ras2fim/pull/205) which also made changes to ensure compatibility. New copies of both the `reformat_ras_rating_curve_table_rel_101.csv` and `reformat_ras_rating_curve_points_rel_101.gpkg` were generated from ras2fim but retained the version of `rel_101`.

Originally, was planning to update just the two locations for newer versions of the two `reformat_ras_rating_surve...` files. Both had been update to recognize the ras2release version rel_101.

In the process of doing that, we took the opportunity to move all inputs files from params_template.env and put them into bash_variables.env as per precedence set recently.

### Changes

- `config`/`params_template.env`: moved input variables into `src/bash_variables.env`
- `src`
    - `bash_variablles.env`: Added all input variables from `params_template.env` to here and added one new one from `run_unit_wb.sh` for ras_rating_curve_points_gpkg.
    - `run_unit_wb.sh`:   Updated an input param to the usgs_gage_unit_setup.py file to point the -ras param to the updated rel_101 value now in the `src/bash_variables.env`.
    - `usgs_gage_unit_setup.py`:  Changed to drop a column no longer going to be coming from ras2fim calibration files.

<br/><br/>

## v4.4.7.0 - 2023-11-13 - [PR#1030](https://github.com/NOAA-OWP/inundation-mapping/pull/1030)

This PR introduces the `.github/workflows/lint_and_format.yaml` file which serves as the first step in developing a Continuous Integration pipeline for this repository. 
The `flake8-pyproject` dependency is now used, as it works out of the box with the `pre-commit` GitHub Action in the GitHub Hosted Runner environment.
In switching to this package, a couple of `E721` errors appeared. Modifications were made to the appropriate files to resolve the `flake8` `E721` errors.
Also, updates to the `unit_tests` were necessary since Branch IDs have changed with the latest code.  

A small fix was also included where `src_adjust_ras2fim_rating.py` which sometimes fails with an encoding error when the ras2fim csv sometimes is created or adjsuted in windows.

### Changes
- `.pre-commit-config.yaml`: use `flake8-pyproject` package instead of `pyproject-flake8`.
- `Pipfile` and `Pipfile.lock`: updated to use `flake8-pyproject` package instead of `pyproject-flake8`, upgrade `pyarrow` version.
- `data`
    - `/wbd/generate_pre_clip_fim_huc8.py`: Add space between (-) operator line 134.
    - `write_parquet_from_calib_pts.py`: Add space between (-) operator line 234.
- `src`
    - `check_huc_inputs.py`: Change `== string` to `is str`, remove `import string`
    - `src_adjust_ras2fim_rating.py`: Fixed encoding error.
- `tools`
    - `eval_plots.py`: Add space after comma in lines 207 & 208
    - `generate_categorical_fim_mapping.py`: Use `is` instead of `==`, line 315
    - `hash_compare.py`: Add space after comma, line 153.
    - `inundate_mosaic_wrapper.py`: Use `is` instead of `==`, line 73.
    - `inundation_wrapper_nwm_flows.py`: Use `is not` instead of `!=`, line 76.
    - `mosaic_inundation.py`: Use `is` instead of `==`, line 181.
- `unit_tests`
    - `README.md`: Updated documentation, run `pytest` in `/foss_fim` directory.
    - `clip_vectors_to_wbd_test.py`: File moved to data/wbd directory, update import statement, skipped this test.
    - `filter_catchments_and_add_attributes_params.json`: Update Branch ID
    - `inundate_gms_params.json`: Moved to `unit_tests/` folder.
    - `inundate_gms_test.py`: Moved to `unit_tests/` folder.
    - `inundation_params.json`: Moved to `unit_tests/` folder.
    - `inundation_test.py`: Moved to `unit_tests/` folder.
    - `outputs_cleanup_params.json`: Update Branch ID
    - `outputs_cleanup_test.py`: Update import statement
    - `split_flows_params.json`: Update Branch ID
    - `usgs_gage_crosswalk_params.json`: Update Branch ID & update argument to gage_crosswalk.run_crosswalk
    - `usgs_gage_crosswalk_test.py`: Update params to gage_crosswalk.run_crosswalk

### Additions 
- `.github/workflows/`
    - `lint_and_format.yaml`: Add GitHub Actions Workflow file for Continuous Integration environment (lint and format test).

<br/><br/>

## v4.4.6.0 - 2023-11-17 - [PR#1031](https://github.com/NOAA-OWP/inundation-mapping/pull/1031)

Upgrade our acquire 3Dep DEMs script to pull down South Alaska HUCS with its own CRS.

The previous set of DEMs run for FIM and it's related vrt already included all of Alaska, and those have not been re-run. FIM code will be updated in the near future to detect if the HUC starts with a `19` with slight different logic, so it can preserve the CRS of EPSG:3338 all the way to final FIM outputs.  See [792 ](https://github.com/NOAA-OWP/inundation-mapping/issues/792)for new integration into FIM.

A new vrt for the new South Alaska DEMs was also run with no changes required.

This issue closes [1028](https://github.com/NOAA-OWP/inundation-mapping/issues/1028). 

### Additions
- `src/utils`
     - `shared_validators.py`: A new script where we can put in code to validate more complex arguments for python scripts. Currently has one for validating CRS values. It does valid if the CRS value is legitimate but does check a bunch of formatting including that it starts with either the name of `EPSG` or `ESRI`

### Changes
- `data/usgs` 
    - `aquire_and_preprocess_3dep_dems.py`: Changes include:
        - Add new input arg for desired target projection and logic to support an incoming CRS.
        - Updated logic for pre-existing output folders and `on-the-fly` question to users during execution if they want to overwrite the output folder (if applicable).
        - Changed date/times to utc.
        - Upgraded error handing for the gdal "processing" call.

<br/><br/>

## v4.4.5.0 - 2023-10-26 - [PR#1018](https://github.com/NOAA-OWP/inundation-mapping/pull/1018)

During a recent BED attempt which added the new pre-clip system, it was erroring out on a number of hucs. It was issuing an error in the add_crosswalk.py script. While a minor bug does exist there, after a wide number of tests, the true culprit is the memory profile system embedded throughout FIM. This system has been around for at least a few years but not in use. It is not 100% clear why it became a problem with the addition of pre-clip, but that changes how records are loaded which likely affected memory at random times.

This PR removes that system.

A couple of other minor updates were made:
- Update to the pip files (also carried forward changes from other current PRs)
- When a huc or huc list is provided to fim_pipeline, it goes to a script, check_huc_inputs.py, to ensure that the incoming HUCs are valid and in that list. In the previous code it looks for all files with the file name pattern of "included_huc*.lst". However, we now only want it to check against the file "included_huc8.list".

### Changes
- `CONTRIBUTING.md`: Text update.
- `Pipfile` and `Pipfile.lock`: updated to remove tghe memory-profiler package, update gval to 0.2.3 and update urllib3 to 1.26.18.
- `data/wbd`
    - `clip_vectors_to_wbd.py`: remove profiler
 - `src`
     - `add_crosswalk.py`: remove profiler
     - `add_thalweg_lateral.py`: remove profiler.
     - `aggregate_by_huc.py`: remove profiler and small text correction.
     - `agreedem.py`: remove profiler.
     - `bathy_src_adjust_topwidth.py`: remove profiler.
     - `burn_in_levees.py`: remove profiler.
     - `check_huc_inputs.py`: changed test pattern to just look against `included_huc8.lst`.
     - `delineate_hydros_and_produce_HAND.sh`: remove profiler.
     - `filter_catchments_and_add_attributes.py`: remove profiler.
     - `make_stages_and_catchlist.py` remove profiler.
     - `mask_dem.py`: remove profiler.
     - `reachID_grid_to_vector_points.py`: remove profiler.
     - `run_unit_wb.sh`: remove profiler.
     - `split_flows.py`: remove profiler.
     - `unique_pixel_and_allocation.py`: remove profiler.
     - `usgs_gage_crosswalk.py`: remove profiler.
     - `usgs_gage_unit_setup.py`: remove profiler.
     - `utils`
         - `shared_functions`: remove profiler.
      ` unit_tests`
          - `clip_vectors_to_wbd_tests.py`: Linting tools change order of the imports.

<br/><br/>

## v4.4.4.1 - 2023-10-26 - [PR#1007](https://github.com/NOAA-OWP/inundation-mapping/pull/1007)

Updates GVAL to address memory and performance issues associated with running synthesize test cases.

### Changes

- `tools/tools_shared_functions.py`
- `Pipfile`
- `pyproject.toml`
- `tools/run_test_case.py`
- `tools/synthesize_test_cases.py`
- `tools/inundate_mosaic_wrapper`
<br/><br/>

## v4.4.4.0 - 2023-10-20 - [PR#1012](https://github.com/NOAA-OWP/inundation-mapping/pull/1012)

The way in which watershed boundary data (WBD) is generated and processed has been modified. Instead of generating those files "on the fly" for every run, a script has been added that will take a huclist and create the .gpkg files per HUC in a specified directory (`$pre_clip_huc_dir`).  During a `fim_pipeline.sh` run, the pre-clipped staged vectors will be copied over to the containers' working directory. This reduces runtime and the repetitive computation needed to generate those files every run.

### Changes

- `src/`
    - `bash_variables.env`: Add pre_clip_huc_dir env variable. 
    - `clip_vectors_to_wbd.py`: Moved to `/data/wbd/clip_vectors_to_wbd.py`.
    - `src/run_unit_wb.sh`: Remove ogr2ogr calls to get & clip WBD, remove call to clip_vectors_to_wbd.py, and replace with copying staged .gpkg files. 

### Additions

- `data/wbd/`
    - `generate_pre_clip_fim_huc8.py`: This script generates the pre-clipped vectors at the huc level.

<br/><br/>

## v4.4.3.0 - 2023-10-10 - [PR#1005](https://github.com/NOAA-OWP/inundation-mapping/pull/1005)

Revise stream clipping to WBD by (1) reducing the buffer to clip streams away from the edge of the DEM (to prevent reverse flow issues) from 3 cells to 8 cells to account for the 70m AGREE buffer; (2) splitting MultiLineStrings formed by NWM streams being clipped by the DEM edge and then re-entering the DEM, and retaining only the lowest segment. Also changes the value of `input_WBD_gdb` to use the WBD clipped to the DEM domain.

### Changes

- `src/`
    - `bash_variables.env`: Update WBD to the WBD clipped to the DEM domain
    - `clip_vectors_to_wbd.py`: Decrease stream buffer from 3 to 8 cells inside of the WBD buffer; select the lowest segment of any incoming levelpaths that are split by the DEM edge.
    - `derive_level_paths.py`: Remove unused argument
    - `stream_branches.py`: Remove unused argument

<br/><br/>

## v4.4.2.3 - 2023-09-21 - [PR#998](https://github.com/NOAA-OWP/inundation-mapping/pull/998)

Removes exclude list for black formatter in `.pre-commit-config.yaml` as well as in `pyproject.toml`. Ran the `black` executable on the 
whole repository, the re-formatted files in `src/` & `tools/` are included.

### Changes

- `.pre-commit-config.yaml`
- `pyproject.toml`
- `src/add_crosswalk.py`
- `src/bathy_src_adjust_topwidth.py`
- `src/bathymetric_adjustment.py`
- `src/identify_src_bankfull.py`
- `src/src_roughness_optimization.py`
- `tools/vary_mannings_n_composite.py`

<br/><br/>

## v4.4.2.2 - 2023-09-21 - [PR#997](https://github.com/NOAA-OWP/inundation-mapping/pull/997)

Bug fix for an error related to reindexing in `StreamNetwork.drop()`.

### Changes

- `src/stream_branches.py`: Fixes reindexing error.

<br/><br/>

## v4.4.2.1 - 2023-09-20 - [PR#990](https://github.com/NOAA-OWP/inundation-mapping/pull/990)

Corrects a bug in `src/usgs_gage_unit_setup.py` caused by missing geometry field after `GeoDataFrame.update()`.

### Changes

- `src/usgs_gage_unit_setup.py`: Sets geometry field in `self.gages`.

<br/><br/>

## v4.4.2.0 - 2023-09-20 - [PR#993](https://github.com/NOAA-OWP/inundation-mapping/pull/993)

Resolves the causes of two warnings in pandas and geopandas: (1) `FutureWarning` from taking the `int()` of single-length Series and (2) `SettingWithCopyWarning` resulting from the use of `inplace=True`.

### Changes

Removed `inplace=True` from
- `data/`
    - `usgs/preprocess_ahps_usgs.py`
    - `write_parquet_from_calib_pts.py`
- `src/`
    - `add_crosswalk.py`
    - `bathy_src_adjust_topwidth.py`
    - `clip_vectors_to_wbd.py`
    - `crosswalk_nwm_demDerived.py`
    - `derive_level_paths.py`
    - `finalize_srcs.py`
    - `identify_src_bankfull.py`
    - `src_adjust_usgs_rating.py`
    - `src_roughness_optimization.py`
    - `stream_branches.py`
    - `subdiv_chan_obank_src.py`
    - `subset_catch_list_by_branch_id.py`
    - `usgs_gage_unit_setup.py`
    - `utils/shared_functions.py`
- `tools/`
    - `adjust_rc_with_feedback.py`
    - `aggregate_csv_files.py`
    - `combine_crosswalk_tables.py`
    - `eval_plots_stackedbar.py`
    - `inundation.py`
    - `make_boxes_from_bounds.py`
    - `mosaic_inundation.py`
    - `plots.py`
    - `rating_curve_comparison.py`
    - `vary_mannings_n_composite.py`

Fixed single-length Series in
- `src/`
    - `split_flows.py`
    - `stream_branches.py`

- ``src/stream_branches.py``: Fixed class methods

<br/><br/>

## v4.4.1.1 - 2023-09-20 - [PR#992](https://github.com/NOAA-OWP/inundation-mapping/pull/992)

Fixes errors caused when a GeoDataFrame contains a `MultiLineString` geometry instead of a `LineString`. Update black force-exclude list.

### Changes

- `src/`
    `split_flows.py` and `stream_branches.py`: Converts `MultiLineString` geometry into `LineString`s.
- `pyproject.toml` : Add three files in `src/` to exclude list.

<br/><br/>

## v4.4.1.0 - 2023-09-18 - [PR#988](https://github.com/NOAA-OWP/inundation-mapping/pull/988)

Format code using `black` formatter, incorporate `isort` package to sort import statements,
and adhere all code to PEP8 Style Guide using the `flake8` package. Remove deprecated files.
Set up git pre-commit hooks.

Not all files were modified, however, to avoid individually listing each file here, the `/*` convention
is used to denote that almost every file in those directories were formatted and linted.

### Changes

- `.gitattributes`: Add newline at EOF.
- `.github/*`: 
- `.gitignore`: Trim extra last line.
- `CONTRIBUTING.md`: Update contributing guidelines.
- `Dockerfile`: Update PYTHONPATH to point to correct `unit_tests` directory.
- `Pipfile`: Add flake8, black, pyproject-flake8, pre-commit, isort packages
- `Pipfile.lock`: Update to correspond with new packages in Pipfile 
- `README.md` : Update link to wiki, trim whitespace.
- `config/*`
- `data/*`
- `docs/*`
- `fim_pipeline.sh` : Clean up usage statement
- `fim_post_processing.sh`: Update usage statement
- `fim_pre_processing.sh`: Update usage statement.
- `fim_process_unit_wb.sh`: Make usage functional, combine usage and comments.
- `src/*`
- `tools/*`
- `unit_tests/*`: The directory name where the unit test data must reside was changed from
`fim_unit_test_data_do_not_remove` => `unit_test_data`

### Additions

- `pyproject.toml`: Configuration file
- `.pre-commit-config.yaml`: Initialize git pre-commit hooks
- `tools/hash_compare.py`: Carson's hash compare script added to compare files or directories 
in which we do not expect any changes.

### Removals

- `data/nws/preprocess_ahps_nws.py`
- `src/adjust_headwater_streams.py`
- `src/aggregate_vector_inputs.py`
- `src/utils/reproject_dem.py`
- `tools/code_standardizer/*`: Incorporated "code_standardizer" into base level Dockerfile.
- `tools/compile_comp_stats.py`
- `tools/compile_computational_stats.py`
- `tools/consolidate_metrics.py`
- `tools/copy_test_case_folders.py`
- `tools/cygnss_preprocessing.py`
- `tools/nesdis_preprocessing.py`
- `tools/plots/*`: Duplicate and unused directory.
- `.isort.cfg`: Incorporated into `pyproject.toml`

<br/><br/>

## v4.4.0.1 - 2023-09-06 - [PR#987](https://github.com/NOAA-OWP/inundation-mapping/pull/987)

Corrects a bug in `src/usgs_gage_unit_setup.py` that causes incorrect values to populate a table, generating an error in `src/usgs_gage_crosswalk.py`.

### Changes

- `src/usgs_gage_unit_setup.py`: Changes `self.gages.location_id.fillna(usgs_gages.nws_lid, inplace=True)` to `self.gages.location_id.fillna(self.gages.nws_lid, inplace=True)`

<br/><br/>

## v4.4.0.0 - 2023-09-01 - [PR#965](https://github.com/NOAA-OWP/inundation-mapping/pull/965)

This feature branch includes new functionality to perform an additional layer of HAND SRC calibration using ras2fim rating curve and point data. The calibration workflow for ras2fim data follows the same general logic as the existing USGS rating curve calibration routine.

### Additions

- `src/src_adjust_ras2fim_rating.py`: New python script to perform the data prep steps for running the SRC calibration routine:
1) merge the `ras_elev_table.csv` data and the ras2fim cross section rating curve data (`reformat_ras_rating_curve_table.csv`)
2) sample the ras2fim rating curve at NWM recurrence flow intervals (2, 5, 10, 25, 50, 100yr)
3) pass inputs to the `src_roughness_optimization.py` workflow

### Changes

- `config/deny_branches.lst`: Added `ras_elev_table.csv` to keep list. Needed for `fim_post_processing.sh`
- `config/deny_unit.lst`: Added `ras_elev_table.csv` to keep list. Needed for `fim_post_processing.sh`
- `config/params_template.env`: Added new block for ras2fim SRC calibration parameters (can turn on/off each of the three SRC calibration routines individually); also reconfigured docstrings for calibration parameters)
- `fim_post_processing.sh`: Added routines to create ras2fim calibration data and then run the SRC calibration workflow with ras2fim data
- `src/add_crosswalk.py`: Added placeholder variable (`calb_coef_ras2fim`) in all `hydrotable.csv` files
- `src/aggregate_by_huc.py`: Added new blocks to perform huc-branch aggregation for all `ras_elev_table.csv` files
- `src/run_by_branch.sh`: Revised input variable (changed from csv file to directory) for `usgs_gage_crosswalk.py` to facilitate both `usgs_elev_table.csv` and ras_elev_table.csv` outputs
- `src/run_unit_wb.sh`: Revised inputs and output variables for `usgs_gage_unit_setup.py` and `usgs_gage_crosswalk.py`
- `src/src_roughness_optimization.py`: Added code blocks to ingest ras2fim rating curve data; added new attributes/renamed output variables to catchments gpkg output
- `src/usgs_gage_crosswalk.py`: Added code block to process ras2fim point locations alongside existing USGS gage point locations; outputs a separate csv if ras2fim points exist within the huc
- `src/usgs_gage_unit_setup.py`: Added code block to ingest and process raw ras2fim point locations gpkg file (same general workflow to usgs gages); all valid points (USGS and RAS2FIM) are exported to the huc level `usgs_subset_gages.gpkg`
- `tools/inundate_nation.py`: Added functionality to allow user to pass in a single HUC for faster spot checking of NWM recurr inundation maps

<br/><br/>

## v4.3.15.6 - 2023-09-01 - [PR#972](https://github.com/NOAA-OWP/inundation-mapping/pull/972)

Adds functionality to `tools/inundate_mosaic_wrapper.py` and incorporates functionality into existing `inundation-mapping` scripts.

### Changes

- `tools/`
    - `inundate_mosaic_wrapper.py`: Refactors to call `Inundate_gms` only once; adds functionality to produce a mosaicked polygon from `depths_raster` without needing to generate the `inundation_raster`; removes `log_file` and `output_fileNames` as variables and input arguments; updates the help description for `keep_intermediate`.
    - `composite_inundation.py`, 'inundate_nation.py`, and `run_test_case.py`: Implements `produce_mosaicked_inundation()` from `tools/inundate_mosaic_wrapper.py`.
    - `inundate_gms.py`: Adds back `Inundate_gms(**vars(parser.parse_args()))` command-line function call.
    - `mosaic_inundation.py` and `overlapping_inundation.py`: Removes unused import(s).
    - `tools_shared_variables.py`: Changes hardcoded `INPUT_DIR` to environment variable.

<br/><br/>

## v4.3.15.5 - 2023-09-01 - [PR#970](https://github.com/NOAA-OWP/inundation-mapping/pull/970)

Fixes an issue where the stream network was clipped inside the DEM resulting in a burned stream channel that was then filled by the DEM depression filling process so that all pixels in the burned channel had the same elevation which was the elevation at the spill point (which wasn't necessarily at the HUC outlet). The stream network is now extended from the WBD to the buffered WBD and all streams except the outlet are clipped to the streams buffer inside the WBD (WBD - (3 x cell_size)). This also prevents reverse flow issues.

### Changes

- `src/`
    - `clip_vectors_to_wbd.py`: Clip NWM streams to buffered WBD and clip non-outlet streams to WBD streams buffer (WBD - (3 x cell_size)).
    - `derive_level_paths.py`: Add WBD input argument
    - `run_unit_wb.py`: Add WBD input argument
    - `src_stream_branches.py`: Ignore branches outside HUC
- `unit_tests/`
    - `derive_level_paths_params.json`: Add WBD parameter value
    - `derive_level_paths_test.py`: Add WBD parameter

<br/><br/>

## v4.3.15.4 - 2023-09-01 - [PR#977](https://github.com/NOAA-OWP/inundation-mapping/pull/977)

Fixes incorrect `nodata` value in `src/burn_in_levees.py` that was responsible for missing branches (Exit code: 61). Also cleans up related files.

### Changes

- `src/`
    - `buffer_stream_branches.py`: Moves script functionality into a function.
    - `burn_in_levees.py`: Corrects `nodata` value. Adds context managers for reading rasters.
    - `generate_branch_list.py`: Removes unused imports.
    - `mask_dem.py`: Removes commented code.

<br/><br/>

## v4.3.15.3 - 2023-09-01 - [PR#983](https://github.com/NOAA-OWP/inundation-mapping/pull/983)

This hotfix addresses some bugs introduced in the pandas upgrade.

### Changes

- `/tools/eval_plots_stackedbar.py`: 2 lines were changed to work with the pandas upgrade. Added an argument for a `groupby` median call and fixed a bug with the pandas `query`. Also updated with Black compliance.

<br/><br/>

## v4.3.15.2 - 2023-07-18 - [PR#948](https://github.com/NOAA-OWP/inundation-mapping/pull/948)

Adds a script to produce inundation maps (extent TIFs, polygons, and depth grids) given a flow file and hydrofabric outputs. This is meant to make it easier to team members and external collaborators to produce inundation maps.

### Additions
- `data/`
    - `/tools/inundate_mosaic_wrapper.py`: The script that performs the inundation and mosaicking processes.
    - `/tools/mosaic_inundation.py`: Add function (mosaic_final_inundation_extent_to_poly).

<br/><br/>

## v4.3.15.1 - 2023-08-08 - [PR#960](https://github.com/NOAA-OWP/inundation-mapping/pull/960)

Provides a scripted procedure for updating BLE benchmark data including downloading, extracting, and processing raw BLE data into benchmark inundation files (inundation rasters and discharge tables).

### Additions

- `data/ble/ble_benchmark/`
    - `Dockerfile`, `Pipfile`, and `Pipfile.lock`: creates a new Docker image with necessary Python packages
    - `README.md`: contains installation and usage information
    - `create_ble_benchmark.py`: main script to generate BLE benchmark data

### Changes

- `data/ble/ble_benchmark/`
    - `create_flow_forecast_file.py` and `preprocess_benchmark.py`: moved from /tools

<br/><br/>

## v4.3.15.0 - 2023-08-08 - [PR#956](https://github.com/NOAA-OWP/inundation-mapping/pull/956)

Integrating GVAL in to the evaluation of agreement maps and contingency tables.

- `Dockerfile`: Add dependencies for GVAL
- `Pipfile`: Add GVAL and update related dependencies
- `Pipfile.lock`: Setup for Docker Image builds
- `run_test_case.py`: Remove unused arguments and cleanup
- `synthesize_test_cases.py`: Fix None comparisons and cleanup
- `tools/shared_functions.py`: Add GVAL crosswalk function, add rework create_stats_from_raster, create and create_stats_from_contingency_table
- `unit_tests/tools/inundate_gms_test.py`: Bug fix

<br/><br/>

## v4.3.14.2 - 2023-08-08 - [PR#959](https://github.com/NOAA-OWP/inundation-mapping/pull/959)

The enhancements in this PR include the new modules for pre-processing bathymetric data from the USACE eHydro dataset and integrating the missing hydraulic geometry into the HAND synthetic rating curves.

### Changes
- `data/bathymetry/preprocess_bathymetry.py`: added data source column to output geopackage attribute table.
- `fim_post_processing.sh`: changed -bathy input reference location.
- `config/params_template.env`: added export to bathymetry_file

<br/><br/>

## v4.3.14.1 - 2023-07-13 - [PR#946](https://github.com/NOAA-OWP/inundation-mapping/pull/946)

ras2fim product had a need to run the acquire 3dep script to pull down some HUC8 DEMs. The old script was geared to HUC6 but could handle HUC8's but needed a few enhancements. ras2fim also did not need polys made from the DEMs, so a switch was added for that.

The earlier version on the "retry" feature would check the file size and if it was smaller than a particular size, it would attempt to reload it.  The size test has now been removed. If a file fails to download, the user will need to look at the log out, then remove the file before attempting again. Why? So the user can see why it failed and decide action from there.

Note: later, as needed, we might upgrade it to handle more than just 10m (which it is hardcoded against).

Additional changes to README to reflect how users can access ESIP's S3 as well as a one line addition to change file permissions in fim_process_unit_wb.sh.

### Changes
- `data`
    - `usgs`
        - `acquire_and_preprocess_3dep_dems.py`:  As described above.
 - `fim_pipeline.sh`:  a minor styling fix (added a couple of lines for readability)
 - `fim_pre_processing.sh`: a user message was incorrect & chmod 777 $outputDestDir.
 - `fim_process_unit_wb.sh`: chmod 777 for /output/<run_name> directory.
 - `README.md`: --no-sign-request instead of --request-payer requester for ESIP S3 access.

<br/><br/>

## v4.3.14.0 - 2023-08-03 - [PR#953](https://github.com/NOAA-OWP/inundation-mapping/pull/953)

The enhancements in this PR include the new modules for pre-processing bathymetric data from the USACE eHydro dataset and integrating the missing hydraulic geometry into the HAND synthetic rating curves.

### Additions

- `data/bathymetry/preprocess_bathymetry.py`: preprocesses the eHydro datasets.
- `src/bathymetric_adjustment.py`: adjusts synthetic rating curves for HUCs where preprocessed bathymetry is available.

### Changes

- `config/params_template.env`: added a toggle for the bathymetric adjustment routine: `bathymetry_adjust`
- `fim_post_processing.sh`: added the new `bathymetric_adjustment.py` to the postprocessing lineup
- `src/`
    - `add_crosswalk.py`, `aggregate_by_huc.py`, & `subdiv_chan_obank_src.py`: accounting for the new Bathymetry_source field in SRCs

<br/><br/>

## v4.3.13.0 - 2023-07-26 - [PR#952](https://github.com/NOAA-OWP/inundation-mapping/pull/952)

Adds a feature to manually calibrate rating curves for specified NWM `feature_id`s using a CSV of manual coefficients to output a new rating curve. Manual calibration is applied after any/all other calibrations. Coefficient values between 0 and 1 increase the discharge value (and decrease inundation) for each stage in the rating curve while values greater than 1 decrease the discharge value (and increase inundation).

Manual calibration is performed if `manual_calb_toggle="True"` and the file specified by `man_calb_file` (with `HUC8`, `feature_id`, and `calb_coef_manual` fields) exists. The original HUC-level `hydrotable.csv` (after calibration) is saved with a suffix of `_pre-manual` before the new rating curve is written.

### Additions

- `src/src_manual_calibration.py`: Adds functionality for manual calibration by CSV file

### Changes

- `config/params_template.env`: Adds `manual_calb_toggle` and `man_calb_file` parameters
- `fim_post_processing.sh`: Adds check for toggle and if `man_calb_file` exists before running manual calibration

<br/><br/>

## v4.3.12.1 - 2023-07-21 - [PR#950](https://github.com/NOAA-OWP/inundation-mapping/pull/950)

Fixes a couple of bugs that prevented inundation using HUC-level hydrotables. Update associated unit tests.

### Changes

- `tools/inundate_gms.py`: Fixes a file path error and Pandas DataFrame indexing error.
- `unit_tests/tools/inundate_gms_test.py`: Do not skip this test, refactor to check that all branch inundation rasters exist.
- `unit_tests/tools/inundate_gms_params.json`: Only test 1 HUC, update forecast filepath, use 4 'workers'.

### Removals

- `unit_tests/tools/inundate_gms_unittests.py`: No longer used. Holdover from legacy unit tests.

<br/><br/>


## v4.3.12.0 - 2023-07-05 - [PR#940](https://github.com/NOAA-OWP/inundation-mapping/pull/940)

Refactor Point Calibration Database for synthetic rating curve adjustment to use `.parquet` files instead of a PostgreSQL database.

### Additions
- `data/`
    -`write_parquet_from_calib_pts.py`: Script to write `.parquet` files based on calibration points contained in a .gpkg file.

### Changes
- `src/`
    - `src_adjust_spatial_obs.py`: Refactor to remove PostgreSQL and use `.parquet` files.
    - `src_roughness_optimization.py`: Line up comments and add newline at EOF.
    - `bash_variables.env`: Update formatting, and add `{}` to inherited `.env` variables for proper variable expansion in Python scripts.
- `/config`
    - `params_template.env`: Update comment.
- `fim_pre_processing.sh`: In usage statement, remove references to PostGRES calibration tool.
- `fim_post_processing.sh`: Remove connection to and loading of PostgreSQL database.
- `.gitignore`: Add newline.
- `README.md`: Remove references to PostGRES calibration tool.

### Removals
- `config/`
    - `calb_db_keys_template.env`: No longer necessary without PostGRES Database.

- `/tools/calibration-db` : Removed directory including files below.
    - `README.md`
    - `docker-compose.yml`
    - `docker-entrypoint-enitdb.d/init-db.sh`

<br/><br/>

## v4.3.11.7 - 2023-06-12 - [PR#932](https://github.com/NOAA-OWP/inundation-mapping/pull/932)

Write to a csv file with processing time of `run_unit_wb.sh`, update PR Template, add/update bash functions in `bash_functions.env`, and modify error handling in `src/check_huc_inputs.py`. Update unit tests to throw no failures, `25 passed, 3 skipped`.

### Changes
- `.github/`
    - `PULL_REQUEST_TEMPLATE.md` : Update PR Checklist into Issuer Checklist and Merge Checklist
- `src/`
    - `run_unit_wb.sh`: Add line to log processing time to `$outputDestDir/logs/unit/total_duration_run_by_unit_all_HUCs.csv`
    - `check_huc_inputs.py`: Modify error handling. Correctly print HUC number if it is not valid (within `included_huc*.lst`)
    - `bash_functions.env`: Add `Calc_Time` function, add `local` keyword to functionally scoped variables in `Calc_Duration`
- `unit_tests/`
    - `derive_level_paths_test.py`: Update - new parameter (`buffer_wbd_streams`)
    - `derive_level_paths_params.json`: Add new parameter (`buffer_wbd_streams`)
    - `clip_vectors_to_wbd_test.py`: Update - new parameter (`wbd_streams_buffer_filename`)
    - `clip_vectors_to_wbd_params.json`: Add new parameter (`wbd_streams_buffer_filename`) & Fix pathing for `nwm_headwaters`

<br/><br/>

## v4.3.11.6 - 2023-05-26 - [PR#919](https://github.com/NOAA-OWP/inundation-mapping/pull/919)

Auto Bot asked for the python package of `requests` be upgraded from 2.28.2 to 2.31.0. This has triggered a number of packages to upgrade.

### Changes
- `Pipfile.lock`: as described.

<br/><br/>

## v4.3.11.5 - 2023-05-30 - [PR#911](https://github.com/NOAA-OWP/inundation-mapping/pull/911)

This fix addresses bugs found when using the recently added functionality in `tools/synthesize_test_cases.py` along with the `PREV` argument. The `-pfiles` argument now performs as expected for both `DEV` and `PREV` processing. Addresses #871

### Changes
`tools/synthesize_test_cases.py`: multiple changes to enable all expected functionality with the `-pfiles` and `-pcsv` arguments

<br/><br/>

## v4.3.11.4 - 2023-05-18 - [PR#917](https://github.com/NOAA-OWP/inundation-mapping/pull/917)

There is a growing number of files that need to be pushed up to HydroVis S3 during a production release, counting the new addition of rating curve comparison reports.

Earlier, we were running a number of aws cli scripts one at a time. This tool simplies it and pushes all of the QA and supporting files. Note: the HAND files from a release, will continue to be pushed by `/data/aws/s3.py` as it filters out files to be sent to HV s3.

### Additions

- `data\aws`
     - `push-hv-data-support-files.sh`: As described above. See file for command args.

<br/><br/>


## v4.3.11.3 - 2023-05-25 - [PR#920](https://github.com/NOAA-OWP/inundation-mapping/pull/920)

Fixes a bug in CatFIM script where a bracket was missing on a pandas `concat` statement.

### Changes
- `/tools/generate_categorical_fim.py`: fixes `concat` statement where bracket was missing.

<br/><br/>

## v4.3.11.2 - 2023-05-19 - [PR#918](https://github.com/NOAA-OWP/inundation-mapping/pull/918)

This fix addresses a bug that was preventing `burn_in_levees.py` from running. The if statement in run_unit_wb.sh preceeding `burn_in_levees.py` was checking for the existence of a filepath that doesn't exist.

### Changes
- `src/run_unit_wb.sh`: fixed the if statement filepath to check for the presence of levee features to burn into the DEM

<br/><br/>

## v4.3.11.1 - 2023-05-16 - [PR#904](https://github.com/NOAA-OWP/inundation-mapping/pull/904)

`pandas.append` was deprecated in our last Pandas upgrade (v4.3.9.0). This PR updates the remaining instances of `pandas.append` to `pandas.concat`.

The file `tools/thalweg_drop_check.py` had an instance of `pandas.append` but was deleted as it is no longer used or necessary.

### Changes

The following files had instances of `pandas.append` changed to `pandas.concat`:
- `data/`
    - `nws/preprocess_ahps_nws.py`
    - `usgs/`
        - `acquire_and_preprocess_3dep_dems.py`
        - `preprocess_ahps_usgs.py`
- `src/`
    - `add_crosswalk.py`
    - `adjust_headwater_streams.py`
    - `aggregate_vector_inputs.py`
    - `reset_mannings.py`
- `tools/`
    - `aggregate_mannings_calibration.py`
    - `eval_plots.py`
    - `generate_categorical_fim.py`
    - `generate_categorical_fim_flows.py`
    - `plots/`
        - `eval_plots.py`
        - `utils/shared_functions.py`
    - `rating_curve_comparison.py`
    - `rating_curve_get_usgs_curves.py`
    - `tools_shared_functions.py`

### Removals

- `tools/thalweg_drop_check.py`

<br/><br/>

## v4.3.11.0 - 2023-05-12 - [PR#903](https://github.com/NOAA-OWP/inundation-mapping/pull/903)

These changes address some known issues where the DEM derived flowlines follow the incorrect flow path (address issues with stream order 1 and 2 only). The revised code adds a new workflow to generate a new flow direction raster separately for input to the `run_by_branch.sh` workflow (branch 0 remains unchanged). This modification helps ensure that the DEM derived flowlines follow the desired NWM flow line when generating the DEM derived flowlines at the branch level.

### Changes
- `config/deny_branch_zero.lst`: removed `LandSea_subset_{}.tif` and `flowdir_d8_burned_filled_{}.tif` from the "keep" list as these files are now kept in the huc root folder.
- `config/deny_unit.lst`: added file cleanups for newly generated branch input files stored in the huc root folder (`dem_burned.tif`, `dem_burned_filled.tif`, `flowdir_d8_burned_filled.tif`, `flows_grid_boolean.tif`, `wbd_buffered_streams.gpkg`)
- `src/clip_vectors_to_wbd.py`: saving the `wbd_streams_buffer` as an output gpkg for input to `derive_level_paths.py`
- `src/derive_level_paths.py`: added a new step to clip the `out_stream_network_dissolved` with the `buffer_wbd_streams` polygon. this resolves errors with the edge case scenarios where a NWM flow line intersects the WBD buffer polygon
- `src/run_unit_wb.sh`: Introduce new processing steps to generate separate outputs for input to branch 0 vs. all other branches. Remove the branch zero `outputs_cleanup.py` as the branches are no longer pointing to files stored in the branch 0 directory (stored in huc directory)
   - Rasterize reach boolean (1 & 0) for all branches (not branch 0): using the `nwm_subset_streams_levelPaths_dissolved.gpkg` to define the branch levelpath flow lines
   - AGREEDEM reconditioning for all branches (not branch 0)
   - Pit remove burned DEM for all branches (not branch 0)
   - D8 flow direction generation for all branches (not branch 0)
- `src/run_by_branch.sh`: changed `clip_rasters_to_branches.py` input file location for `$tempHucDataDir/flowdir_d8_burned_filled.tif` (newly created file)

<br/><br/>

## v4.3.10.0 - 2023-05-12 - [PR#888](https://github.com/NOAA-OWP/inundation-mapping/pull/888)

`aggregate_by_huc.py` was taking a long time to process. Most HUCs can aggregate their branches into one merged hydrotable.csv in just 22 seconds, but a good handful took over 2 mins and a few took over 7 mins. When multiplied by 2,138 HUCs it was super slow. Multi-proc has not been added and it now takes appx 40 mins at 80 cores.

An error logging system was also added to track errors that may have occurred during processing.

### Changes
- `fim_pipeline.sh` - added a duration counter at the end of processing HUCs
- `fim_post_processing.sh` - added a job limit (number of procs), did a little cleanup, and added a warning note about usage of job limits in this script,
- `src`
    - `aggregate_by_huc.py`: Added multi proc, made it useable for non external script calls, added a logging system for errors only.
    - `indentify_src_bankful.py`: typo fix.

<br/><br/>

## v4.3.9.2 - 2023-05-12 - [PR#902](https://github.com/NOAA-OWP/inundation-mapping/pull/902)

This merge fixes several sites in Stage-Based CatFIM sites that showed overinundation. The cause was found to be the result of Stage-Based CatFIM code pulling the wrong value from the `usgs_elev_table.csv`. Priority is intended to go to the `dem_adj_elevation` value that is not from branch 0, however there was a flaw in the prioritization logic. Also includes a change to `requests` usage that is in response to an apparent IT SSL change. This latter change was necessary in order to run CatFIM. Also added a check to make sure the `dem_adj_thalweg` is not too far off the official elevation, and continues if it is.

### Changes
- `/tools/generate_categorical_fim.py`: fixed pandas bug where the non-branch zero `dem_adj_elevation` value was not being properly indexed. Also added a check to make sure the `dem_adj_thalweg` is not too far off the official elevation, and continues if it is.
- ` /tools/tools_shared_functions.py`: added `verify=False` to `requests` library calls because connections to WRDS was being refused (likely because of new IT protocols).

<br/><br/>

## v4.3.9.1 - 2023-05-12 - [PR#893](https://github.com/NOAA-OWP/inundation-mapping/pull/893)

Fix existing unit tests, remove unwanted behavior in `check_unit_errors_test.py`, update `unit_tests/README.md`

### Changes

- `unit_tests/`
    - `README.md` : Split up headings for setting up unit tests/running unit tests & re-formatted code block.
    - `check_unit_errors_test.py`: Fixed unwanted behavior of test leaving behind `sample_n.txt` files in `unit_errors/`
    - `clip_vectors_to_wbd_params.json`: Update parameters
    - `clip_vectors_to_wbd_test.py`: Update arguments
    - `pyproject.toml`: Ignore RuntimeWarning, to suppress pytest failure.
    - `usgs_gage_crosswalk_test.py`: Enhance readability of arguments in `gage_crosswalk.run_crosswalk` call

<br/><br/>

## v4.3.9.0 - 2023-04-19 - [PR#889](https://github.com/NOAA-OWP/inundation-mapping/pull/889)

Updates GDAL in base Docker image from 3.1.2 to 3.4.3 and updates all Python packages to latest versions, including Pandas v.2.0.0. Fixes resulting errors caused by deprecation and/or other changes in dependencies.

NOTE: Although the most current GDAL is version 3.6.3, something in 3.5 causes an issue in TauDEM `aread8` (this has been submitted as https://github.com/dtarb/TauDEM/issues/254)

### Changes

- `Dockerfile`: Upgrade package versions and fix `tzdata`
- `fim_post_processing.sh`: Fix typo
- `Pipfile` and `Pipfile.lock`: Update Python versions
- `src/`
    - `add_crosswalk.py`, `aggregate_by_huc.py`, `src_adjust_usgs_rating.py`, and `usgs_gage_unit_setup.py`: Change `df1.append(df2)` (deprecated) to `pd.concat([df1, df2])`
    - `build_stream_traversal.py`: Add `dropna=True` to address change in NaN handling
    - `getRasterInfoNative.py`: Replace `import gdal` (deprecated) with `from osgeo import gdal`
    - `stream_branches.py`: Change deprecated indexing to `.iloc[0]` and avoid `groupby.max()` over geometry
- `tools`
    - `inundation.py`: Cleans unused `from gdal`
    - `eval_plots.py`: deprecated dataframe.append fixed and deprecated python query pattern fixed.

<br/><br/>

## v4.3.8.0 - 2023-04-07 - [PR#881](https://github.com/NOAA-OWP/inundation-mapping/pull/881)

Clips branch 0 to terminal segments of NWM streams using the `to` attribute of NWM streams (where `to=0`).

### Changes

- `src/`
    - `delineate_hydros_and_produce_HAND.sh`: Added input arguments to `src/split_flows.py`
    - `split_flows.py`: Added functionality to snap and trim branch 0 flows to terminal NWM streamlines

<br/><br/>

## v4.3.7.4 - 2023-04-10 - [PR#882](https://github.com/NOAA-OWP/inundation-mapping/pull/882)

Bug fix for empty `output_catchments` in `src/filter_catchments_and_add_attributes.py`

### Changes

- `src/filter_catchments_and_add_attributes.py`: Adds check for empty `output_catchments` and exits with Status 61 if empty.

<br/><br/>

## v4.3.7.3 - 2023-04-14 - [PR#880](https://github.com/NOAA-OWP/inundation-mapping/pull/880)

Hotfix for addressing an error during the NRMSE calculation/aggregation step within `tools/rating_curve_comparison.py`. Also added the "n" variable to the agg_nwm_recurr_flow_elev_stats table. Addresses #878

### Changes

- `tools/rating_curve_comparison.py`: address error for computing nrmse when n=1; added the "n" variable (sample size) to the output metrics table

<br/><br/>

## v4.3.7.2 - 2023-04-06 - [PR#879](https://github.com/NOAA-OWP/inundation-mapping/pull/879)

Replaces `os.environ` with input arguments in Python files that are called from bash scripts. The bash scripts now access the environment variables and pass them to the Python files as input arguments. In addition to adapting some Python scripts to a more modular structure which allows them to be run individually, it also allows Visual Studio Code debugger to work properly. Closes #875.

### Changes

- `fim_pre_processing.sh`: Added `-i $inputsDir` input argument to `src/check_huc_inputs.py`
- `src/`
    - `add_crosswalk.py`: Changed `min_catchment_area` and `min_stream_length` environment variables to input arguments
    - `check_huc_inputs.py`: Changed `inputsDir` environment variable to input argument
    - `delineate_hydros_and_produce_HAND.sh`: Added `-m $max_split_distance_meters -t $slope_min -b $lakes_buffer_dist_meters` input arguments to `src/split_flows.py`
    - `split_flows.py`: Changed `max_split_distance_meters`, `slope_min`, and `lakes_buffer_dist_meters` from environment variables to input arguments

<br/><br/>

## v4.3.7.1 - 2023-04-06 - [PR#874](https://github.com/NOAA-OWP/inundation-mapping/pull/874)

Hotfix to `process_branch.sh` because it wasn't removing code-61 branches on exit. Also removes the current run from the new fim_temp directory.

### Changes

- `fim_pipeline.sh`: removal of current run from fim_temp directory
- `src/process_branch.sh`: switched the exit 61 block to use the temp directory instead of the outputs directory

<br/><br/>

## v4.3.7.0 - 2023-03-02 - [PR#868](https://github.com/NOAA-OWP/inundation-mapping/pull/868)

This pull request adds a new feature to `fim_post_processing.sh` to aggregate all of the hydrotables for a given HUC into a single HUC-level `hydrotable.csv` file. Note that the aggregation step happens near the end of `fim_post_processing.sh` (after the subdivision and calibration routines), and the branch hydrotable files are preserved in the branch directories for the time being.

### Changes

- `fim_pipeline.sh`: created a new variable `$jobMaxLimit` that multiplies the `$jobHucLimit` and the `$jobBranchLimit`
- `fim_post_processing.sh`: added new aggregation/concatenation step after the SRC calibration routines; passing the new `$jobMaxLimit` to the commands that accept a multiprocessing job number input; added `$skipcal` argument to the USGS rating curve calibration routine
- `src/add_crosswalk.py`: changed the default value for `calb_applied` variable to be a boolean
- `src/aggregate_by_huc.py`: file renamed (previous name: `src/usgs_gage_aggregate.py`); updated to perform branch to huc file aggregation for `hydroTable_{branch_id}.csv` and `src_full_crosswalked_{branch_id}.csv` files; note that the input arguments ask you to specify which file types to aggregate using the flags: `-elev`, `-htable`, and `-src`
- `tools/inundate_gms.py`: added check to use the aggregated HUC-level `hydrotable.csv` if it exists, otherwise continue to use the branch hydroTable files
- `tools/inundation.py`: added `usecols` argument to the `pd.read_csv` commands to improve read time for hydrotables
- `src/subdiv_chan_obank_src.py`: add dtype to hydrotable pd.read_csv to resolve pandas dtype interpretation warnings

<br/><br/>

## v4.3.6.0 - 2023-03-23 - [PR#803](https://github.com/NOAA-OWP/inundation-mapping/pull/803)

Clips Watershed Boundary Dataset (WBD) to DEM domain for increased efficiency. Essentially, this is a wrapper for `geopandas.clip()` and moves clipping from `src/clip_vectors_to_wbd.py` to `data/wbd/preprocess_wbd.py`.

### Additions

- `data/wbd/preprocess_wbd.py`: Clips WBD to DEM domain polygon

### Changes

- `src/`
    - `bash_variables.env`: Updates `input_WBD_gdb` environment variable
    - `clip_vectors_to_wbd.py`: Removes clipping to DEM domain

<br/><br/>

## v4.3.5.1 - 2023-04-01 - [PR#867](https://github.com/NOAA-OWP/inundation-mapping/pull/867)

outputs_cleanup.py was throwing an error saying that the HUC source directory (to be cleaned up), did not exist. This was confirmed in a couple of environments. The src path in run_unit_wb.sh was sending in the "outputs" directory and not the "fim_temp" directory. This might have been a merge issue.

The log file was moved to the unit_errors folder to validate the error, as expected.

### Changes

- `src/run_unit_wb.sh`: Change the source path being submitted to `outputs_cleanup.py` from the `outputs` HUC directory to the `fim_temp` HUC directory.
- `fim_process_unit_wb.sh`: Updated the phrase "Copied temp directory" to "Moved temp directory"

<br/><br/>

## v4.3.5.0 - 2023-03-02 - [PR#857](https://github.com/NOAA-OWP/inundation-mapping/pull/857)

Addresses changes to function calls needed to run upgraded Shapely library plus other related library upgrades. Upgraded libraries include:
- shapely
- geopandas
- pandas
- numba
- rasterstats
- numpy
- rtree
- tqdm
- pyarrow
- py7zr

Pygeos is removed because its functionality is incorporated into the upgraded shapely library.

### Changes

- `Dockerfile`
- `Pipfile and Pipfile.lock`
- `src/`
	- `associate_levelpaths_with_levees.py`
    - `build_stream_traversal.py`
	- `add_crosswalk.py`
	- `adjust_headwater_streams.py`
	- `aggregate_vector_inputs.py`
	- `clip_vectors_to_wbd.py`
	- `derive_headwaters.py`
	- `stream_branches.py`
	- `split_flows.py`
- `tools/`
	- `fimr_to_benchmark.py`
	- `tools_shared_functions.py`

<br/><br/>

## v4.3.4.0 - 2023-03-16-23 [PR#847](https://github.com/NOAA-OWP/inundation-mapping/pull/847)

### Changes

Create a 'working directory' in the Docker container to run processes within the container's non-persistent filesystem. Modify variables in scripts that process HUCs and branches to use the temporary working directory, and then copy temporary directory (after trimming un-wanted files) over to output directory (persistent filesystem).  Roll back changes to `unit_tests/` to use `/data/outputs` (contains canned data), as the volume mounted `outputs/` most likely will not contain the necessary unit test data.

- `Dockerfile` - create a `/fim_temp` working directory, update `projectDir` to an `ENV`, rename inputs and outputs directory variables
- `fim_pipeline.sh` - remove `projectDir=/foss_fim`, update path of `logFile`, remove indentation
- `fim_pre_processing.sh` - change `$outputRunDataDir` => `$outputDestDir` & add `$tempRunDir`
- `fim_post_processing.sh` - change `$outputRunDataDir` => `$outputDestDir`
- `fim_process_unit_wb.sh` - change `$outputRunDataDir` => `$outputDestDir`, add vars & export `tempRunDir`, `tempHucDataDir`, & `tempBranchDataDir` to `run_unit_wb.sh`
- `README.md` - add linebreaks to codeblocks

- `src/`
  - `bash_variables.env` - `$inputDataDir` => `$inputsDir`
  - `check_huc_inputs.py` - `$inputDataDir` => `$inputsDir`
  - `delineate_hydros_and_produce_HAND.py` - `$outputHucDataDir` => `$tempHucDataDir`, `$outputCurrentBranchDataDir` => `$tempCurrentBranchDataDir`
  - `process_branch.sh` - `$outputRunDataDir` => `$outputsDestDir`
  - `run_by_branch.sh` - `$outputCurrentBranchDataDir` => `$tempCurrentBranchDataDir`, `$outputHucDataDir` => `$tempHucDataDir`
  - `run_unit_wb.sh` - `$outputRunDataDir` => `$outputDestDir`, `$outputHucDataDir` => `$tempHucDataDir`
  - `utils/`
    - `shared_functions.py` - `$inputDataDir` => `$inputsDir`

- `tools/`
  - `inundation_wrapper_custom_flow.py` - `$outputDataDir` => `$outputsDir`
  - `inundation_wrapper_nwm_flows.py`  - `$outputDataDir` => `$outputsDir`
  - `tools_shared_variables.py` - `$outputDataDir` => `$outputsDir`

- `unit_tests/`
  - `README.md` - add linebreaks to code blocks, `/outputs/` => `/data/outputs/`
  - `*_params.json` - `/outputs/` => `/data/outputs/` & `$outputRunDataDir` => `$outputDestDir`
  - `derive_level_paths_test.py` - `$outputRunDataDir` => `$outputDestDir`
  - `check_unit_errors_test.py` - `/outputs/` => `/data/outputs/`
  - `shared_functions_test.py` - `$outputRunDataDir` => `$outputDestDir`
  - `split_flows_test.py`  - `/outputs/` => `/data/outputs/`
  - `tools/`
    - `*_params.json` - `/outputs/` => `/data/outputs/` & `$outputRunDataDir` => `$outputDestDir`

<br/><br/>

## v4.3.3.7 - 2023-03-22 - [PR#856](https://github.com/NOAA-OWP/inundation-mapping/pull/856)

Simple update to the `PULL_REQUEST_TEMPLATE.md` to remove unnecessary/outdated boilerplate items, add octothorpe (#) in front of Additions, Changes, Removals to mirror `CHANGELOG.md` format, and clean up the PR Checklist.

### Changes
- `docs/`
  - `PULL_REQUEST_TEMPLATE.md`

<br/><br/>

## v4.3.3.6 - 2023-03-30 - [PR#859](https://github.com/NOAA-OWP/inundation-mapping/pull/859)

Addresses the issue of output storage space being taken up by output files from branches that did not run. Updates branch processing to remove the extraneous branch file if a branch gets an error code of 61.

### Changes

- `src/process_branch.sh`: added line 41, which removes the outputs and output folder if Error 61 occurs.

<br/><br/>

## v4.3.3.5 - 2023-03-23 - [PR#848](https://github.com/NOAA-OWP/inundation-mapping/pull/848)

Introduces two new arguments (`-pcsv` and `-pfiles`) and improves the documentation of  `synthesize_test_cases.py`. The new arguments allow the user to provide a CSV of previous metrics (`-pcsv`) and to specity whether or not metrics should pulled from previous directories (`-pfiles`).

The dtype warning was suppressed through updates to the `read_csv` function in `hydrotable.py` and additional comments were added throughout script to improve readability.

### Changes
- `tools/inundation.py`: Add data types to the section that reads in the hydrotable (line 483).

- `tools/synthesize_test_cases.py`: Improved formatting, spacing, and added comments. Added two new arguments: `pcsv` and `pfiles` along with checks to verify they are not being called concurrently (lines 388-412). In `create_master_metrics_csv`, creates an `iteration_list` that only contains `['comparison']` if `pfiles` is not true, reads in the previous metric csv `prev_metrics_csv` if it is provided and combine it with the compiled metrics (after it is converted to dataframe), and saves the metrics dataframe (`df_to_write`) to CSV.

<br/><br/>

## v4.3.3.4 - 2023-03-17 - [PR#849](https://github.com/NOAA-OWP/inundation-mapping/pull/849)

This hotfix addresses an error in inundate_nation.py relating to projection CRS.

### Changes

- `tools/inundate_nation.py`: #782 CRS projection change likely causing issue with previous projection configuration

<br/><br/>

## v4.3.3.3 - 2023-03-20 - [PR#854](https://github.com/NOAA-OWP/inundation-mapping/pull/854)

At least one site (e.g. TRYM7) was not been getting mapped in Stage-Based CatFIM, despite having all of the acceptable accuracy codes. This was caused by a data type issue in the `acceptable_coord_acc_code_list` in `tools_shared_variables.py` having the accuracy codes of 5 and 1 as a strings instead of an integers.

### Changes

- `/tools/tools_shared_variables.py`: Added integers 5 and 1 to the acceptable_coord_acc_code_list, kept the '5' and '1' strings as well.

<br/><br/>

## v4.3.3.2 - 2023-03-20 - [PR#851](https://github.com/NOAA-OWP/inundation-mapping/pull/851)

Bug fix to change `.split()` to `os.path.splitext()`

### Changes

- `src/stream_branches.py`: Change 3 occurrences of `.split()` to `os.path.splitext()`

<br/><br/>

## v4.3.3.1 - 2023-03-20 - [PR#855](https://github.com/NOAA-OWP/inundation-mapping/pull/855)

Bug fix for KeyError in `src/associate_levelpaths_with_levees.py`

### Changes

- `src/associate_levelpaths_with_levees.py`: Adds check if input files exist and handles empty GeoDataFrame(s) after intersecting levee buffers with leveed areas.

<br/><br/>

## v4.3.3.0 - 2023-03-02 - [PR#831](https://github.com/NOAA-OWP/inundation-mapping/pull/831)

Addresses bug wherein multiple CatFIM sites in the flow-based service were displaying the same NWS LID. This merge also creates a workaround solution for a slowdown that was observed in the WRDS location API, which may be a temporary workaround, until WRDS addresses the slowdown.

### Changes

- `tools/generate_categorical_fim_mapping.py`: resets the list of tifs to format for each LID within the loop that does the map processing, instead of only once before the start of the loop.
- `tools/tools_shared_functions.py`:
  - adds a try-except block around code that attempted to iterate on an empty list when the API didn't return relevant metadata for a given feature ID (this is commented out, but may be used in the future once WRDS slowdown is addressed).
  - Uses a passed NWM flows geodataframe to determine stream order.
- `/tools/generate_categorical_fim_flows.py`:
  - Adds multiprocessing to flows generation and uses `nwm_flows.gpkg` instead of the WRDS API to determine stream order of NWM feature_ids.
  - Adds duration print messages.
- `/tools/generate_categorical_fim.py`:
  - Refactor to allow for new NWM filtering scheme.
  - Bug fix in multiprocessing calls for interval map production.
  - Adds duration print messages.

<br/><br/>

## v4.3.2.0 - 2023-03-15 - [PR#845](https://github.com/NOAA-OWP/inundation-mapping/pull/845)

This merge revises the methodology for masking levee-protected areas from inundation. It accomplishes two major tasks: (1) updates the procedure for acquiring and preprocessing the levee data to be burned into the DEM and (2) revises the way levee-protected areas are masked from branches.

(1) There are now going to be two different levee vector line files in each HUC. One (`nld_subset_levees_burned.gpkg`) for the levee elevation burning and one (`nld_subset_levees.gpkg`) for the levee-level-path assignment and masking workflow.

(2) Levee-protected areas are masked from inundation based on a few methods:
  - Branch 0: All levee-protected areas are masked.
  - Other branches: Levee-protected areas are masked from the DEMs of branches for level path(s) that the levee is protecting against by using single-sided buffers alongside each side of the levee to determine which side the levee is protecting against (the side opposite the associated levee-protected area).

### Additions

- `.gitignore`: Adds `.private` folder for unversioned code.
- `data/`
    - `esri.py`: Class for querying and downloading ESRI feature services.
    - `nld/`
        - `levee_download.py`: Module that handles downloading and preprocessing levee lines and protected areas from the National Levee Database.
- `src/associate_levelpaths_with_levees.py`: Associates level paths with levees using single-sided levee buffers and writes to CSV to be used by `src/mask_dem.py`

### Changes

- `.config/`
    - `deny_branch_zero.lst`: Adds `dem_meters_{}.tif`.
    - `deny_branches.lst`: Adds `levee_levelpaths.csv` and removes `nld_subset_levees_{}.tif`.
    - `deny_unit.lst`: Adds `dem_meters.tif`.
    - `params_template.env`: Adds `levee_buffer` parameter for levee buffer size/distance in meters and `levee_id_attribute`.
- `src/`
    - `bash_variables.env`: Updates `input_nld_levee_protected_areas` and adds `input_NLD` (moved from `run_unit_wb.sh`) and `input_levees_preprocessed` environment. .variables
    - `burn_in_levees.py`: Removed the unit conversion from feet to meters because it's now being done in `levee_download.py`.
    - `clip_vectors_to_wbd.py`: Added the new levee lines for the levee-level-path assignment and masking workflow.
    - `delineate_hydros_and_produce_HAND.sh`: Updates input arguments.
    - `mask_dem.py`: Updates to use `levee_levelpaths.csv` (output from `associate_levelpaths_with_levees.py`) to mask branch DEMs.
    - `run_by_branch.sh`: Clips `dem_meters.tif` to use for branches instead of `dem_meters_0.tif` since branch 0 is already masked.
    - `run_unit_wb.sh`: Added inputs to `clip_vectors_to_wbd.py`. Added `associate_levelpaths_with_levees.py`. Processes `dem_meters.tif` and then makes a copy for branch 0. Moved `deny_unit.lst` cleanup to after branch processing.

### Removals
- `data/nld/preprocess_levee_protected_areas.py`: Deprecated.

<br/><br/>

## v4.3.1.0 - 2023-03-10 - [PR#834](https://github.com/NOAA-OWP/inundation-mapping/pull/834)

Change all occurances of /data/outputs to /outputs to honor the correct volume mount directory specified when executing docker run.

### Changes

- `Dockerfile` - updated comments in relation to `projectDir=/foss_fim`
- `fim_pipeline.sh` - updated comments in relation to `projectDir=/foss_fim`
- `fim_pre_processing.sh` -updated comments in relation to `projectDir=/foss_fim`
- `fim_post_processing.sh` - updated comments in relation to `projectDir=/foss_fim`
- `README.md` - Provide documentation on starting the Docker Container, and update docs to include additional command line option for calibration database tool.

- `src/`
  - `usgs_gage_crosswalk.py` - added newline character to shorten commented example usage
  - `usgs_gage_unit_setup.py` - `/data/outputs/` => `/outputs/`

- `tools/`
  - `cache_metrics.py` -  `/data/outputs/` => `/outputs/`
  - `copy_test_case_folders.py`  - `/data/outputs/` => `/outputs/`
  - `run_test_case.py` - `/data/outputs/` => `/outputs/`

- `unit_tests/*_params.json`  - `/data/outputs/` => `/outputs/`

- `unit_tests/split_flows_test.py`  - `/data/outputs/` => `/outputs/`

<br/><br/>

## v4.3.0.1 - 2023-03-06 - [PR#841](https://github.com/NOAA-OWP/inundation-mapping/pull/841)

Deletes intermediate files generated by `src/agreedem.py` by adding them to `config/deny_*.lst`

- `config/`
    - `deny_branch_zero.lst`, `deny_branches.lst`, `deny_branch_unittests.lst`: Added `agree_binary_bufgrid.tif`, `agree_bufgrid_zerod.tif`, and `agree_smogrid_zerod.tif`
    - `deny_unit.lst`: Added `agree_binary_bufgrid.tif`, `agree_bufgrid.tif`, `agree_bufgrid_allo.tif`, `agree_bufgrid_dist.tif`,  `agree_bufgrid_zerod.tif`, `agree_smogrid.tif`, `agree_smogrid_allo.tif`, `agree_smogrid_dist.tif`, `agree_smogrid_zerod.tif`

<br/><br/>

## v4.3.0.0 - 2023-02-15 - [PR#814](https://github.com/NOAA-OWP/inundation-mapping/pull/814)

Replaces GRASS with Whitebox. This addresses several issues, including Windows permissions and GRASS projection issues. Whitebox also has a slight performance benefit over GRASS.

### Removals

- `src/r_grow_distance.py`: Deletes file

### Changes

- `Dockerfile`: Removes GRASS, update `$outputDataDir` from `/data/outputs` to `/outputs`
- `Pipfile` and `Pipfile.lock`: Adds Whitebox and removes GRASS
- `src/`
    - `agreedem.py`: Removes `r_grow_distance`; refactors to use with context and removes redundant raster reads.
    - `adjust_lateral_thalweg.py` and `agreedem.py`: Refactors to use `with` context and removes redundant raster reads
    - `unique_pixel_and_allocation.py`: Replaces GRASS with Whitebox and remove `r_grow_distance`
    - `gms/`
        - `delineate_hydros_and_produce_HAND.sh` and `run_by_unit.sh`: Removes GRASS parameter
        - `mask_dem.py`: Removes unnecessary line

<br/><br/>

## v4.2.1.0 - 2023-02-21 - [PR#829](https://github.com/NOAA-OWP/inundation-mapping/pull/829)

During the merge from remove-fim3 PR into dev, merge conflicts were discovered in the unit_tests folders and files. Attempts to fix them at that time failed, so some files were removed, other renamed, other edited to get the merge to work.  Here are the fixes to put the unit tests system back to par.

Note: some unit tests are now temporarily disabled due to dependencies on other files / folders which may not exist in other environments.

Also.. the Changelog.md was broken and is being restored here.

Also.. a minor text addition was added to the acquire_and_preprocess_3dep_dems.py files (not directly related to this PR)

For file changes directly related to unit_test folder and it's file, please see [PR#829](https://github.com/NOAA-OWP/inundation-mapping/pull/829)

Other file changes:

### Changes
- `Pipfile.lock` : rebuilt and updated as a safety pre-caution.
- `docs`
    - `CHANGELOG.md`: additions to this file for FIM 4.2.0.0 were not merged correctly.  (re-added just below in the 4.2.0.0 section)
- `data`
    - `usgs`
        - `acquire_and_preprocess_3dep_dems.py`: Added text on data input URL source.

<br/><br/>

## v4.2.0.1 - 2023-02-16 - [PR#827](https://github.com/NOAA-OWP/inundation-mapping/pull/827)

FIM 4.2.0.0. was throwing errors for 14 HUCs that did not have any level paths. These are HUCs that have only stream orders 1 and 2 and are covered under branch zero, but no stream orders 3+ (no level paths).  This has now been changed to not throw an error but continue to process of the HUC.

### Changes

- `src`
    - `run_unit_wb.sh`: Test if branch_id.lst exists, which legitimately might not. Also a bit of text cleanup.

<br/><br/>

## v4.2.0.0 - 2023-02-16 - [PR#816](https://github.com/NOAA-OWP/inundation-mapping/pull/816)

This update removes the remaining elements of FIM3 code.  It further removes the phrases "GMS" as basically the entire FIM4 model. FIM4 is GMS. With removing FIM3, it also means remove concepts of "MS" and "FR" which were no longer relevant in FIM4.  There are only a few remaining places that will continue with the phrase "GMS" which is in some inundation files which are being re-evaluated.  Some deprecated files have been removed and some subfolders removed.

There are a lot of duplicate explanations for some of the changes, so here is a shortcut system.

- desc 1:  Remove or rename values based on phrase "GMS, MS and/or FR"
- desc 2:  Moved file from the /src/gms folder to /src  or /tools/gms_tools to /tools
- desc 3:  No longer needed as we now use the `fim_pipeline.sh` processing model.

### Removals

- `data`
    - `acquire_and_preprocess_inputs.py`:  No longer needed
- `gms_pipeline.sh` : see desc 3
- `gms_run_branch.sh` : see desc 3
- `gms_run_post_processing.sh` : see desc 3
- `gms_run_unit.sh` : see desc 3
- `src`
    - `gms`
        - `init.py` : folder removed, no longer needed.
        - `aggregate_branch_lists.py`: no longer needed.  Newer version already exists in src directory.
        - `remove_error_branches.py` :  see desc 3
        - `run_by_unit.sh` : see desc 3
        - `test_new_crosswalk.sh` : no longer needed
        - `time_and_tee_run_by_branch.sh` : see desc 3
        - `time_and_tee_run_by_unit.sh` : see desc 3
    - `output_cleanup.py` : see desc 3
 - `tools/gms_tools`
     - `init.py` : folder removed, no longer needed.

### Changes

- `config`
   - `deny_branch_unittests.lst` :  renamed from `deny_gms_branch_unittests.lst`
   - `deny_branch_zero.lst` : renamed from `deny_gms_branch_zero.lst`
   - `deny_branches.lst` :  renamed from `deny_gms_branches.lst`
   - `deny_unit.lst`  : renamed from `deny_gms_unit.lst`
   - `params_template.env` : see desc 1

- `data`
    - `nws`
        - `preprocess_ahps_nws.py`:   Added deprecation note: If reused, it needs review and/or upgrades.
    - `acquire_and_preprocess_3dep_dems.py` : see desc 1
 - `fim_post_processing.sh` : see desc 1, plus a small pathing change.
 - `fim_pre_processing.sh` : see desc 1
 - ` src`
     - `add_crosswalk.py` : see desc 1. Also cleaned up some formatting and commented out a code block in favor of a better way to pass args from "__main__"
     - `bash_variables.env` : see desc 1
     - `buffer_stream_branches.py` : see desc 2
     - `clip_rasters_to_branches.py` : see desc 2
     - `crosswalk_nwm_demDerived.py` :  see desc 1 and desc 2
     - `delineate_hydros_and_produce_HAND.sh` : see desc 1 and desc 2
     - `derive_level_paths.py`  :  see desc 1 and desc 2
     - `edit_points.py` : see desc  2
     - `filter_inputs_by_huc.py`: see desc 1 and desc 2
     - `finalize_srcs.py`:  see desc 2
     - `generate_branch_list.py` : see desc 1
     - `make_rem.py` : see desc 2
     - `make_dem.py` : see desc  2
     - `outputs_cleanup.py`:  see desc 1
     - `process_branch.sh`:  see desc 1
     - `query_vectors_by_branch_polygons.py`: see desc 2
     - `reset_mannings.py` : see desc 2
     - `run_by_branch.sh`:  see desc 1
     - `run_unit_wb.sh`: see desc 1
     - `stream_branches.py`:  see desc 2
     - `subset_catch_list_by_branch_id.py`: see desc 2
     - `toDo.md`: see desc 2
     - `usgs_gage_aggregate.py`:  see desc 1
     - `usgs_gage_unit_setup.py` : see desc 1
     - `utils`
         - `fim_enums.py` : see desc 1

- `tools`
    - `combine_crosswalk_tables.py` : see desc 2
    - `compare_ms_and_non_ms_metrics.py` : see desc 2
    - `compile_comp_stats.py`: see desc 2  and added note about possible deprecation.
    - `compile_computation_stats.py` : see desc 2  and added note about possible deprecation.
    - `composite_inundation.py` : see desc 1 : note.. references a file called inundate_gms which retains it's name for now.
    - `consolidate_metrics.py`: added note about possible deprecation.
    - `copy_test_case_folders.py`: see desc 1
    - `eval_plots.py` : see desc 1
    - `evaluate_continuity.py`: see desc 2
    - `find_max_catchment_breadth.py` : see desc 2
    - `generate_categorical_fim_mapping.py` : see desc 1
    - `inundate_gms.py`: see desc 1 and desc 2. Note: This file has retained its name with the phrase "gms" in it as it might be upgraded later and there are some similar files with similar names.
    - `inundate_nation.py` : see desc 1
    - `inundation.py`:  text styling change
    - `make_boxes_from_bounds.py`: text styling change
    - `mosaic_inundation.py`:  see desc 1 and desc 2
    - `overlapping_inundation.py`: see desc 2
    - `plots.py` : see desc 2
    - `run_test_case.py`:  see desc 1
    - `synthesize_test_cases.py`: see desc 1

- `unit_tests`
    - `README.md`: see desc 1
    - `__template_unittests.py`: see desc 1
    - `check_unit_errors_params.json`  and `check_unit_errors_unittests.py` : see desc 1
    - `derive_level_paths_params.json` and `derive_level_paths_unittests.py` : see desc 1 and desc 2
    - `filter_catchments_and_add_attributes_unittests.py`: see desc 1
    - `outputs_cleanup_params.json` and `outputs_cleanup_unittests.py`: see desc 1 and desc 2
    - `split_flows_unittests.py` : see desc 1
    - `tools`
        - `inundate_gms_params.json` and `inundate_gms_unittests.py`: see desc 1 and desc 2

<br/><br/>

## v4.1.3.0 - 2023-02-13 - [PR#812](https://github.com/NOAA-OWP/inundation-mapping/pull/812)

An update was required to adjust host name when in the AWS environment

### Changes

- `fim_post_processing.sh`: Added an "if isAWS" flag system based on the input command args from fim_pipeline.sh or

- `tools/calibration-db`
    - `README.md`: Minor text correction.

<br/><br/>

## v4.1.2.0 - 2023-02-15 - [PR#808](https://github.com/NOAA-OWP/inundation-mapping/pull/808)

Add `pytest` package and refactor existing unit tests. Update parameters to unit tests (`/unit_tests/*_params.json`) to valid paths. Add leading slash to paths in `/config/params_template.env`.

### Additions

- `/unit_tests`
  - `__init__.py`  - needed for `pytest` command line executable to pick up tests.
  - `pyproject.toml`  - used to specify which warnings are excluded/filtered.
  - `/gms`
    - `__init__.py` - needed for `pytest` command line executable to pick up tests.
  - `/tools`
    - `__init__.py`  - needed for `pytest` command line executable to pick up tests.
    - `inundate_gms_params.json` - file moved up into this directory
    - `inundate_gms_test.py`     - file moved up into this directory
    - `inundation_params.json`   - file moved up into this directory
    - `inundation_test.py`       - file moved up into this directory

### Removals

- `/unit_tests/tools/gms_tools/` directory removed, and files moved up into `/unit_tests/tools`

### Changes

- `Pipfile` - updated to include pytest as a dependency
- `Pipfile.lock` - updated to include pytest as a dependency

- `/config`
  - `params_template.env` - leading slash added to paths

- `/unit_tests/` - All of the `*_test.py` files were refactored to follow the `pytest` paradigm.
  - `*_params.json` - valid paths on `fim-dev1` provided
  - `README.md`  - updated to include documentation on pytest.
  - `unit_tests_utils.py`
  - `__template_unittests.py` -> `__template.py` - exclude the `_test` suffix to remove from test suite. Updated example on new format for pytest.
  - `check_unit_errors_test.py`
  - `clip_vectors_to_wbd_test.py`
  - `filter_catchments_and_add_attributes_test.py`
  - `rating_curve_comparison_test.py`
  - `shared_functions_test.py`
  - `split_flow_test.py`
  - `usgs_gage_crosswalk_test.py`
  - `aggregate_branch_lists_test.py`
  - `generate_branch_list_test.py`
  - `generate_branch_list_csv_test.py`
  - `aggregate_branch_lists_test.py`
  - `generate_branch_list_csv_test.py`
  - `generate_branch_list_test.py`
    - `/gms`
      - `derive_level_paths_test.py`
      - `outputs_cleanup_test.py`
    - `/tools`
      - `inundate_unittests.py` -> `inundation_test.py`
      - `inundate_gms_test.py`


<br/><br/>

## v4.1.1.0 - 2023-02-16 - [PR#809](https://github.com/NOAA-OWP/inundation-mapping/pull/809)

The CatFIM code was updated to allow 1-foot interval processing across all stage-based AHPS sites ranging from action stage to 5 feet above major stage, along with restart capability for interrupted processing runs.

### Changes

- `tools/generate_categorical_fim.py` (all changes made here)
    - Added try-except blocks for code that didn't allow most sites to actually get processed because it was trying to check values of some USGS-related variables that most of the sites didn't have
    - Overwrite abilities of the different outputs for the viz team were not consistent (i.e., one of the files had the ability to be overwritten but another didn't), so that has been made consistent to disallow any overwrites of the existing final outputs for a specified output folder.
    - The code also has the ability to restart from an interrupted run and resume processing uncompleted HUCs by first checking for a simple "complete" file for each HUC. If a HUC has that file, then it is skipped (because it already completed processing during a run for a particular output folder / run name).
    - When a HUC is successfully processed, an empty "complete" text file is created / touched.

<br/><br/>

## v4.1.0.0 - 2023-01-30 - [PR#806](https://github.com/NOAA-OWP/inundation-mapping/pull/806)

As we move to Amazon Web Service, AWS, we need to change our processing system. Currently, it is `gms_pipeline.sh` using bash "parallel" as an iterator which then first processes all HUCs, but not their branches. One of `gms_pipeline.sh`'s next steps is to do branch processing which is again iterated via "parallel". AKA. Units processed as one step, branches processed as second independent step.

**Note:** While we are taking steps to move to AWS, we will continue to maintain the ability of doing all processing on a single server using a single docker container as we have for a long time. Moving to AWS is simply taking portions of code from FIM and adding it to AWS tools for performance of large scale production runs.

Our new processing system, starting with this PR,  is to allow each HUC to process it's own branches.

A further requirement was to split up the overall processing flow to independent steps, with each step being able to process itself without relying on "export" variables from other files. Note: There are still a few exceptions.  The basic flow now becomes
- `fim_pre_processing.sh`,
- one or more calls to `fim_process_unit_wb.sh` (calling this file for each single HUC to be processed).
- followed by a call to `fim_post_processing.sh`.


Note: This is a very large, complex PR with alot of critical details. Please read the details at [PR 806](https://github.com/NOAA-OWP/inundation-mapping/pull/806).

### CRITICAL NOTE
The new `fim_pipeline.sh` and by proxy `fim_pre_processing.sh` has two new key input args, one named **-jh** (job HUCs) and one named **-jb** (job branches).  You can assign the number of cores/CPU's are used for processing a HUC versus the number of branches.  For the -jh number arg, it only is used against the `fim_pipeline.sh` file when it is processing more than one HUC or a list of HUCs as it is the iterator for HUCs.   The -jb flag says how many cores/CPU's can be used when processing branches (note.. the average HUC has 26 branches).

BUT.... you have to be careful not to overload your system.  **You need to multiply the -jh and the -jb values together, but only when using the `fim_pipeline.sh` script.**  Why? _If you have 16 CPU's available on your machine, and you assign -jh as 10 and -jb as 26, you are actually asking for 126 cores (10 x 26) but your machine only has 16 cores._   If you are not using `fim_pipeline.sh` but using the three processing steps independently, then the -jh value has not need to be anything but the number of 1 as each actual HUC can only be processed one at a time. (aka.. no iterator).
</br>

### Additions

- `fim_pipeline.sh` :  The wrapper for the three new major "FIM" processing steps. This script allows processing in one command, same as the current tool of `gms_pipeline.sh`.
- `fim_pre_processing.sh`: This file handles all argument input from the user, validates those inputs and sets up or cleans up folders. It also includes a new system of taking most input parameters and some key enviro variables and writing them out to a files called `runtime_args.env`.  Future processing steps need minimal input arguments as it can read most values it needs from this new `runtime_args.env`. This allows the three major steps to work independently from each other. Someone can now come in, run `fim_pre_processing.sh`, then run `fim_process_unit_wb.sh`, each with one HUC, as many time as they like, each adding just its own HUC folder to the output runtime folder.
- `fim_post_processing.sh`: Scans all HUC folders inside the runtime folders to handle a number of processing steps which include (to name a few):
    - aggregating errors
    - aggregating to create a single list (gms_inputs.csv) for all valid HUCs and their branch ids
    - usgs gage aggregation
    - adjustments to SRV's
    - and more
- `fim_process_unit_wb.sh`: Accepts only input args of runName and HUC number. It then sets up global variable, folders, etc to process just the one HUC. The logic for processing the HUC is in `run_unit_wb.sh` but managed by this `fim_process_unit_wb.sh` file including all error trapping.
- `src`
    - `aggregate_branch_lists.py`:  When each HUC is being processed, it creates it's own .csv file with its branch id's. In post processing we need one master csv list and this file aggregates them. Note: This is a similar file already in the `src/gms` folder but that version operates a bit different and will be deprecated soon.
    - `generate_branch_list.py`: This creates the single .lst for a HUC defining each branch id. With this list, `run_unit_wb.sh` can do a parallelized iteration over each of its branches for processing. Note: This is also similar to the current `src/gms` file of the same name and the gms folder version will also be deprecated soon.
    - `generate_branch_list_csv.py`. As each branch, including branch zero, has processed and if it was successful, it will add to a .csv list in the HUC directory. At the end, it becomes a list of all successful branches. This file will be aggregates with all similar .csv in post processing for future processing.
    - `run_unit_wb.sh`:  The actual HUC processing logic. Note: This is fundamentally the same as the current HUC processing logic that exists currently in `src/gms/run_by_unit.sh`, which will be removed in the very near future. However, at the end of this file, it creates and manages a parallelized iterator for processing each of it's branches.
    - `process_branch.sh`:  Same concept as `process_unit_wb.sh` but this one is for processing a single branch. This file manages the true branch processing file of `src/gms/run_by_branch.sh`.  It is a wrapper file to `src/gms/run_by_branch.sh` and catches all error and copies error files as applicable. This allows the parent processing files to continue despite branch errors. Both the new fim processing system and the older gms processing system currently share the branch processing file of `src/gms/run_by_branch.sh`. When the gms processing file is removed, this file will likely not change, only moved one directory up and be no longer in the `gms` sub-folder.
- `unit_tests`
    - `aggregate_branch_lists_unittests.py' and `aggregate_branch_lists_params.json`  (based on the newer `src` directory edition of `aggregate_branch_lists.py`).
    - `generate_branch_list_unittest.py` and `generate_branch_list_params.json` (based on the newer `src` directory edition of `generate_branch_list.py`).
    -  `generate_branch_list_csv_unittest.py` and `generate_branch_list_csv_params.json`

### Changes

- `config`
    - `params_template.env`: Removed the `default_max_jobs` value and moved the `startDiv` and `stopDiv` to the `bash_variables.env` file.
    - `deny_gms_unit.lst` : Renamed from `deny_gms_unit_prod.lst`
    - `deny_gms_branches.lst` : Renamed from `deny_gms_branches_prod.lst`

- `gms_pipeline.sh`, `gms_run_branch.sh`, `gms_run_unit.sh`, and `gms_post_processing.sh` :  Changed to hardcode the `default_max_jobs` to the value of 1. (we don't want this to be changed at all). They were also changed for minor adjustments for the `deny` list files names.

- `src`
    - `bash_functions.env`: Fix error with calculating durations.
    - `bash_variables.env`:  Adds the two export lines (stopDiv and startDiv) from `params_template.env`
    - `clip_vectors_to_wbd.py`: Cleaned up some print statements for better output traceability.
    - `check_huc_inputs.py`: Added logic to ensure the file was an .lst file. Other file formats were not be handled correctly.
    - `gms`
        - `delineate_hydros_and_produce_HAND.sh`: Removed all `stopDiv` variable to reduce log and screen output.
        - `run_by_branch.sh`: Removed an unnecessary test for overriding outputs.

### Removed

- `config`
    - `deny_gms_branches_dev.lst`

<br/><br/>

## v4.0.19.5 - 2023-01-24 - [PR#801](https://github.com/NOAA-OWP/inundation-mapping/pull/801)

When running tools/test_case_by_hydroid.py, it throws an error of local variable 'stats' referenced before assignment.

### Changes

- `tools`
    - `pixel_counter.py`: declare stats object and remove the GA_Readonly flag
    - `test_case_by_hydroid_id_py`: Added more logging.

<br/><br/>

## v4.0.19.4 - 2023-01-25 - [PR#802](https://github.com/NOAA-OWP/inundation-mapping/pull/802)

This revision includes a slight alteration to the filtering technique used to trim/remove lakeid nwm_reaches that exist at the upstream end of each branch network. By keeping a single lakeid reach at the branch level, we can avoid issues with the branch headwater point starting at a lake boundary. This ensures the headwater catchments for some branches are properly identified as a lake catchment (no inundation produced).

### Changes

- `src/gms/stream_branches.py`: New changes to the `find_upstream_reaches_in_waterbodies` function: Added a step to create a list of nonlake segments (lakeid = -9999) . Use the list of nonlake reaches to allow the filter to keep a the first lakeid reach that connects to a nonlake segment.

<br/><br/>

## v4.0.19.3 - 2023-01-17 - [PR#794](https://github.com/NOAA-OWP/inundation-mapping/pull/794)

Removing FIM3 files and references.  Anything still required for FIM 3 are held in the dev-fim3 branch.

### Removals

- `data`
    - `preprocess_rasters.py`: no longer valid as it is for NHD DEM rasters.
- `fim_run.sh`
- ` src`
    - `aggregate_fim_outputs.sh`
    - `fr_to_ms_raster.mask.py`
    - `get_all_huc_in_inputs.py`
    - `reduce_nhd_stream_density.py`
    - `rem.py`:  There are two files named `rem.py`, one in the src directory and one in the gms directory. This version in the src directory is no longer valid. The `rem.py` in the gms directory is being renamed to avoid future enhancements of moving files.
    - `run_by_unit.sh`:  There are two files named `run_by_unit.sh`, one in the src directory and one in the gms directory. This version in the src directory is for fim3. For the remaining `run_by_unit.sh`, it is NOT being renamed at this time as it will likely be renamed in the near future.
    - `time_and_tee_run_by_unit.sh`:  Same not as above for `run_by_unit.sh`.
    - `utils`
        - `archive_cleanup.py`
 - `tools`
     - `compare_gms_srcs_to_fr.py`
     - `preprocess_fimx.py`

### Changes

- `src`
    - `adjust_headwater_streams.py`: Likely deprecated but kept for safety reason. Deprecation note added.
- `tools`
    - `cygnss_preprocess.py`: Likely deprecated but kept for safety reason. Deprecation note added.
    - `nesdis_preprocess.py`: Likely deprecated but kept for safety reason. Deprecation note added.

<br/><br/>

## v4.0.19.2 - 2023-01-17 - [PR#797](https://github.com/NOAA-OWP/inundation-mapping/pull/797)

Consolidates global bash environment variables into a new `src/bash_variables.env` file. Additionally, Python environment variables have been moved into this file and `src/utils/shared_variables.py` now references this file. Hardcoded projections have been replaced by an environment variable. This also replaces the Manning's N file in `config/params_template.env` with a constant and updates relevant code. Unused environment variables have been removed.

### Additions

- `src/bash_variables.env`: Adds file for global environment variables

### Removals

- `config/`
    - `mannings_default.json`
    - `mannings_default_calibrated.json`

### Changes

- `config/params_template.env`: Changes manning_n from filename to default value of 0.06
- `gms_run_branch.sh`: Adds `bash_variables.env`
- `gms_run_post_processing.sh`: Adds `bash_variables.env` and changes projection from hardcoded to environment variable
- `gms_run_unit.sh`: Adds `bash_variables.env`
- `src/`
    - `add_crosswalk.py`: Assigns default manning_n value and removes assignments by stream orders
    - `aggregate_vector_inputs.py`: Removes unused references to environment variables and function
    - `gms/run_by_unit.sh`: Removes environment variable assignments and uses projection from environment variables
    - `utils/shared_variables.py`: Removes environment variables and instead references src/bash_variables.env

<br/><br/>

## v4.0.19.1 - 2023-01-17 - [PR#796](https://github.com/NOAA-OWP/inundation-mapping/pull/796)

### Changes

- `tools/gms_tools/combine_crosswalk_tables.py`: Checks length of dataframe list before concatenating

<br/><br/>

## v4.0.19.0 - 2023-01-06 - [PR#782](https://github.com/NOAA-OWP/inundation-mapping/pull/782)

Changes the projection of HAND processing to EPSG 5070.

### Changes

- `gms_run_post_processing.sh`: Adds target projection for `points`
- `data/nld/preprocess_levee_protected_areas.py`: Changed to use `utils.shared_variables.DEFAULT_FIM_PROJECTION_CRS`
- `src/`
    - `clip_vectors_to_wbd.py`: Save intermediate outputs in EPSG:5070
    - `src_adjust_spatial_obs.py`: Changed to use `utils.shared_variables.DEFAULT_FIM_PROJECTION_CRS`
    - `utils/shared_variables.py`: Changes the designated projection variables
    - `gms/`
        - `stream_branches.py`: Checks the projection of the input streams and changes if necessary
        - `run_by_unit.py`: Changes the default projection crs variable and added as HUC target projection
- `tools/inundate_nation.py`: Changed to use `utils.shared_variables.PREP_PROJECTION`

<br/><br/>

## v4.0.18.2 - 2023-01-11 - [PR#790](https://github.com/NOAA-OWP/inundation-mapping/pull/790)

Remove Great Lakes clipping

### Changes

- `src/`
    - `clip_vectors_to_wbd.py`: Removes Great Lakes clipping and references to Great Lakes polygons and lake buffer size

    - `gms/run_by_unit.sh`: Removes Great Lakes polygon and lake buffer size arguments to `src/clip_vectors_to_wbd.py`

<br/><br/>

## v4.0.18.1 - 2022-12-13 - [PR #760](https://github.com/NOAA-OWP/inundation-mapping/pull/760)

Adds stacked bar eval plots.

### Additions

- `/tools/eval_plots_stackedbar.py`: produces stacked bar eval plots in the same manner as `eval_plots.py`.

<br/><br/>

## v4.0.18.0 - 2023-01-03 - [PR#780](https://github.com/NOAA-OWP/inundation-mapping/pull/780)

Clips WBD and stream branch buffer polygons to DEM domain.

### Changes

- `src/`
    - `clip_vectors_to_wbd.py`: Clips WBD polygon to DEM domain

    - `gms/`
        - `buffer_stream_branches.py`: Clips branch buffer polygons to DEM domain
        - `derive_level_paths.py`: Stop processing if no branches exist
        - `mask_dem.py`: Checks if stream file exists before continuing
        - `remove_error_branches.py`: Checks if error_branches has data before continuing
        - `run_by_unit.sh`: Adds DEM domain as bash variable and adds it as an argument to calling `clip_vectors_to_wbd.py` and `buffer_stream_branches.py`

<br/><br/>


## v4.0.17.4 - 2023-01-06 - [PR#781](https://github.com/NOAA-OWP/inundation-mapping/pull/781)

Added crosswalk_table.csv from the root output folder as being a file push up to Hydrovis s3 bucket after FIM BED runs.

### Changes

- `config`
    - `aws_s3_put_fim4_hydrovis_whitelist.lst`:  Added crosswalk_table.csv to whitelist.


<br/><br/>

## v4.0.17.3 - 2022-12-23 - [PR#773](https://github.com/NOAA-OWP/inundation-mapping/pull/773)

Cleans up REM masking of levee-protected areas and fixes associated error.

### Removals

- `src/gms/`
    - `delineate_hydros_and_produce_HAND.sh`: removes rasterization and masking of levee-protected areas from the REM
    - `rasterize_by_order`: removes this file
- `config/`
    - `deny_gms_branch_zero.lst`, `deny_gms_branches_dev.lst`, and `deny_gms_branches_prod.lst`: removes `LeveeProtectedAreas_subset_{}.tif`

### Changes

- `src/gms/rem.py`: fixes an error where the nodata value of the DEM was overlooked

<br/><br/>

## v4.0.17.2 - 2022-12-29 - [PR #779](https://github.com/NOAA-OWP/inundation-mapping/pull/779)

Remove dependency on `other` folder in `test_cases`. Also updates ESRI and QGIS agreement raster symbology label to include the addition of levee-protected areas as a mask.

### Removals

- `tools/`
    - `aggregate_metrics.py` and `cache_metrics.py`: Removes reference to test_cases/other folder

### Changes

- `config/symbology/`
    - `esri/agreement_raster.lyr` and `qgis/agreement_raster.qml`: Updates label from Waterbody mask to Masked since mask also now includes levee-protected areas
- `tools/`
    - `eval_alt_catfim.py` and `run_test_case.py`: Updates waterbody mask to dataset located in /inputs folder

<br/><br/>

## v4.0.17.1 - 2022-12-29 - [PR #778](https://github.com/NOAA-OWP/inundation-mapping/pull/778)

This merge fixes a bug where all of the Stage-Based intervals were the same.

### Changes
- `/tools/generate_categorical_fim.py`: Changed `stage` variable to `interval_stage` variable in `produce_stage_based_catfim_tifs` function call.

<br/><br/>

## v4.0.17.0 - 2022-12-21 - [PR #771](https://github.com/NOAA-OWP/inundation-mapping/pull/771)

Added rysnc to docker images. rysnc can now be used inside the images to move data around via docker mounts.

### Changes

- `Dockerfile` : added rsync

<br/><br/>

## v4.0.16.0 - 2022-12-20 - [PR #768](https://github.com/NOAA-OWP/inundation-mapping/pull/768)

`gms_run_branch.sh` was processing all of the branches iteratively, then continuing on to a large post processing portion of code. That has now be split to two files, one for branch iteration and the other file for just post processing.

Other minor changes include:
- Removing the system where a user could override `DropStreamOrders` where they could process streams with stream orders 1 and 2 independently like other GMS branches.  This option is now removed, so it will only allow stream orders 3 and higher as gms branches and SO 1 and 2 will always be in branch zero.

- The `retry` flag on the three gms*.sh files has been removed. It did not work correctly and was not being used. Usage of it would have created unreliable results.

### Additions

- `gms_run_post_processing.sh`
   - handles all tasks from after `gms_run_branch.sh` to this file, except for output cleanup, which stayed in `gms_run_branch.sh`.
   - Can be run completely independent from `gms_run_unit.sh` or gms_run_branch.sh` as long as all of the files are in place. And can be re-run if desired.

### Changes

- `gms_pipeline.sh`
   - Remove "retry" system.
   - Remove "dropLowStreamOrders" system.
   - Updated for newer reusable output date/time/duration system.
   - Add call to new `gms_run_post_processing.sh` file.

- `gms_run_branch.sh`
   - Remove "retry" system.
   - Remove "dropLowStreamOrders" system.
   - Updated for newer reusable output date/time/duration system.
   - Removed most code from below the branch iterator to the new `gms_run_post_processing.sh` file. However, it did keep the branch files output cleanup and non-zero exit code checking.

- `gms_run_unit.sh`
   - Remove "retry" system.
   - Remove "dropLowStreamOrders" system.
   - Updated for newer reusable output date/time/duration system.

- `src`
    - `bash_functions.env`:  Added a new method to make it easier / simpler to calculation and display duration time.
    - `filter_catchments_and_add_attributes.py`:  Remove "dropLowStreamOrders" system.
    - `split_flows.py`: Remove "dropLowStreamOrders" system.
    - `usgs_gage_unit_setup.py`:  Remove "dropLowStreamOrders" system.

- `gms`
    - `delineate_hydros_and_produced_HAND.sh` : Remove "dropLowStreamOrders" system.
    - `derive_level_paths.py`: Remove "dropLowStreamOrders" system and some small style updates.
    - `run_by_unit.sh`: Remove "dropLowStreamOrders" system.

- `unit_tests/gms`
    - `derive_level_paths_params.json` and `derive_level_paths_unittests.py`: Remove "dropLowStreamOrders" system.

<br/><br/>

## v4.0.15.0 - 2022-12-20 - [PR #758](https://github.com/NOAA-OWP/inundation-mapping/pull/758)

This merge addresses feedback received from field users regarding CatFIM. Users wanted a Stage-Based version of CatFIM, they wanted maps created for multiple intervals between flood categories, and they wanted documentation as to why many sites are absent from the Stage-Based CatFIM service. This merge seeks to address this feedback. CatFIM will continue to evolve with more feedback over time.

## Changes
- `/src/gms/usgs_gage_crosswalk.py`: Removed filtering of extra attributes when writing table
- `/src/gms/usgs_gage_unit_setup.py`: Removed filter of gages where `rating curve == yes`. The filtering happens later on now.
- `/tools/eval_plots.py`: Added a post-processing step to produce CSVs of spatial data
- `/tools/generate_categorical_fim.py`:
  - New arguments to support more advanced multiprocessing, support production of Stage-Based CatFIM, specific output directory pathing, upstream and downstream distance, controls on how high past "major" magnitude to go when producing interval maps for Stage-Based, the ability to run a single AHPS site.
- `/tools/generate_categorical_fim_flows.py`:
  - Allows for flows to be retrieved for only one site (useful for testing)
  - More logging
  - Filtering stream segments according to stream order
- `/tools/generate_categorical_fim_mapping.py`:
  - Support for Stage-Based CatFIM production
  - Enhanced multiprocessing
  - Improved post-processing
- `/tools/pixel_counter.py`: fixed a bug where Nonetypes were being returned
- `/tools/rating_curve_get_usgs_rating_curves.py`:
  - Removed filtering when producing `usgs_gages.gpkg`, but adding attribute as to whether or not it meets acceptance criteria, as defined in `gms_tools/tools_shared_variables.py`.
  - Creating a lookup list to filter out unacceptable gages before they're written to `usgs_rating_curves.csv`
  - The `usgs_gages.gpkg` now includes two fields indicating whether or not gages pass acceptance criteria (defined in `tools_shared_variables.py`. The fields are `acceptable_codes` and `acceptable_alt_error`
- `/tools/tools_shared_functions.py`:
  - Added `get_env_paths()` function to retrieve environmental variable information used by CatFIM and rating curves scripts
  - `Added `filter_nwm_segments_by_stream_order()` function that uses WRDS to filter out NWM feature_ids from a list if their stream order is different than a desired stream order.
- `/tools/tools_shared_variables.py`: Added the acceptance criteria and URLS for gages as non-constant variables. These can be modified and tracked through version changes. These variables are imported by the CatFIM and USGS rating curve and gage generation scripts.
- `/tools/test_case_by_hydroid.py`: reformatting code, recommend adding more comments/docstrings in future commit

<br/><br/>

## v4.0.14.2 - 2022-12-22 - [PR #772](https://github.com/NOAA-OWP/inundation-mapping/pull/772)

Added `usgs_elev_table.csv` to hydrovis whitelist files.  Also updated the name to include the word "hydrovis" in them (anticipating more s3 whitelist files).

### Changes

- `config`
    - `aws_s3_put_fim4_hydrovis_whitelist.lst`:  File name updated and added usgs_elev_table.csv so it gets push up as well.
    - `aws_s3_put_fim3_hydrovis_whitelist.lst`: File name updated

- `data/aws`
   - `s3.py`: added `/foss_fim/config/aws_s3_put_fim4_hydrovis_whitelist.lst` as a default to the -w param.

<br/><br/>

## v4.0.14.1 - 2022-12-03 - [PR #753](https://github.com/NOAA-OWP/inundation-mapping/pull/753)

Creates a polygon of 3DEP DEM domain (to eliminate errors caused by stream networks with no DEM data in areas of HUCs that are outside of the U.S. border) and uses the polygon layer to clip the WBD and stream network (to a buffer inside the WBD).

### Additions
- `data/usgs/acquire_and_preprocess_3dep_dems.py`: Adds creation of 3DEP domain polygon by polygonizing all HUC6 3DEP DEMs and then dissolving them.
- `src/gms/run_by_unit.sh`: Adds 3DEP domain polygon .gpkg as input to `src/clip_vectors_to_wbd.py`

### Changes
- `src/clip_vectors_to_wbd.py`: Clips WBD to 3DEP domain polygon and clips streams to a buffer inside the clipped WBD polygon.

<br/><br/>

## v4.0.14.0 - 2022-12-20 - [PR #769](https://github.com/NOAA-OWP/inundation-mapping/pull/769)

Masks levee-protected areas from the DEM in branch 0 and in highest two stream order branches.

### Additions

- `src/gms/`
    - `mask_dem.py`: Masks levee-protected areas from the DEM in branch 0 and in highest two stream order branches
    - `delineate_hydros_and_produce_HAND.sh`: Adds `src/gms/mask_dem.py`

<br/><br/>

## v4.0.13.2 - 2022-12-20 - [PR #767](https://github.com/NOAA-OWP/inundation-mapping/pull/767)

Fixes inundation of nodata areas of REM.

### Changes

- `tools/inundation.py`: Assigns depth a value of `0` if REM is less than `0`

<br/><br/>

## v4.0.13.1 - 2022-12-09 - [PR #743](https://github.com/NOAA-OWP/inundation-mapping/pull/743)

This merge adds the tools required to generate Alpha metrics by hydroid. It summarizes the Apha metrics by branch 0 catchment for use in the Hydrovis "FIM Performance" service.

### Additions

- `pixel_counter.py`:  A script to perform zonal statistics against raster data and geometries
- `pixel_counter_functions.py`: Supporting functions
- `pixel_counter_wrapper.py`: a script that wraps `pixel_counter.py` for batch processing
- `test_case_by_hydroid.py`: the main script to orchestrate the generation of alpha metrics by catchment

<br/><br/>

## v4.0.13.0 - 2022-11-16 - [PR #744](https://github.com/NOAA-OWP/inundation-mapping/pull/744)

Changes branch 0 headwaters data source from NHD to NWS to be consistent with branches. Removes references to NHD flowlines and headwater data.

### Changes

- `src/gms/derive_level_paths.py`: Generates headwaters before stream branch filtering

### Removals

- Removes NHD flowlines and headwater references from `gms_run_unit.sh`, `config/deny_gms_unit_prod.lst`, `src/clip_vectors_to_wbd.py`, `src/gms/run_by_unit.sh`, `unit_tests/__template_unittests.py`, `unit_tests/clip_vectors_to_wbd_params.json`, and `unit_tests/clip_vectors_to_wbd_unittests.py`

<br/><br/>

## V4.0.12.2 - 2022-12-04 - [PR #754](https://github.com/NOAA-OWP/inundation-mapping/pull/754)

Stop writing `gms_inputs_removed.csv` if no branches are removed with Error status 61.

### Changes

- `src/gms/remove_error_branches.py`: Checks if error branches is not empty before saving gms_inputs_removed.csv

<br/><br/>

## v4.0.12.1 - 2022-11-30 - [PR #751](https://github.com/NOAA-OWP/inundation-mapping/pull/751)

Updating a few deny list files.

### Changes

- `config`:
    - `deny_gms_branches_dev.lst`, `deny_gms_branches_prod.lst`, and `deny_gms_unit_prod.lst`

<br/><br/>


## v4.0.12.0 - 2022-11-28 - [PR #736](https://github.com/NOAA-OWP/inundation-mapping/pull/736)

This feature branch introduces a new methodology for computing Manning's equation for the synthetic rating curves. The new subdivision approach 1) estimates bankfull stage by crosswalking "bankfull" proxy discharge data to the raw SRC discharge values 2) identifies in-channel vs. overbank geometry values 3) applies unique in-channel and overbank Manning's n value (user provided values) to compute Manning's equation separately for channel and overbank discharge and adds the two components together for total discharge 4) computes a calibration coefficient (where benchmark data exists) that applies to the  calibrated total discharge calculation.

### Additions

- `src/subdiv_chan_obank_src.py`: new script that performs all subdiv calculations and then produce a new (modified) `hydroTable.csv`. Inputs include `src_full_crosswalked.csv` for each huc/branch and a Manning's roughness csv file (containing: featureid, channel n, overbank n; file located in the `/inputs/rating_curve/variable_roughness/`). Note that the `identify_src_bankfull.py` script must be run prior to running the subdiv workflow.

### Changes

- `config/params_template.env`: removed BARC and composite roughness parameters; added new subdivision parameters; default Manning's n file set to `mannings_global_06_12.csv`
- `gms_run_branch.sh`: moved the PostgreSQL database steps to occur immediately before the SRC calibration steps; added new subdivision step; added condition to SRC calibration to ensure subdivision routine is run
- `src/add_crosswalk.py`: removed BARC function call; update placeholder value list (removed BARC and composite roughness variables) - these placeholder variables ensure that all hydrotables have the same dimensions
- `src/identify_src_bankfull.py`: revised FIM3 starting code to work with FIM4 framework; stripped out unnecessary calculations; restricted bankfull identification to stage values > 0
- `src/src_adjust_spatial_obs.py`: added huc sort function to help user track progress from console outputs
- `src/src_adjust_usgs_rating.py`: added huc sort function to help user track progress from console outputs
- `src/src_roughness_optimization.py`: reconfigured code to compute a calibration coefficient and apply adjustments using the subdivision variables; renamed numerous variables; simplified code where possible
- `src/utils/shared_variables.py`: increased `ROUGHNESS_MAX_THRESH` from 0.6 to 0.8
- `tools/vary_mannings_n_composite.py`: *moved this script from /src to /tools*; updated this code from FIM3 to work with FIM4 structure; however, it is not currently implemented (the subdivision routine replaces this)
- `tools/aggregate_csv_files.py`: helper tool to search for csv files by name/wildcard and concatenate all found files into one csv (used for aggregating previous calibrated roughness values)
- `tools/eval_plots.py`: updated list of metrics to plot to also include equitable threat score and mathews correlation coefficient (MCC)
- `tools/synthesize_test_cases.py`: updated the list of FIM version metrics that the `PREV` flag will use to create the final aggregated metrics csv; this change will combine the dev versions provided with the `-dc` flag along with the existing `previous_fim_list`

<br/><br/>

## v4.0.11.5 - 2022-11-18 - [PR #746](https://github.com/NOAA-OWP/inundation-mapping/pull/746)

Skips `src/usgs_gage_unit_setup.py` if no level paths exist. This may happen if a HUC has no stream orders > 2. This is a bug fix for #723 for the case that the HUC also has USGS gages.

### Changes

- `src/gms/run_by_unit.sh`: Adds check for `nwm_subset_streams_levelPaths.gpkg` before running `usgs_gage_unit_setup.py`

<br/><br/>

## v4.0.11.4 - 2022-10-12 - [PR #709](https://github.com/NOAA-OWP/inundation-mapping/pull/709)

Adds capability to produce single rating curve comparison plots for each gage.

### Changes

- `tools/rating_curve_comparison.py`
    - Adds generate_single_plot() to make a single rating curve comparison plot for each gage in a given HUC
    - Adds command line switch to generate single plots

<br/><br/>

## v4.0.11.3 - 2022-11-10 - [PR #739](https://github.com/NOAA-OWP/inundation-mapping/pull/739)

New tool with instructions of downloading levee protected areas and a tool to pre-process it, ready for FIM.

### Additions

- `data`
    - `nld`
         - `preprocess_levee_protected_areas.py`:  as described above

### Changes

- `data`
     - `preprocess_rasters.py`: added deprecation note. It will eventually be replaced in it's entirety.
- `src`
    - `utils`
        - `shared_functions.py`: a few styling adjustments.

<br/><br/>

## v4.0.11.2 - 2022-11-07 - [PR #737](https://github.com/NOAA-OWP/inundation-mapping/pull/737)

Add an extra input args to the gms_**.sh files to allow for an override of the branch zero deny list, same as we can do with the unit and branch deny list overrides. This is needed for debugging purposes.

Also, if there is no override for the deny branch zero list and is not using the word "none", then use the default or overridden standard branch deny list.  This will keep the branch zero's and branch output folders similar but not identical for outputs.

### Changes

- `gms_pipeline.sh`:  Add new param to allow for branch zero deny list override. Plus added better logic for catching bad deny lists earlier.
- `gms_run_branch.sh`:  Add new param to allow for branch zero deny list override.  Add logic to cleanup all branch zero output folders with the default branch deny list (not the branch zero list), UNLESS an override exists for the branch zero deny list.
- `gms_run_unit.sh`: Add new param to allow for branch zero deny list override.
- `config`
    - `deny_gms_branch_zero.lst`: update to keep an additional file in the outputs.
- `src`
    - `output_cleanup.py`: added note saying it is deprecated.
    - `gms`
        - `run_by_branch.sh`: variable name change (matching new names in related files for deny lists)
        - `run_by_unit.sh`: Add new param to allow for branch zero deny list override.

<br/><br/>

## v4.0.11.1 - 2022-11-01 - [PR #732](https://github.com/NOAA-OWP/inundation-mapping/pull/732)

Due to a recent IT security scan, it was determined that Jupyter-core needed to be upgraded.

### Changes

- `Pipfile` and `Pipfile.lock`:  Added a specific version of Jupyter Core that is compliant with IT.

<br/><br/>

## v4.0.11.0 - 2022-09-21 - [PR #690](https://github.com/NOAA-OWP/inundation-mapping/pull/690)

Masks levee-protected areas from Relative Elevation Model if branch 0 or if branch stream order exceeds a threshold.

### Additions

- `src/gms/`
   - `delineate_hydros_and_produce_HAND.sh`
      - Reprojects and creates HUC-level raster of levee-protected areas from polygon layer
      - Uses that raster to mask/remove those areas from the Relative Elevation Model
   - `rasterize_by_order.py`: Subsets levee-protected area branch-level raster if branch 0 or if order exceeds a threshold (default threshold: max order - 1)
- `config/`
   - `deny_gms_branches_default.lst`, and `deny_gms_branches_min.lst`: Added LeveeProtectedAreas_subset_{}.tif
   - `params_template.env`: Adds mask_leveed_area_toggle

### Changes

- `src/gms/delineate_hydros_and_produce_HAND.sh`: Fixes a bug in ocean/Great Lakes masking
- `tools/`
    - `eval_alt_catfim.py` and `run_test_case.py`: Changes the levee mask to the updated inputs/nld_vectors/Levee_protected_areas.gpkg

<br/><br/>

## v4.0.10.5 - 2022-10-21 - [PR #720](https://github.com/NOAA-OWP/inundation-mapping/pull/720)

Earlier versions of the acquire_and_preprocess_3dep_dems.py did not have any buffer added when downloading HUC6 DEMs. This resulted in 1 pixel nodata gaps in the final REM outputs in some cases at HUC8 sharing a HUC6 border. Adding the param of cblend 6 to the gdalwarp command meant put a 6 extra pixels all around perimeter. Testing showed that 6 pixels was plenty sufficient as the gaps were never more than 1 pixel on borders of no-data.

### Changes

- `data`
    - `usgs`
        - `acquire_and_preprocess_3dep_dems.py`: Added the `cblend 6` param to the gdalwarp call for when the dem is downloaded from USGS.
    - `create_vrt_file.py`:  Added sample usage comment.
 - `src`
     - `gms`
         `run_by_unit.sh`: Added a comment about gdal as it relates to run_by_unit.

Note: the new replacement inputs/3dep_dems/10m_5070/ files can / will be copied before PR approval as the true fix was replacment DEM's. There is zero risk of overwriting prior to code merge.

<br/><br/>

## v4.0.10.4 - 2022-10-27 - [PR #727](https://github.com/NOAA-OWP/inundation-mapping/pull/727)

Creates a single crosswalk table containing HUC (huc8), BranchID, HydroID, feature_id (and optionally LakeID) from branch-level hydroTables.csv files.

### Additions

- `tools/gms_tools/combine_crosswalk_tables.py`: reads and concatenates hydroTable.csv files, writes crosswalk table
- `gms_run_branch.sh`: Adds `tools/gms_tools/make_complete_hydrotable.py` to post-processing

<br/><br/>

## v4.0.10.3 - 2022-10-19 - [PR #718](https://github.com/NOAA-OWP/inundation-mapping/pull/718)

Fixes thalweg notch by clipping upstream ends of the stream segments to prevent the stream network from reaching the edge of the DEM and being treated as outlets when pit filling the burned DEM.

### Changes

- `src/clip_vectors_to_wbd.py`: Uses a slightly smaller buffer than wbd_buffer (wbd_buffer_distance-2*(DEM cell size)) to clip stream network inside of DEM extent.

<br/><br/>

## v4.0.10.2 - 2022-10-24 - [PR #723](https://github.com/NOAA-OWP/inundation-mapping/pull/723)

Runs branch 0 on HUCs with no other branches remaining after filtering stream orders if `drop_low_stream_orders` is used.

### Additions

- `src/gms`
    - `stream_branches.py`: adds `exclude_attribute_values()` to filter out stream orders 1&2 outside of `load_file()`

### Changes

- `src/gms`
    - `buffer_stream_branches.py`: adds check for `streams_file`
    - `derive_level_paths.py`: checks length of `stream_network` before filtering out stream orders 1&2, then filters using `stream_network.exclude_attribute_values()`
    - `generate_branch_list.py`: adds check for `stream_network_dissolved`

<br/><br/>

## v4.0.10.1 - 2022-10-5 - [PR #695](https://github.com/NOAA-OWP/inundation-mapping/pull/695)

This hotfix address a bug with how the rating curve comparison (sierra test) handles the branch zero synthetic rating curve in the comparison plots. Address #676

### Changes

- `tools/rating_curve_comparison.py`
  - Added logging function to print and write to log file
  - Added new filters to ignore AHPS only sites (these are sites that we need for CatFIM but do not have a USGS gage or USGS rating curve available for sierra test analysis)
  - Added functionality to identify branch zero SRCs
  - Added new plot formatting to distinguish branch zero from other branches

<br/><br/>

## v4.0.10.0 - 2022-10-4 - [PR #697](https://github.com/NOAA-OWP/inundation-mapping/pull/697)

Change FIM to load DEM's from the new USGS 3Dep files instead of the original NHD Rasters.

### Changes

- `config`
    - `params_template.env`: Change default of the calib db back to true:  src_adjust_spatial back to "True". Plus a few text updates.
- `src`
    - `gms`
        - `run_by_unit.sh`: Change input_DEM value to the new vrt `$inputDataDir/3dep_dems/10m_5070/fim_seamless_3dep_dem_10m_5070.vrt` to load the new 3Dep DEM's. Note: The 3Dep DEM's are projected as CRS 5070, but for now, our code is using ESRI:102039. Later all code and input will be changed to CRS:5070. We now are defining the FIM desired projection (102039), so we need to reproject on the fly from 5070 to 102039 during the gdalwarp cut.
        - `run_by_branch.sh`: Removed unused lines.
    - `utils`
        - `shared_variables.py`: Changes to use the new 3Dep DEM rasters instead of the NHD rasters. Moved some values (grouped some variables). Added some new variables for 3Dep. Note: At this time, some of these new enviro variables for 3Dep are not used but are expected to be used shortly.
- `data`
    - `usgs`
        - `acquire_and_preprocess_3dep_dems.py`: Minor updates for adjustments of environmental variables. Adjustments to ensure the cell sizes are fully defined as 10 x 10 as source has a different resolution. The data we downloaded to the new `inputs/3dep_dems/10m_5070` was loaded as 10x10, CRS:5070 rasters.

### Removals

- `lib`
    - `aggregate_fim_outputs.py` : obsolete. Had been deprecated for a while and replaced by other files.
    - `fr_to_mr_raster_mask.py` : obsolete. Had been deprecated for a while and replaced by other files.

<br/><br/>

## v4.0.9.8 - 2022-10-06 - [PR #701](https://github.com/NOAA-OWP/inundation-mapping/pull/701)

Moved the calibration tool from dev-fim3 branch into "dev" (fim4) branch. Git history not available.

Also updated making it easier to deploy, along with better information for external contributors.

Changed the system so the calibration database name is configurable. This allows test databases to be setup in the same postgres db / server system. You can have more than one calb_db_keys.env running in different computers (or even more than one on one server) pointing to the same actual postgres server and service. ie) multiple dev machine can call a single production server which hosts the database.

For more details see /tools/calibration-db/README.md

### Changes

- `tools`
    - `calibration-db`
        - `docker-compose.yml`: changed to allow for configurable database name. (allows for more then one database in a postgres database system (one for prod, another for test if needed))

### Additions

- `config`
    - `calb_db_keys_template.env`: a new template verison of the required config values.

### Removals

- `tools`
    - `calibration-db`
        - `start_db.sh`: Removed as the command should be run on demand and not specifically scripted because of its configurable location of the env file.

<br/><br/>

## v4.0.9.7 - 2022-10-7 - [PR #703](https://github.com/NOAA-OWP/inundation-mapping/pull/703)

During a recent release of a FIM 3 version, it was discovered that FIM3 has slightly different AWS S3 upload requirements. A new s3 whitelist file has been created for FIM3 and the other s3 file was renamed to include the phrase "fim4" in it.

This is being added to source control as it might be used again and we don't want to loose it.

### Additions

- `config`
   - `aws_s3_put_fim3_whitelist.lst`

### Renamed

- `config`
   - `aws_s3_put_fim4_whitelist.lst`: renamed from aws_s3_put_whitelist.lst

<br/><br/>

## v4.0.9.6 - 2022-10-17 - [PR #711](https://github.com/NOAA-OWP/inundation-mapping/pull/711)

Bug fix and formatting upgrades. It was also upgraded to allow for misc other inundation data such as high water data.

### Changes

- `tools`
    - `inundate_nation.py`:  As stated above.

### Testing

- it was run in a production model against fim 4.0.9.2 at 100 yr and 2 yr as well as a new High Water dataset.

<br/><br/>

## v4.0.9.5 - 2022-10-3 - [PR #696](https://github.com/NOAA-OWP/inundation-mapping/pull/696)

- Fixed deny_gms_unit_prod.lst to comment LandSea_subset.gpkg, so it does not get removed. It is needed for processing in some branches
- Change default for params_template.env -> src_adjust_spatial="False", back to default of "True"
- Fixed an infinite loop when src_adjust_usgs_rating.py was unable to talk to the calib db.
- Fixed src_adjsust_usgs_rating.py for when the usgs_elev_table.csv may not exist.

### Changes

- `gms_run_branch.sh`:  removed some "time" command in favour of using fim commands from bash_functions.sh which give better time and output messages.

- `config`
    - `deny_gms_unit_prod.lst`: Commented out LandSea_subset.gpkg as some HUCs need that file in place.
    - `params_template.env`: Changed default src_adjust_spatial back to True

- `src`
    - `src_adjust_spatial_obs.py`:  Added code to a while loop (line 298) so it is not an indefinite loop that never stops running. It will now attempts to contact the calibration db after 6 attempts. Small adjustments to output and logging were also made and validation that a connection to the calib db was actually successful.
    - `src_adjust_usgs_rating.py`: Discovered that a usgs_elev_df might not exist (particularly when processing was being done for hucs that have no usgs guage data). If the usgs_elev_df does not exist, it no longer errors out.

<br/><br/>

## v4.0.9.4 - 2022-09-30 - [PR #691](https://github.com/NOAA-OWP/inundation-mapping/pull/691)

Cleanup Branch Zero output at the end of a processing run. Without this fix, some very large files were being left on the file system. Adjustments and cleanup changed the full BED output run from appx 2 TB output to appx 1 TB output.

### Additions

- `unit_tests`
    - `gms`
        - `outputs_cleanup_params.json` and `outputs_cleanup_unittests.py`: The usual unit test files.

### Changes

- `gms_pipeline.sh`: changed variables and text to reflect the renamed default `deny_gms_branchs_prod.lst` and `deny_gms_unit_prod.lst` files. Also tells how a user can use the word 'none' for the deny list parameter (both or either unit or branch deny list) to skip output cleanup(s).

- `gms_run_unit.sh`: changed variables and text to reflect the renamed default `deny_gms_unit_prod.lst` files. Also added a bit of minor output text (styling). Also tells how a user can use the word 'none' for the deny list parameter to skip output cleanup.

- `gms_run_branch.sh`:
       ... changed variables and text to reflect the renamed default `deny_gms_branches.lst` files.
       ... added a bit of minor output text (styling).
       ... also tells how a user can use the word 'none' for the deny list parameter to skip output cleanup.
       ... added a new section that calls the `outputs_cleanup.py` file and will do post cleanup on branch zero output files.

- `src`
    - `gms`
        - `outputs_cleanup.py`: pretty much rewrote it in its entirety. Now accepts a manditory branch id (can be zero) and can recursively search subdirectories. ie) We can submit a whole output directory with all hucs and ask to cleanup branch 0 folder OR cleanup files in any particular directory as we did before (per branch id).

          - `run_by_unit.sh`:  updated to pass in a branch id (or the value of "0" meaning branch zero) to outputs_cleanup.py.
          - `run_by_branch.sh`:  updated to pass in a branch id to outputs_cleanup.py.

- `unit_tests`
    - `README.md`: updated to talk about the specific deny list for unit_testing.
    - `__template_unittests.py`: updated for the latest code standards for unit tests.

- `config`
    - `deny_gms_branch_unittest.lst`: Added some new files to be deleted, updated others.
    - `deny_gms_branch_zero.lst`: Added some new files to be deleted.
    - `deny_gms_branches_dev.lst`:  Renamed from `deny_gms_branches_default.lst` and some new files to be deleted, updated others. Now used primarily for development and testing use.
    - `deny_gms_branches_prod.lst`:  Renamed from `deny_gms_branches_min` and some new files to be deleted, updated others. Now used primarily for when releasing a version to production.
    - `deny_gms_unit_prod.lst`: Renamed from `deny_gms_unit_default.lst`, yes... there currently is no "dev" version.  Added some new files to be deleted.

<br/><br/>

## v4.0.9.3 - 2022-09-13 - [PR #681](https://github.com/NOAA-OWP/inundation-mapping/pull/681)

Created a new tool to downloaded USGS 3Dep DEM's via their S3 bucket.

Other changes:
 - Some code file re-organization in favour of the new `data` folder which is designed for getting, setting, and processing data from external sources such as AWS, WBD, NHD, NWM, etc.
 - Added tmux as a new tool embedded inside the docker images.

### Additions

- `data`
   - `usgs`
      - `acquire_and_preprocess_3dep_dems.py`:  The new tool as described above. For now it is hardcoded to a set path for USGS AWS S3 vrt file but may change later for it to become parameter driven.
 - `create_vrt_file.py`: This is also a new tool that can take a directory of geotiff files and create a gdal virtual file, .vrt extention, also called a `virtual raster`. Instead of clipping against HUC4, 6, 8's raster files, and run risks of boundary issues, vrt's actual like all of the tif's are one giant mosaiced raster and can be clipped as one.

### Removals

- 'Dockerfile.prod`:  No longer being used (never was used)

### Changes

- `Dockerfile`:  Added apt install for tmux. This tool will now be available in docker images and assists developers.

- `data`
   - `acquire_and_preprocess_inputs.py`:  moved from the `tools` directory but not other changes made. Note: will required review/adjustments before being used again.
   - `nws`
      - `preprocess_ahps_nws.py`:  moved from the `tools` directory but not other changes made. Note: will required review/adjustments before being used again.
      - `preprocess_rasters.py`: moved from the `tools` directory but not other changes made. Note: will required review/adjustments before being used again.
    - `usgs`
         - `preprocess_ahps_usgs.py`:  moved from the `tools` directory but not other changes made. Note: will required review/adjustments before being used again.
         - `preprocess_download_usgs_grids.py`: moved from the `tools` directory but not other changes made. Note: will required review/adjustments before being used again.

 - `src`
     - `utils`
         - `shared_functions.py`:  changes made were
              - Cleanup the "imports" section of the file (including a change to how the utils.shared_variables file is loaded.
              - Added `progress_bar_handler` function which can be re-used by other code files.
              - Added `get_file_names` which can create a list of files from a given directory matching a given extension.
              - Modified `print_current_date_time` and `print_date_time_duration` and  methods to return the date time strings. These helper methods exist to help with standardization of logging and output console messages.
              - Added `print_start_header` and `print_end_header` to help with standardization of console and logging output messages.
          - `shared_variables.py`: Additions in support of near future functionality of having fim load DEM's from USGS 3DEP instead of NHD rasters.

<br/><br/>

## v4.0.9.2 - 2022-09-12 - [PR #678](https://github.com/NOAA-OWP/inundation-mapping/pull/678)

This fixes several bugs related to branch definition and trimming due to waterbodies.

### Changes

- `src/gms/stream_branches.py`
   - Bypasses erroneous stream network data in the to ID field by using the Node attribute instead.
   - Adds check if no nwm_lakes_proj_subset.gpkg file is found due to no waterbodies in the HUC.
   - Allows for multiple upstream branches when stream order overrides arbolate sum.

<br/><br/>

## v4.0.9.1 - 2022-09-01 - [PR #664](https://github.com/NOAA-OWP/inundation-mapping/pull/664)

A couple of changes:
1) Addition of a new tool for pushing files / folders up to an AWS (Amazon Web Service) S3 bucket.
2) Updates to the Docker image creation files to include new packages for boto3 (for AWS) and also added `jupyter`, `jupterlab` and `ipympl` to make it easier to use those tools during development.
3) Correct an oversight of `logs\src_optimization` not being cleared upon `overwrite` run.

### Additions

- `src`
   - `data`
       - `README.md`: Details on how the new system for `data` folders (for communication for external data sources/services).
       - `aws`
           - `aws_base.py`:  A file using a class and inheritance system (parent / child). This file has properties and a method that all child class will be expected to use and share. This makes it quicker and easier to added new AWS tools and helps keep consistant patterns and standards.
           - `aws_creds_template.env`: There are a number of ways to validate credentials to send data up to S3. We have chosen to use an `.env` file that can be passed into the tool from any location. This is the template for that `.env` file. Later versions may be changed to use AWS profile security system.
           - `s3.py`: This file pushes file and folders up to a defined S3 bucket and root folder. Note: while it is designed only for `puts` (pushing to S3), hooks were added in case functional is added later for `gets` (pull from S3).


### Changes

- `utils`
   - `shared_functions.py`:  A couple of new features
       -  Added a method which accepts a path to a .lst or .txt file with a collection of data and load it into a  python list object. It can be used for a list of HUCS, file paths, or almost anything.
       - A new method for quick addition of current date/time in output.
       - A new method for quick calculation and formatting of time duration in hours, min and seconds.
       - A new method for search for a string in a given python list. It was designed with the following in mind, we already have a python list loaded with whitelist of files to be included in an S3 push. As we iterate through files from the file system, we can use this tool to see if the file should be pushed to S3. This tool can easily be used contexts and there is similar functionality in other FIM4 code that might be able to this method.

- `Dockerfile` : Removed a line for reloading Shapely in recent PRs, which for some reason is no longer needed after adding the new BOTO3 python package. Must be related to python packages dependencies. This removed Shapely warning seen as a result of another recent PR. Also added AWS CLI for bash commands.

- `Pipfile` and `Pipfile.lock`:  Updates for the four new python packages, `boto3` (for AWS), `jupyter`, `jupyterlab` and `ipympl`. We have some staff that use Jupyter in their dev actitivies. Adding this package into the base Docker image will make it easier for them.

<br/><br/>

## 4.0.9.0 - 2022-09-09 - [PR #672](https://github.com/NOAA-OWP/inundation-mapping/pull/672)

When deriving level paths, this improvement allows stream order to override arbolate sum when selecting the proper upstream segment to continue the current branch.

<br/><br/>

## 4.0.8.0 - 2022-08-26 - [PR #671](https://github.com/NOAA-OWP/inundation-mapping/pull/671)

Trims ends of branches that are in waterbodies; also removes branches if they are entirely in a waterbody.

## Changes

- `src/gms/stream_branches.py`: adds `trim_branches_in_waterbodies()` and `remove_branches_in_waterbodies()` to trim and prune branches in waterbodies.

<br/><br/>

## v4.0.7.2 - 2022-08-11 - [PR #654](https://github.com/NOAA-OWP/inundation-mapping/pull/654)

`inundate_nation.py` A change to switch the inundate nation function away from refrences to `inundate.py`, and rather use `inundate_gms.py` and `mosaic_inundation.py`

### Changes

- `inundate_gms`:  Changed `mask_type = 'filter'`

<br/><br/>

## v4.0.7.1 - 2022-08-22 - [PR #665](https://github.com/NOAA-OWP/inundation-mapping/pull/665)

Hotfix for addressing missing input variable when running `gms_run_branch.sh` outside of `gms_pipeline.sh`.

### Changes
- `gms_run_branch.sh`: defining path to WBD HUC input file directly in ogr2ogr call rather than using the $input_WBD_gdb defined in `gms_run_unit.sh`
- `src/src_adjust_spatial_obs.py`: removed an extra print statement
- `src/src_roughness_optimization.py`: removed a log file write that contained sensitive host name

<br/><br/>

## v4.0.7.0 - 2022-08-17 - [PR #657](https://github.com/NOAA-OWP/inundation-mapping/pull/657)

Introduces synthetic rating curve calibration workflow. The calibration computes new Manning's coefficients for the HAND SRCs using input data: USGS gage locations, USGS rating curve csv, and a benchmark FIM extent point database stored in PostgreSQL database. This addresses [#535].

### Additions

- `src/src_adjust_spatial_obs.py`: new synthetic rating curve calibration routine that prepares all of the spatial (point data) benchmark data for ingest to the Manning's coefficient calculations performed in `src_roughness_optimization.py`
- `src/src_adjust_usgs_rating.py`: new synthetic rating curve calibration routine that prepares all of the USGS gage location and observed rating curve data for ingest to the Manning's coefficient calculations performed in `src_roughness_optimization.py`
- `src/src_roughness_optimization.py`: new SRC post-processing script that ingests observed data and HUC/branch FIM output data to compute optimized Manning's coefficient values and update the discharge values in the SRCs. Outputs a new hydroTable.csv.

### Changes

- `config/deny_gms_branch_zero.lst`: added `gw_catchments_reaches_filtered_addedAttributes_crosswalked_{}.gpkg` to list of files to keep (used in calibration workflow)
- `config/deny_gms_branches_min.lst`: added `gw_catchments_reaches_filtered_addedAttributes_crosswalked_{}.gpkg` to list of files to keep (used in calibration workflow)
- `config/deny_gms_unit_default.lst`: added `usgs_elev_table.csv` to list of files to keep (used in calibration workflow)
- `config/params_template.env`: added new variables for user to control calibration
  - `src_adjust_usgs`: Toggle to run src adjustment routine (True=on; False=off)
  - `nwm_recur_file`: input file location with nwm feature_id and recurrence flow values
  - `src_adjust_spatial`: Toggle to run src adjustment routine (True=on; False=off)
  - `fim_obs_pnt_data`: input file location with benchmark point data used to populate the postgresql database
  - `CALB_DB_KEYS_FILE`: path to env file with sensitive paths for accessing postgres database
- `gms_run_branch.sh`: includes new steps in the workflow to connect to the calibration PostgreSQL database, run SRC calibration w/ USGS gage rating curves, run SRC calibration w/ benchmark point database
- `src/add_crosswalk.py`: added step to create placeholder variables to be replaced in post-processing (as needed). Created here to ensure consistent column variables in the final hydrotable.csv
- `src/gms/run_by_unit.sh`: added new steps to workflow to create the `usgs_subset_gages.gpkg` file for branch zero and then perform crosswalk and create `usgs_elev_table.csv` for branch zero
- `src/make_stages_and_catchlist.py`: Reconcile flows and catchments hydroids
- `src/usgs_gage_aggregate.py`: changed streamorder data type from integer to string to better handle missing values in `usgs_gage_unit_setup.py`
- `src/usgs_gage_unit_setup.py`: added new inputs and function to populate `usgs_elev_table.csv` for branch zero using all available gages within the huc (not filtering to a specific branch)
- `src/utils/shared_functions.py`: added two new functions for calibration workflow
  - `check_file_age`: check the age of a file (use for flagging potentially outdated input)
  - `concat_huc_csv`: concatenate huc csv files to a single dataframe/csv
- `src/utils/shared_variables.py`: defined new SRC calibration threshold variables
  - `DOWNSTREAM_THRESHOLD`: distance in km to propogate new roughness values downstream
  - `ROUGHNESS_MAX_THRESH`: max allowable adjusted roughness value (void values larger than this)
  - `ROUGHNESS_MIN_THRESH`: min allowable adjusted roughness value (void values smaller than this)

<br/><br/>

## v4.0.6.3 - 2022-08-04 - [PR #652](https://github.com/NOAA-OWP/inundation-mapping/pull/652)

Updated `Dockerfile`, `Pipfile` and `Pipfile.lock` to add the new psycopg2 python package required for a WIP code fix for the new FIM4 calibration db.

<br/><br/>

## v4.0.6.2 - 2022-08-16 - [PR #639](https://github.com/NOAA-OWP/inundation-mapping/pull/639)

This file converts USFIMR remote sensed inundation shapefiles into a raster that can be used to compare to the FIM data. It has to be run separately for each shapefile. This addresses [#629].

### Additions

- `/tools/fimr_to_benchmark.py`: This file converts USFIMR remote sensed inundation shapefiles into a raster that can be used to compare to the FIM data. It has to be run separately for each shapefile.

<br/><br/>

## v4.0.6.1 - 2022-08-12 - [PR #655](https://github.com/NOAA-OWP/inundation-mapping/pull/655)

Prunes branches that fail with NO_FLOWLINES_EXIST (Exit code: 61) in `gms_run_branch.sh` after running `split_flows.py`

### Additions
- Adds `remove_error_branches.py` (called from `gms_run_branch.sh`)
- Adds `gms_inputs_removed.csv` to log branches that have been removed across all HUCs

### Removals
- Deletes branch folders that fail
- Deletes branch from `gms_inputs.csv`

<br/><br/>

## v4.0.6.0 - 2022-08-10 - [PR #614](https://github.com/NOAA-OWP/inundation-mapping/pull/614)

Addressing #560, this fix in run_by_branch trims the DEM derived streamline if it extends past the end of the branch streamline. It does this by finding the terminal point of the branch stream, snapping to the nearest point on the DEM derived stream, and cutting off the remaining downstream portion of the DEM derived stream.

### Changes

- `/src/split_flows.py`: Trims the DEM derived streamline if it flows past the terminus of the branch (or level path) streamline.
- `/src/gms/delineate_hydros_and_produce_HAND.sh`: Added branch streamlines as an input to `split_flows.py`.

<br/><br/>

## v4.0.5.4 - 2022-08-01 - [PR #642](https://github.com/NOAA-OWP/inundation-mapping/pull/642)

Fixes bug that causes [Errno2] No such file or directory error when running synthesize_test_cases.py if testing_versions folder doesn't exist (for example, after downloading test_cases from ESIP S3).

### Additions

- `run_test_case.py`: Checks for testing_versions folder in test_cases and adds it if it doesn't exist.

<br/><br/>

## v4.0.5.3 - 2022-07-27 - [PR #630](https://github.com/NOAA-OWP/inundation-mapping/issues/630)

A file called gms_pipeline.sh already existed but was unusable. This has been updated and now can be used as a "one-command" execution of the fim4/gms run. While you still can run gms_run_unit.sh and gms_run_branch.sh as you did before, you no longer need to. Input arguments were simplified to allow for more default and this simplification was added to `gms_run_unit.sh` and `gms_run_branch.sh` as well.

A new feature was added that is being used for `gms_pipeline.sh` which tests the percent and number of errors after hucs are processed before continuing onto branch processing.

New FIM4/gms usability is now just (at a minumum): `gms_pipeline.sh -n <output name> -u <HUC(s) or HUC list path>`

`gms_run_branch.sh` and `gms_run_branch.sh` have also been changed to add the new -a flag and default to dropping stream orders 1 and 2.

### Additions

- `src`
    - `check_unit_errors.py`: as described above.
- `unit_tests`
    - `check_unit_errors_unittests.py` and `check_unit_errors_params.json`: to match new file.

### Changes

- `README.md`:  Updated text for FIM4, gms_pipeline, S3 input updates, information about updating dependencies, misc link updates and misc text verbage.
- `gms_pipeline.sh`: as described above.
- `gms_run_unit.sh`: as described above. Also small updates to clean up folders and files in case of an overwrite.
- `gms_run_branch.sh`: as described above.
- `src`
     - `utils`
         - `fim_enums.py`:  FIM_system_exit_codes renamed to FIM_exit_codes.
         - `shared_variables.py`: added configurable values for minimum number and percentage of unit errors.
    - `bash_functions.env`:   Update to make the cumulative time screen outputs in mins/secs instead of just seconds.
    - `check_huc_inputs.py`:  Now returns the number of HUCs being processed, needed by `gms_pipeline.sh` (Note: to get the value back to a bash file, it has to send it back via a "print" line and not a "return" value.  Improved input validation,
- `unit_tests`
   - `README.md`: Misc text and link updates.

### Removals

- `config\params_template_calibrated.env`: No longer needed. Has been removed already from dev-fim3 and confirmed that it is not needed.
<br><br>

## v4.0.5.2 - 2022-07-25 - [PR #622](https://github.com/NOAA-OWP/inundation-mapping/pull/622)

Updates to unit tests including a minor update for outputs and loading in .json parameter files.
<br><br>


## v4.0.5.1 - 2022-06-27 - [PR #612](https://github.com/NOAA-OWP/inundation-mapping/pull/612)

`Alpha Test Refactor` An upgrade was made a few weeks back to the dev-fim3 branch that improved performance, usability and readability of running alpha tests. Some cleanup in other files for readability, debugging verbosity and styling were done as well. A newer, cleaner system for printing lines when the verbose flag is enabled was added.

### Changes

- `gms_run_branch.sh`:  Updated help instructions to about using multiple HUCs as command arguments.
- `gms_run_unit.sh`:  Updated help instructions to about using multiple HUCs as command arguments.
- `src/utils`
    - `shared_functions.py`:
       - Added a new function called `vprint` which creates a simpler way (and better readability) for other python files when wanting to include a print line when the verbose flag is on.
       - Added a new class named `FIM_Helpers` as a wrapper for the new `vprint` method.
       - With the new `FIM_Helpers` class, a previously existing method named `append_id_to_file_name` was moved into this class making it easier and quicker for usage in other classes.

- `tools`
    - `composite_inundation.py`: Updated its usage of the `append_id_to_file_name` function to now call the`FIM_Helpers` method version of it.
    - `gms_tools`
       - `inundate_gms.py`: Updated for its adjusted usage of the `append_id_to_file_name` method, also removed its own `def __vprint` function in favour of the `FIM_Helpers.vprint` method.
       - `mosaic_inundation.py`:
          - Added adjustments for use of `append_id_to_file_name` and adjustments for `fh.vprint`.
          - Fixed a bug for the variable `ag_mosaic_output` which was not pre-declared and would fail as using an undefined variable in certain conditions.
    - `run_test_case.py`: Ported `test_case` class from FIM 3 and tweaked slightly to allow for GMS FIM. Also added more prints against the new fh.vprint method. Also added a default print line for progress / traceability for all alpha test regardless if the verbose flag is set.
    - `synthesize_test_cases.py`: Ported `test_case` class from FIM 3.
- `unit_tests`
   - `shared_functions_unittests.py`: Update to match moving the `append_id_to_file_name` into the `FIM_Helpers` class. Also removed all "header print lines" for each unit test method (for output readability).

<br/><br/>

## v4.0.5.0 - 2022-06-16 - [PR #611](https://github.com/NOAA-OWP/inundation-mapping/pull/611)

'Branch zero' is a new branch that runs the HUCs full stream network to make up for stream orders 1 & 2 being skipped by the GMS solution and is similar to the FR extent in FIM v3. This new branch is created during `run_by_unit.sh` and the processed DEM is used by the other GMS branches during `run_by_branch.sh` to improve efficiency.

### Additions

- `src/gms/delineate_hydros_and_produce_HAND.sh`: Runs all of the modules associated with delineating stream lines and catchments and building the HAND relative elevation model. This file is called once during `gms_run_unit` to produce the branch zero files and is also run for every GMS branch in `gms_run_branch`.
- `config/deny_gms_branch_zero.lst`: A list specifically for branch zero that helps with cleanup (removing unneeded files after processing).

### Changes

- `src/`
    - `output_cleanup.py`: Fixed bug for viz flag.
    - `gms/`
        - `run_by_unit.sh`: Added creation of "branch zero", DEM pre-processing, and now calls.
        -  `delineate_hydros_and_produce_HAND.sh` to produce HAND outputs for the entire stream network.
        - `run_by_branch.sh`: Removed DEM processing steps (now done in `run_by_unit.sh`), moved stream network delineation and HAND generation to `delineate_hydros_and_produce_HAND.sh`.
        - `generate_branch_list.py`: Added argument and parameter to sure that the branch zero entry was added to the branch list.
- `config/`
     - `params_template.env`: Added `zero_branch_id` variable.
- `tools`
     - `run_test_case.py`: Some styling / readability upgrades plus some enhanced outputs.  Also changed the _verbose_ flag to _gms_verbose_ being passed into Mosaic_inundation function.
     - `synthesize_test_cases.py`: arguments being passed into the _alpha_test_args_ from being hardcoded from flags to verbose (effectively turning on verbose outputs when applicable. Note: Progress bar was not affected.
     - `tools_shared_functions.py`: Some styling / readability upgrades.
- `gms_run_unit.sh`: Added export of extent variable, dropped the -s flag and added the -a flag so it now defaults to dropping stream orders 1 and 2.
- `gms_run_branch.sh`: Fixed bug when using overwrite flag saying branch errors folder already exists, dropped the -s flag and added the -a flag so it now defaults to dropping stream orders 1 and 2.

### Removals

- `tests/`: Redundant
- `tools/shared_variables`: Redundant

<br/><br/>

## v4.0.4.3 - 2022-05-26 - [PR #605](https://github.com/NOAA-OWP/inundation-mapping/pull/605)

We needed a tool that could composite / mosaic inundation maps for FIM3 FR and FIM4 / GMS with stream orders 3 and higher. A tool previously existed named composite_fr_ms_inundation.py and it was renamed to composite_inundation.py and upgraded to handle any combination of 2 of 3 items (FIM3 FR, FIM3 MS and/or FIM4 GMS).

### Additions

- `tools/composite_inundation.py`: Technically it is a renamed from composite_ms_fr_inundation.py, and is based on that functionality, but has been heavily modified. It has a number of options, but primarily is designed to take two sets of output directories, inundate the files, then composite them into a single mosiac'd raster per huc. The primary usage is expected to be compositing FIM3 FR with FIM4 / GMS with stream orders 3 and higher.

- `unit_tests/gms/inundate_gms_unittests.py and inundate_gms_params.json`: for running unit tests against `tools/gms_tools/inunundate_gms.py`.
- `unit_tests/shared_functions_unittests.py and shared_functions_params.json`: A new function named `append_id_to_file_name_single_identifier` was added to `src/utils/shared_functions.py` and some unit tests for that function was created.

### Removed

- `tools/composite_ms_fr_inundation.py`: replaced with upgraded version named `composite_inundation.py`.

### Changes

- `tools/gms_tools/inundate_gms.py`: some style, readabilty cleanup plus move a function up to `shared_functions.py`.
- `tools/gms_tools/mosaic_inundation.py`: some style, readabilty cleanup plus move a function up to `shared_functions.py`.
- `tools/inundation.py`: some style, readabilty cleanup.
- `tools/synthesize_test_cases.py`: was updated primarily for sample usage notes.

<br/><br/>

## v4.0.4.2 - 2022-05-03 - [PR #594](https://github.com/NOAA-OWP/inundation-mapping/pull/594)

This hotfix includes several revisions needed to fix/update the FIM4 area inundation evaluation scripts. These changes largely migrate revisions from the FIM3 evaluation code to the FIM4 evaluation code.

### Changes

- `tools/eval_plots.py`: Copied FIM3 code revisions to enable RAS2FIM evals and PND plots. Replaced deprecated parameter name for matplotlib grid()
- `tools/synthesize_test_cases.py`: Copied FIM3 code revisions to assign FR, MS, COMP resolution variable and addressed magnitude list variable for IFC eval
- `tools/tools_shared_functions.py`: Copied FIM3 code revisions to enable probability not detected (PND) metric calculation
- `tools/tools_shared_variables.py`: Updated magnitude dictionary variables for RAS2FIM evals and PND plots

<br/><br/>

## v4.0.4.1 - 2022-05-02 - [PR #587](https://github.com/NOAA-OWP/inundation-mapping/pull/587)

While testing GMS against evaluation and inundation data, we discovered some challenges for running alpha testing at full scale. Part of it was related to the very large output volume for GMS which resulted in outputs being created on multiple servers and folders. Considering the GMS volume and processing, a tool was required to extract out the ~215 HUC's that we have evaluation data for. Next, we needed isolate valid HUC output folders from original 2,188 HUC's and its 100's of thousands of branches. The first new tool allows us to point to the `test_case` data folder and create a list of all HUC's that we have validation for.

Now that we have a list of relavent HUC's, we need to consolidate output folders from the previously processed full CONUS+ output data. The new `copy_test_case_folders.py` tool extracts relavent HUC (gms unit) folders, based on the list created above, into a consolidated folder. The two tools combine result in significantly reduced overall processing time for running alpha tests at scale.

`gms_run_unit.sh` and `aggregated_branch_lists.py` were adjusted to make a previously hardcoded file path and file name to be run-time parameters. By adding the two new arguments, the file could be used against the new `copy_test_case_folders.py`. `copy_test_case_folders.py` and `gms_run_unit.sh` can now call `aggregated_branch_lists.py` to create a key input file called `gms_inputs.csv` which is a key file required for alpha testing.

A few other small adjustments were made for readability and traceability as well as a few small fixes discovered when running at scale.

### Additions

- `tools/find_test_case_folders.py`: A new tool for creating a list of HUC's that we have test/evaluation data for.
- `tools/copy_test_case_folders.py`: A new tool for using the list created above, to scan through other fully processed output folders and extract only the HUC's (gms units) and it's branches into a consolidated folder, ready for alpha test processing (or other needs).

### Changes

- `src/gms/aggregate_branch_lists.py`: Adjusted to allow two previously hardcoded values to now be incoming arguments. Now this file can be used by both `gms_run_unit.sh` and `copy_test_case_folders.py`.
- `tools/synthesize_test_cases.py`: Adjustments for readability and progress status. The embedded progress bars are not working and will be addressed later.
- `tools/run_test_case.py`: A print statement was added to help with processing progess was added.
- `gms_run_unit.sh`: This was adjusted to match the new input parameters for `aggregate_branch_lists.py` as well as additions for progress status. It now will show the entire progress period start datetime, end datetime and duration.
- `gms_run_branch.sh`: Also was upgraded to show the entire progress period start datetime, end datetime and duration.

<br/><br/>

## v4.0.4.0 - 2022-04-12 - [PR #557](https://github.com/NOAA-OWP/inundation-mapping/pull/557)

During large scale testing of the new **filtering out stream orders 1 and 2** feature [PR #548](https://github.com/NOAA-OWP/inundation-mapping/pull/548), a bug was discovered with 14 HUCS that had no remaining streams after removing stream orders 1 and 2. This resulted in a number of unmanaged and unclear exceptions. An exception may be still raised will still be raised in this fix for logging purposes, but it is now very clear what happened. Other types of events are logged with clear codes to identify what happened.

Fixes were put in place for a couple of new logging behaviors.

1. Recognize that for system exit codes, there are times when an event is neither a success (code 0) nor a failure (code 1). During processing where stream orders are dropped, some HUCs had no remaining reaches, others had mismatched reaches and others as had missing flowlines (reaches) relating to dissolved level paths (merging individual reaches as part of GMS). When these occur, we want to abort the HUC (unit) or branch processing, identify that they were aborted for specific reasons and continue. A new custom system exit code system was adding using python enums. Logging was enhanced to recognize that some exit codes were not a 0 or a 1 and process them differently.

2. Pathing and log management became an issue. It us not uncommon for tens or hundreds of thousands of branches to be processed. A new feature was to recognize what is happening with each branch or unit and have them easily found and recognizable. Futher, processing for failure (sys exit code of 1) are now copied into a unique folder as the occur to help with visualization of run time errors. Previously errors were not extracted until the end of the entire run which may be multiple days.

3. A minor correction was made when dissolved level paths were created with the new merged level path not always having a valid stream order value.

### File Additions

- `src/`
   - `utils/`
      - `fim_enums.py`:
         - A new class called `FIM_system_exit_codes` was added. This allows tracking and blocking of duplicate system exit codes when a custom system code is required.


### Changes

- `fim_run.sh`: Added the gms `non-zero-exit-code` system to `fim_run` to help uncover and isolate errors during processing. Errors recorded in log files within in the logs/unit folder are now copied into a new folder called `unit_errors`.

- `gms_run_branch.sh`:
    -  Minor adjustments to how the `non-zero-exit code` logs were created. Testing uncovered that previous versions were not always reliable. This is now stablized and enhanced.
    - In previous versions, only the `gms_unit.sh` was aware that **stream order filtering** was being done. Now all branch processing is also aware that filtering is in place. Processing in child files and classes can now make adjustments as/if required for stream order filtering.
    - Small output adjustments were made to help with overall screen and log readability.

- `gms_run_unit.sh`:
    - Minor adjustments to how the `non-zero-exit-code` logs were created similar to `gms_run_branch.sh.`
    - Small text corrections, formatting and output corrections were added.
    - A feature removing all log files at the start of the entire process run were added if the `overwrite` command line argument was added.

- `src/`
   - `filter_catchments_and_add_attributes.py`:
      - Some minor formatting and readability adjustments were added.
      - Additions were made to help this code be aware and responding accordingly if that stream order filtering has occurred. Previously recorded as bugs coming from this class, are now may recorded with the new custom exit code if applicable.

   - `run_by_unit.sh` (supporting fim_run.sh):
         - As a change was made to sub-process call to `filter_catchments_and_add_attributes.py` file, which is shared by gms, related to reach errors / events.

   - `split_flows.py`:
      - Some minor formatting and readability adjustments were added.
      - Additions were made to recognize the same type of errors as being described in other files related to stream order filtering issues.
      - A correction was made to be more precise and more explicit when a gms branch error existed. This was done to ensure that we were not letting other exceptions be trapped that were NOT related to stream flow filtering.

   - `time_and_tee_run_by_unit.sh`:
      - The new custom system exit codes was added. Note that the values of 61 (responding system code) are hardcoded instead of using the python based `Fim_system_exit_code` system. This is related to limited communication between python and bash.

   - `gms/`
      - `derive_level_paths.py`:
          - Was upgraded to use the new fim_enums.Fim_system_exit_codes system. This occurs when no streams / flows remain after filtering.  Without this upgrade, standard exceptions were being issued with minimal details for the error.
          - Minor adjustments to formatting for readability were made.

      - `generate_branch_list.py` :  Minor adjustments to formatting for readability were made.

      - `run_by_branch.sh`:
         - Some minor formatting and readability adjustments were added.
         - Additions to the subprocess call to `split_flows.py` were added so it was aware that branch filtering was being used. `split_flows.py` was one of the files that was throwing errors related to stream order filtering. A subprocess call to `filter_catchments_and_add_attributes.py` adjustment was also required for the same reason.

      - `run_by_unit.sh`:
         - Some minor formatting and readability adjustments were added.
         - An addition was made to help trap errors that might be triggered by `derive_level_paths.py` for `stream order filtering`.

      - `time_and_tee_run_by_branch.sh`:
         - A system was added recognize if an non successful system exit code was sent back from `run_by_branch`. This includes true errors of code 1 and other new custom system exit codes. Upon detection of non-zero-exit codes, log files are immediately copied into special folders for quicker and easier visibility. Previously errors were not brought forth until the entire process was completed which ranged fro hours up to 18 days. Note: System exit codes of 60 and 61 were hardcoded instead of using the values from the new  `FIM_system_exit_codes` due to limitation of communication between python and bash.

      - `time_and_tee_run_by_unit.sh`:
         - The same upgrade as described above in `time_and_tee_run_by_branch.sh` was applied here.
         - Minor readability and output formatting changes were made.

      - `todo.md`
         - An entry was removed from this list which talked about errors due to small level paths exactly as was fixed in this pull request set.

- `unit_tests/`
   - `gms/`
      - `derive_level_paths_unittests.py` :  Added a new unit test specifically testing this type of condition with a known HUC that triggered the branch errors previously described..
      - `derive_level_paths_params.json`:
           - Added a new node with a HUC number known to fail.
           - Changed pathing for unit test data pathing from `/data/outputs/gms_example_unit_tests` to `/data/outputs/fim_unit_test_data_do_not_remove`. The new folder is intended to be a more permanent folder for unit test data.
           - Some additional tests were added validating the argument for dropping stream orders.

### Unit Test File Additions:

- `unit_tests/`
   - `filter_catchments_and_add_attributes_unittests.py` and `filter_catchments_and_add_attributes_params.json`:

   - `split_flows_unittests.py' and `split_flows_params.json`

<br/><br/>

## v4.0.3.1 - 2022-03-10 - [PR #561](https://github.com/NOAA-OWP/inundation-mapping/pull/561)

Bug fixes to get the Alpha Test working in FIM 4.

### Changes

- `tools/sythesize_test_cases.py`: Fixed bugs that prevented multiple benchmark types in the same huc from running `run_test_case.py`.
- `tools/run_test_case.py`: Fixed mall bug for IFC benchmark.
- `tools/eval_plots.py`: Fixed Pandas query bugs.

<br/><br/>

## v4.0.3.0 - 2022-03-03 - [PR #550](https://github.com/NOAA-OWP/inundation-mapping/pull/550)

This PR ports the functionality of `usgs_gage_crosswalk.py` and `rating_curve_comparison.py` to FIM 4.

### Additions

- `src/`:
    - `usgs_gage_aggregate.py`: Aggregates all instances of `usgs_elev_table.csv` to the HUC level. This makes it easier to view the gages in each HUC without having to hunt through branch folders and easier for the Sierra Test to run at the HUC level.
    - `usgs_gage_unit_setup.py`: Assigns a branch to each USGS gage within a unit. The output of this module is `usgs_subset_gages.gpkg` at the HUC level containing the `levpa_id` attribute.

### Changes

- `gms_run_branch.sh`: Added a line to aggregate all `usgs_elev_table.csv` into the HUC directory level using `src/usgs_gage_aggregate.py`.
- `src/`:
    -  `gms/`
        - `run_by_branch.sh`: Added a block to run `src/usgs_gage_crosswalk.py`.
        - `run_by_unit.sh`: Added a block to run `src/usgs_gage_unit_setup.py`.
    - `usgs_gage_crosswalk.py`: Similar to it's functionality in FIM 3, this module snaps USGS gages to the stream network, samples the underlying DEMs, and writes the attributes to `usgs_elev_table.csv`. This CSV is later aggregated to the HUC level and eventually used in `tools/rating_curve_comparison.py`. Addresses #539
- `tools/rating_curve_comparison.py`: Updated Sierra Test to work with FIM 4 data structure.
- `unit_tests/`:
    - `rating_curve_comparison_unittests.py` & `rating_curve_comparison_params.json`: Unit test code and parameters for the Sierra Test.
    - `usgs_gage_crosswalk_unittests.py` & `usgs_gage_crosswalk_params.json`: Unit test code and parameters for `usgs_gage_crosswalk.py`
- `config/`:
    - `deny_gms_branches_default.lst` & `config/deny_gms_branches_min.lst`: Add `usgs_elev_table.csv` to the lists as a comment so it doesn't get deleted during cleanup.
    - `deny_gms_unit_default.lst`: Add `usgs_subset_gages.gpkg` to the lists as a comment so it doesn't get deleted during cleanup.

<br/><br/>

## v4.0.2.0 - 2022-03-02 - [PR #548](https://github.com/NOAA-OWP/inundation-mapping/pull/548)

Added a new optional system which allows an argument to be added to the `gms_run_unit.sh` command line to filter out stream orders 1 and 2 when calculating branches.

### Changes

- `gms_run_unit.sh`: Add the new optional `-s` command line argument. Inclusion of this argument means "drop stream orders 1 and 2".

- `src/gms`
   - `run_by_unit.sh`: Capture and forward the drop stream orders flag to `derive_level_paths.py`

   - `derive_level_paths.py`: Capture the drop stream order flag and working with `stream_branches.py` to include/not include loading nwm stream with stream orders 1 and 2.

   - `stream_branchs.py`: A correction was put in place to allow for the filter of branch attributes and values to be excluded. The `from_file` method has the functionality but was incomplete. This was corrected and how could accept the values from `derive_level_paths.py` to use the branch attribute of "order_" (gkpg field) and values excluded of [1,2] when optionally desired.

- `unit_tests/gms`
    - `derive_level_paths_unittests.py` and `derive_level_paths_params.py`: Updated for testing for the new "drop stream orders 1 and 2" feature. Upgrades were also made to earlier existing incomplete test methods to test more output conditions.

<br/><br/>

## v4.0.1.0 - 2022-02-02 - [PR #525](https://github.com/NOAA-OWP/cahaba/pull/525)

The addition of a very simple and evolving unit test system which has two unit tests against two py files.  This will set a precendence and will grow over time and may be automated, possibly during git check-in triggered. The embedded README.md has more details of what we currently have, how to use it, how to add new unit tests, and expected future enhancements.

### Additions

- `/unit_tests/` folder which has the following:

   - `clip_vectors_to_wbd_params.json`: A set of default "happy path" values that are expected to pass validation for the clip_vectors_to_wbd.py -> clip_vectors_to_wbd (function).

   - `clip_vectors_to_wbd_unittests.py`: A unit test file for src/clip_vectors_to_wbd.py. Incomplete but evolving.

   - `README.md`: Some information about how to create unit tests and how to use them.

   - `unit_tests_utils.py`: A python file where methods that are common to all unit tests can be placed.

   - `gms/derive_level_paths_params.json`: A set of default "happy path" values that are expected to pass validation for the derive_level_paths_params.py -> Derive_level_paths (function).

   - `gms/derive_level_paths_unittests.py`: A unit test file for `src/derive_level_paths.py`. Incomplete but evolving.

<br/><br/>

## v4.0.0.0 - 2022-02-01 - [PR #524](https://github.com/NOAA-OWP/cahaba/pull/524)

FIM4 builds upon FIM3 and allows for better representation of inundation through the reduction of artificial restriction of inundation at catchment boundaries.

More details will be made available through a publication by Aristizabal et. al. and will be included in the "Credits and References" section of the README.md, titled "Reducing Horton-Strahler Stream Order Can Enhance Flood Inundation Mapping Skill with Applications for the U.S. National Water Model."

### Additions

- `/src/gms`: A new directory containing scripts necessary to produce the FIM4 Height Above Nearest Drainage grids and synthetic rating curves needed for inundation mapping.
- `/tools/gms_tools`: A new directory containing scripts necessary to generate and evaluate inundation maps produced from FIM4 Height Above Nearest Drainage grids and synthetic rating curves.

<br/><br/>

## v3.0.24.3 - 2021-11-29 - [PR #488](https://github.com/NOAA-OWP/cahaba/pull/488)

Fixed projection issue in `synthesize_test_cases.py`.

### Changes

- `Pipfile`: Added `Pyproj` to `Pipfile` to specify a version that did not have the current projection issues.

<br/><br/>

## v3.0.24.2 - 2021-11-18 - [PR #486](https://github.com/NOAA-OWP/cahaba/pull/486)

Adding a new check to keep `usgs_elev_table.csv`, `src_base.csv`, `small_segments.csv` for runs not using the `-viz` flag. We unintentionally deleted some .csv files in `vary_mannings_n_composite.py` but need to maintain some of these for non `-viz` runs (e.g. `usgs_elev_table.csv` is used for sierra test input).

### Changes

- `fim_run.sh`: passing `-v` flag to `vary_mannings_n_composite.py` to determine which csv files to delete. Setting `$viz` = 0 for non `-v` runs.
- `src/vary_mannings_n_composite.py`: added `-v` input arg and if statement to check which .csv files to delete.
- `src/add_crosswalk.py`: removed deprecated barc variables from input args.
- `src/run_by_unit.sh`: removed deprecated barc variables from input args to `add_crosswalk.py`.

<br/><br/>

## v3.0.24.1 - 2021-11-17 - [PR #484](https://github.com/NOAA-OWP/cahaba/pull/484)

Patch to clean up unnecessary files and create better names for intermediate raster files.

### Removals

- `tools/run_test_case_gms.py`: Unnecessary file.

### Changes

- `tools/composite_ms_fr_inundation.py`: Clean up documentation and intermediate file names.
- `tools/run_test_case.py`: Remove unnecessary imports.

<br/><br/>

## v3.0.24.0 - 2021-11-08 - [PR #482](https://github.com/NOAA-OWP/cahaba/pull/482)

Adds `composite_ms_fr_inundation.py` to allow for the generation of an inundation map given a "flow file" CSV and full-resolution (FR) and mainstem (MS) relative elevation models, synthetic rating curves, and catchments rasters created by the `fim_run.sh` script.

### Additions
- `composite_ms_fr_inundation.py`: New module that is used to inundate both MS and FR FIM and composite the two inundation rasters.
- `/tools/gms_tools/`: Three modules (`inundate_gms.py`, `mosaic_inundation.py`, `overlapping_inundation.py`) ported from the GMS branch used to composite inundation rasters.

### Changes
- `inundation.py`: Added 2 exception classes ported from the GMS branch.

<br/><br/>

## v3.0.23.3 - 2021-11-04 - [PR #481](https://github.com/NOAA-OWP/cahaba/pull/481)
Includes additional hydraulic properties to the `hydroTable.csv`: `Number of Cells`, `SurfaceArea (m2)`, `BedArea (m2)`, `Volume (m3)`, `SLOPE`, `LENGTHKM`, `AREASQKM`, `Roughness`, `TopWidth (m)`, `WettedPerimeter (m)`. Also adds `demDerived_reaches_split_points.gpkg`, `flowdir_d8_burned_filled.tif`, and `dem_thalwegCond.tif` to `-v` whitelist.

### Changes
- `run_by_unit.sh`: Added `EXIT FLAG` tag and previous non-zero exit code tag to the print statement to allow log lookup.
- `add_crosswalk.py`: Added extra attributes to the hydroTable.csv. Includes a default `barc_on` and `vmann_on` (=False) attribute that is overwritten (=True) if SRC post-processing modules are run.
- `bathy_src_adjust_topwidth.py`: Overwrites the `barc_on` attribute where applicable and includes the BARC-modified Volume property.
- `vary_mannings_n_composite.py`: Overwrites the `vmann_on` attribute where applicable.
- `output_cleanup.py`: Adds new files to the `-v` whitelist.

<br/><br/>

## v3.0.23.2 - 2021-11-04 - [PR #480](https://github.com/NOAA-OWP/cahaba/pull/480)
Hotfix for `vary_manning_n_composite.py` to address null discharge values for non-CONUS hucs.

### Changes
- `vary_manning_n_composite.py`: Add numpy where clause to set final discharge value to the original value if `vmann=False`

<br/><br/>

## v3.0.23.1 - 2021-11-03 - [PR #479](https://github.com/NOAA-OWP/cahaba/pull/479)
Patches the API updater. The `params_calibrated.env` is replaced with `params_template.env` because the BARC and Multi-N modules supplant the calibrated values.

### Changes
- `api/node/updater/updater.py`: Changed `params_calibrated.env` to `params_template.env`

<br/><br/>

## v3.0.23.0 - 2021-10-31 - [PR #475](https://github.com/NOAA-OWP/cahaba/pull/475)

Moved the synthetic rating curve (SRC) processes from the `\tools` directory to `\src` directory to support post-processing in `fim_run.sh`. These SRC post-processing modules will now run as part of the default `fim_run.sh` workflow. Reconfigured bathymetry adjusted rating curve (BARC) module to use the 1.5yr flow from NWM v2 recurrence flow data in combination with the Bieger et al. (2015) regression equations with bankfull discharge predictor variable input.

### Additions
- `src/bathy_src_adjust_topwidth.py` --> New version of bathymetry adjusted rating curve (BARC) module that is configured to use the Bieger et al. (2015) regression equation with input bankfull discharge as the predictor variable (previous version used the drainage area version of the regression equations). Also added log output capability, added reconfigured output content in `src_full_crosswalked_BARC.csv` and `hydroTable.csv`, and included modifications to allow BARC to run as a post-processing step in `fim_run.sh`. Reminder: BARC is only configured for MS extent.

### Removals
- `config/params_calibrated.env` --> deprecated the calibrated roughness values by stream order with the new introduction of variable/composite roughness module
- `src/bathy_rc_adjust.py` --> deprecated the previous BARC version

### Changes
- `src/identify_src_bankfull.py` --> Moved this script from /tools to /src, added more doc strings, cleaned up output log, and reconfigured to allow execution from fim_run.sh post-processing.
- `src/vary_mannings_n_composite.py` --> Moved this script from /tools to /src, added more doc strings, cleaned up output log, added/reconfigured output content in src_full_crosswalked_vmann.csv and hydroTable.csv, and reconfigured to allow execution from fim_run.sh post-processing.
- `config/params_template.env` --> Added additional parameter/variables for input to `identify_src_bankfull.py`, `vary_mannings_n_composite.py`, and `bathy_src_adjust_topwidth.py`.
      - default BARC input: bankfull channel geometry derived from the Bieger et al. (2015) bankfull discharge regression equations
      - default bankfull flow input: NWM v2 1.5-year recurrence flows
      - default variable roughness input: global (all NWM feature_ids) roughness values of 0.06 for in-channel and 0.11 for max overbank
- `fim_run.sh` --> Added SRC post-processing calls after the `run_by_unit.sh` workflow
- `src/add_crosswalk.py` --> Removed BARC module call (moved to post-processing)
- `src/run_by_unit.sh` --> Removed old/unnecessary print statement.
      - **Note: reset exit codes to 0 for unnecessary processing flags.** Non-zero error codes in `run_by_unit.sh` prevent the `fim_run.sh` post-processing steps from running. This error handling issue will be more appropriately handled in a soon to be release enhancement.
- `tools/run_test_case.py` --> Reverted changes used during development process

<br/><br/>

## v3.0.22.8 - 2021-10-26 - [PR #471](https://github.com/NOAA-OWP/cahaba/pull/471)

Manually filtering segments from stream input layer to fix flow reversal of the MS River (HUC 08030100).

### Changes
- `clip_vectors_to_wbd.py`: Fixes bug where flow direction is reversed for HUC 08030100. The issue is resolved by filtering incoming stream segments that intersect with the elevation grid boundary.

<br/><br/>

## v3.0.22.7 - 2021-10-08 - [PR #467](https://github.com/NOAA-OWP/cahaba/pull/467)

These "tool" enhancements 1) delineate in-channel vs. out-of-channel geometry to allow more targeted development of key physical drivers influencing the SRC calculations (e.g. bathymetry & Manning’s n) #418 and 2) applies a variable/composite Manning’s roughness (n) using user provided csv with in-channel vs. overbank roughness values #419 & #410.

### Additions
- `identify_src_bankfull.p`: new post-processing tool that ingests a flow csv (e.g. NWM 1.5yr recurr flow) to approximate the bankfull STG and then calculate the channel vs. overbank proportions using the volume and hydraulic radius variables
- `vary_mannings_n_composite.py`: new post-processing tool that ingests a csv containing feature_id, channel roughness, and overbank roughness and then generates composite n values via the channel ratio variable

### Changes
- `eval_plots.py`: modified the plot legend text to display full label for development tests
- `inundation.py`: added new optional argument (-n) and corresponding function to produce a csv containing the stage value (and SRC variables) calculated from the flow to stage interpolation.

<br/><br/>

## v3.0.22.6 - 2021-09-13 - [PR #462](https://github.com/NOAA-OWP/cahaba/pull/462)

This new workflow ingests FIM point observations from users and “corrects” the synthetic rating curves to produce the desired FIM extent at locations where feedback is available (locally calibrate FIM).

### Changes
- `add_crosswalk.py`: added `NextDownID` and `order_` attributes to the exported `hydroTable.csv`. This will potentially be used in future enhancements to extend SRC changes to upstream/downstream catchments.
- `adjust_rc_with_feedback.py`: added a new workflow to perform the SRC modifications (revised discharge) using the existing HAND geometry variables combined with the user provided point location flow and stage data.
- `inundation_wrapper_custom_flow.py`: updated code to allow for huc6 processing to generate custom inundation outputs.

<br/><br/>

## v3.0.22.5 - 2021-09-08 - [PR #460](https://github.com/NOAA-OWP/cahaba/pull/460)

Patches an issue where only certain benchmark categories were being used in evaluation.

### Changes
- In `tools/tools_shared_variables.py`, created a variable `MAGNITUDE_DICT` to store benchmark category magnitudes.
- `synthesize_test_cases.py` imports `MAGNITUDE_DICT` and uses it to assign magnitudes.

<br/><br/>

## v3.0.22.4 - 2021-08-30 - [PR #456](https://github.com/NOAA-OWP/cahaba/pull/456)

Renames the BARC modified variables that are exported to `src_full_crosswalked.csv` to replace the original variables. The default/original variables are renamed with `orig_` prefix. This change is needed to ensure downstream uses of the `src_full_crosswalked.csv` are able to reference the authoritative version of the channel geometry variables (i.e. BARC-adjust where available).

### Changes
- In `src_full_crosswalked.csv`, default/original variables are renamed with `orig_` prefix and `SA_div` is renamed to `SA_div_flag`.

<br/><br/>

## v3.0.22.3 - 2021-08-27 - [PR #457](https://github.com/NOAA-OWP/cahaba/pull/457)

This fixes a bug in the `get_metadata()` function in `/tools/tools_shared_functions.py` that arose because of a WRDS update. Previously the `metadata_source` response was returned as independent variables, but now it is returned a list of strings. Another issue was observed where the `EVALUATED_SITES_CSV` variable was being misdefined (at least on the development VM) through the OS environmental variable setting.

### Changes
- In `tools_shared_functions.py`, changed parsing of WRDS `metadata_sources` to account for new list type.
- In `generate_categorical_fim_flows.py`, changed the way the `EVALUATED_SITES_CSV` path is defined from OS environmental setting to a relative path that will work within Docker container.

<br/><br/>

## v3.0.22.2 - 2021-08-26 - [PR #455](https://github.com/NOAA-OWP/cahaba/pull/455)

This merge addresses an issues with the bathymetry adjusted rating curve (BARC) calculations exacerbating single-pixel inundation issues for the lower Mississippi River. This fix allows the user to specify a stream order value that will be ignored in BARC calculations (reverts to using the original/default rating curve). If/when the "thalweg notch" issue is addressed, this change may be unmade.

### Changes
- Added new env variable `ignore_streamorders` set to 10.
- Added new BARC code to set the bathymetry adjusted cross-section area to 0 (reverts to using the default SRC values) based on the streamorder env variable.

<br/><br/>

## v3.0.22.1 - 2021-08-20 - [PR #447](https://github.com/NOAA-OWP/cahaba/pull/447)

Patches the minimum stream length in the template parameters file.

### Changes
- Changes `max_split_distance_meters` in `params_template.env` to 1500.

<br/><br/>

## v3.0.22.0 - 2021-08-19 - [PR #444](https://github.com/NOAA-OWP/cahaba/pull/444)

This adds a script, `adjust_rc_with_feedback.py`, that will be expanded  in future issues. The primary function that performs the HAND value and hydroid extraction is ingest_points_layer() but this may change as the overall synthetic rating curve automatic update machanism evolves.

### Additions
- Added `adjust_rc_with_feedback.py` with `ingest_points_layer()`, a function to extract HAND and hydroid values for use in an automatic synthetic rating curve updating mechanism.

<br/><br/>

## v3.0.21.0 - 2021-08-18 - [PR #433](https://github.com/NOAA-OWP/cahaba/pull/433)

General repository cleanup, made memory-profiling an optional flag, API's release feature now saves outputs.

### Changes
- Remove `Dockerfile.prod`, rename `Dockerfile.dev` to just `Dockerfile`, and remove `.dockerignore`.
- Clean up `Dockerfile` and remove any unused* packages or variables.
- Remove any unused* Python packages from the `Pipfile`.
- Move the `CHANGELOG.md`, `SECURITY.md`, and `TERMS.md` files to the `/docs` folder.
- Remove any unused* scripts in the `/tools` and `/src` folders.
- Move `tools/preprocess` scripts into `tools/`.
- Ensure all scripts in the `/src` folder have their code in functions and are being called via a `__main__` function (This will help with implementing memory profiling fully).
- Changed memory-profiling to be an option flag `-m` for `fim_run.sh`.
- Updated FIM API to save all outputs during a "release" job.

<br/><br/>

## v3.0.20.2 - 2021-08-13 - [PR #443](https://github.com/NOAA-OWP/cahaba/pull/443)

This merge modifies `clip_vectors_to_wbd.py` to check for relevant input data.

### Changes
- `clip_vectors_to_wbd.py` now checks that there are NWM stream segments within the buffered HUC boundary.
- `included_huc8_ms.lst` has several additional HUC8s.

<br/><br/>

## v3.0.20.1 - 2021-08-12 - [PR #442](https://github.com/NOAA-OWP/cahaba/pull/442)

This merge improves documentation in various scripts.

### Changes
This PR better documents the following:

- `inundate_nation.py`
- `synthesize_test_cases.py`
- `adjust_thalweg_lateral.py`
- `rem.py`

<br/><br/>

## v3.0.20.0 - 2021-08-11 - [PR #440](https://github.com/NOAA-OWP/cahaba/pull/440)

This merge adds two new scripts into `/tools/` for use in QAQC.

### Additions
- `inundate_nation.py` to produce inundation maps for the entire country for use in QAQC.
- `check_deep_flooding.py` to check for depths of inundation greater than a user-supplied threshold at specific areas defined by a user-supplied shapefile.

<br/><br/>

## v3.0.19.5 - 2021-07-19

Updating `README.md`.

<br/><br/>

## v3.0.19.4 - 2021-07-13 - [PR #431](https://github.com/NOAA-OWP/cahaba/pull/431)

Updating logging and fixing bug in vector preprocessing.

### Additions
- `fim_completion_check.py` adds message to docker log to log any HUCs that were requested but did not finish `run_by_unit.sh`.
- Adds `input_data_edits_changelog.txt` to the inputs folder to track any manual or version/location specific changes that were made to data used in FIM 3.

### Changes
- Provides unique exit codes to relevant domain checkpoints within `run_by_unit.sh`.
- Bug fixes in `reduce_nhd_stream_density.py`, `mprof plot` call.
- Improved error handling in `add_crosswalk.py`.

<br/><br/>

## v3.0.19.3 - 2021-07-09

Hot fix to `synthesize_test_cases`.

### Changes
- Fixed if/elif/else statement in `synthesize_test_cases.py` that resulted in only IFC data being evaluated.

<br/><br/>

## v3.0.19.2 - 2021-07-01 - [PR #429](https://github.com/NOAA-OWP/cahaba/pull/429)

Updates to evaluation scripts to allow for Alpha testing at Iowa Flood Center (IFC) sites. Also, `BAD_SITES` variable updates to omit sites not suitable for evaluation from metric calculations.

### Changes
- The `BAD_SITES` list in `tools_shared_variables.py` was updated and reasons for site omission are documented.
- Refactored `run_test_case.py`, `synthesize_test_cases.py`, `tools_shared_variables.py`, and `eval_plots.py` to allow for IFC comparisons.

<br/><br/>

## v3.0.19.1 - 2021-06-17 - [PR #417](https://github.com/NOAA-OWP/cahaba/pull/417)

Adding a thalweg profile tool to identify significant drops in thalweg elevation. Also setting lateral thalweg adjustment threshold in hydroconditioning.

### Additions
- `thalweg_drop_check.py` checks the elevation along the thalweg for each stream path downstream of MS headwaters within a HUC.

### Removals
- Removing `dissolveLinks` arg from `clip_vectors_to_wbd.py`.

### Changes
- Cleaned up code in `split_flows.py` to make it more readable.
- Refactored `reduce_nhd_stream_density.py` and `adjust_headwater_streams.py` to limit MS headwater points in `agg_nhd_headwaters_adj.gpkg`.
- Fixed a bug in `adjust_thalweg_lateral.py` lateral elevation replacement threshold; changed threshold to 3 meters.
- Updated `aggregate_vector_inputs.py` to log intermediate processes.

<br/><br/>

## v3.0.19.0 - 2021-06-10 - [PR #415](https://github.com/NOAA-OWP/cahaba/pull/415)

Feature to evaluate performance of alternative CatFIM techniques.

### Additions
- Added `eval_catfim_alt.py` to evaluate performance of alternative CatFIM techniques.

<br/><br/>

## v3.0.18.0 - 2021-06-09 - [PR #404](https://github.com/NOAA-OWP/cahaba/pull/404)

To help analyze the memory consumption of the Fim Run process, the python module `memory-profiler` has been added to give insights into where peak memory usage is with in the codebase.

In addition, the Dockerfile was previously broken due to the Taudem dependency removing the version that was previously being used by FIM. To fix this, and allow new docker images to be built, the Taudem version has been updated to the newest version on the Github repo and thus needs to be thoroughly tested to determine if this new version has affected the overall FIM outputs.

### Additions
- Added `memory-profiler` to `Pipfile` and `Pipfile.lock`.
- Added `mprof` (memory-profiler cli utility) call to the `time_and_tee_run_by_unit.sh` to create overall memory usage graph location in the `/logs/{HUC}_memory.png` of the outputs directory.
- Added `@profile` decorator to all functions within scripts used in the `run_by_unit.sh` script to allow for memory usage tracking, which is then recorded in the `/logs/{HUC}.log` file of the outputs directory.

### Changes
- Changed the Taudem version in `Dockerfile.dev` to `98137bb6541a0d0077a9c95becfed4e56d0aa0ac`.
- Changed all calls of python scripts in `run_by_unit.s` to be called with the `-m memory-profiler` argument to allow scripts to also track memory usage.

<br/><br/>

## v3.0.17.1 - 2021-06-04 - [PR #395](https://github.com/NOAA-OWP/cahaba/pull/395)

Bug fix to the `generate_nws_lid.py` script

### Changes
- Fixes incorrectly assigned attribute field "is_headwater" for some sites in the `nws_lid.gpkg` layer.
- Updated `agg_nhd_headwaters_adj.gpkg`, `agg_nhd_streams_adj.gpkg`, `nwm_flows.gpkg`, and `nwm_catchments.gpkg` input layers using latest NWS LIDs.

<br/><br/>

## v3.0.17.0 - 2021-06-04 - [PR #393](https://github.com/NOAA-OWP/cahaba/pull/393)
BARC updates to cap the bathy calculated xsec area in `bathy_rc_adjust.py` and allow user to choose input bankfull geometry.

### Changes

- Added new env variable to control which input file is used for the bankfull geometry input to bathy estimation workflow.
- Modified the bathymetry cross section area calculation to cap the additional area value so that it cannot exceed the bankfull cross section area value for each stream segment (bankfull value obtained from regression equation dataset).
- Modified the `rating_curve_comparison.py` plot output to always put the FIM rating curve on top of the USGS rating curve (avoids USGS points covering FIM).
- Created a new aggregate csv file (aggregates for all hucs) for all of the `usgs_elev_table.csv` files (one per huc).
- Evaluate the FIM Bathymetry Adjusted Rating Curve (BARC) tool performance using the estimated bankfull geometry dataset derived for the NWM route link dataset.

<br/><br/>

## v3.0.16.3 - 2021-05-21 - [PR #388](https://github.com/NOAA-OWP/cahaba/pull/388)

Enhancement and bug fixes to `synthesize_test_cases.py`.

### Changes
- Addresses a bug where AHPS sites without benchmark data were receiving a CSI of 0 in the master metrics CSV produced by `synthesize_test_cases.py`.
- Includes a feature enhancement to `synthesize_test_cases.py` that allows for the inclusion of user-specified testing versions in the master metrics CSV.
- Removes some of the print statements used by `synthesize_test_cases.py`.

<br/><br/>

## v3.0.16.2 - 2021-05-18 - [PR #384](https://github.com/NOAA-OWP/cahaba/pull/384)

Modifications and fixes to `run_test_case.py`, `eval_plots.py`, and AHPS preprocessing scripts.

### Changes
- Comment out return statement causing `run_test_case.py` to skip over sites/hucs when calculating contingency rasters.
- Move bad sites list and query statement used to filter out bad sites to the `tools_shared_variables.py`.
- Add print statements in `eval_plots.py` detailing the bad sites used and the query used to filter out bad sites.
- Update AHPS preprocessing scripts to produce a domain shapefile.
- Change output filenames produced in ahps preprocessing scripts.
- Update workarounds for some sites in ahps preprocessing scripts.

<br/><br/>

## v3.0.16.1 - 2021-05-11 - [PR #380](https://github.com/NOAA-OWP/cahaba/pull/380)

The current version of Eventlet used in the Connector module of the FIM API is outdated and vulnerable. This update bumps the version to the patched version.

### Changes
- Updated `api/node/connector/requirements.txt` to have the Eventlet version as 0.31.0

<br/><br/>

## v3.0.16.0 - 2021-05-07 - [PR #378](https://github.com/NOAA-OWP/cahaba/pull/378)

New "Release" feature added to the FIM API. This feature will allow for automated FIM, CatFIM, and relevant metrics to be generated when a new FIM Version is released. See [#373](https://github.com/NOAA-OWP/cahaba/issues/373) for more detailed steps that take place in this feature.

### Additions
- Added new window to the UI in `api/frontend/gui/templates/index.html`.
- Added new job type to `api/node/connector/connector.py` to allow these release jobs to run.
- Added additional logic in `api/node/updater/updater.py` to run the new eval and CatFIM scripts used in the release feature.

### Changes
- Updated `api/frontend/output_handler/output_handler.py` to allow for copying more broad ranges of file paths instead of only the `/data/outputs` directory.

<br/><br/>

## v3.0.15.10 - 2021-05-06 - [PR #375](https://github.com/NOAA-OWP/cahaba/pull/375)

Remove Great Lakes coastlines from WBD buffer.

### Changes
- `gl_water_polygons.gpkg` layer is used to mask out Great Lakes boundaries and remove NHDPlus HR coastline segments.

<br/><br/>

## v3.0.15.9 - 2021-05-03 - [PR #372](https://github.com/NOAA-OWP/cahaba/pull/372)

Generate `nws_lid.gpkg`.

### Additions
- Generate `nws_lid.gpkg` with attributes indicating if site is a headwater `nws_lid` as well as if it is co-located with another `nws_lid` which is referenced to the same `nwm_feature_id` segment.

<br/><br/>

## v3.0.15.8 - 2021-04-29 - [PR #371](https://github.com/NOAA-OWP/cahaba/pull/371)

Refactor NHDPlus HR preprocessing workflow. Resolves issue #238

### Changes
- Consolidate NHD streams, NWM catchments, and headwaters MS and FR layers with `mainstem` column.
- HUC8 intersections are included in the input headwaters layer.
- `clip_vectors_to_wbd.py` removes incoming stream segment from the selected layers.

<br/><br/>

## v3.0.15.7 - 2021-04-28 - [PR #367](https://github.com/NOAA-OWP/cahaba/pull/367)

Refactor synthesize_test_case.py to handle exceptions during multiprocessing. Resolves issue #351

### Changes
- refactored `inundation.py` and `run_test_case.py` to handle exceptions without using `sys.exit()`.

<br/><br/>

## v3.0.15.6 - 2021-04-23 - [PR #365](https://github.com/NOAA-OWP/cahaba/pull/365)

Implement CatFIM threshold flows to Sierra test and add AHPS benchmark preprocessing scripts.

### Additions
- Produce CatFIM flows file when running `rating_curve_get_usgs_gages.py`.
- Several scripts to preprocess AHPS benchmark data. Requires numerous file dependencies not available through Cahaba.

### Changes
- Modify `rating_curve_comparison.py` to ingest CatFIM threshold flows in calculations.
- Modify `eval_plots.py` to save all site specific bar plots in same parent directory instead of in subdirectories.
- Add variables to `env.template` for AHPS benchmark preprocessing.

<br/><br/>

## v3.0.15.5 - 2021-04-20 - [PR #363](https://github.com/NOAA-OWP/cahaba/pull/363)

Prevent eval_plots.py from erroring out when spatial argument enabled if certain datasets not analyzed.

### Changes
- Add check to make sure analyzed dataset is available prior to creating spatial dataset.

<br/><br/>

## v3.0.15.4 - 2021-04-20 - [PR #356](https://github.com/NOAA-OWP/cahaba/pull/356)

Closing all multiprocessing Pool objects in repo.

<br/><br/>

## v3.0.15.3 - 2021-04-19 - [PR #358](https://github.com/NOAA-OWP/cahaba/pull/358)

Preprocess NHDPlus HR rasters for consistent projections, nodata values, and convert from cm to meters.

### Additions
- `preprocess_rasters.py` reprojects raster, converts to meters, and updates nodata value to -9999.
- Cleaned up log messages from `bathy_rc_adjust.py` and `usgs_gage_crosswalk.py`.
- Outputs paths updated in `generate_categorical_fim_mapping.py` and `generate_categorical_fim.py`.
- `update_raster_profile` cleans up raster crs, blocksize, nodata values, and converts elevation grids from cm to meters.
- `reproject_dem.py` imports gdal to reproject elevation rasters because an error was occurring when using rasterio.

### Changes
- `burn_in_levees.py` replaces the `gdal_calc.py` command to resolve inconsistent outputs with burned in levee values.

<br/><br/>

## v3.0.15.2 - 2021-04-16 - [PR #359](https://github.com/NOAA-OWP/cahaba/pull/359)

Hotfix to preserve desired files when production flag used in `fim_run.sh`.

### Changes

- Fixed production whitelisted files.

<br/><br/>

## v3.0.15.1 - 2021-04-13 - [PR #355](https://github.com/NOAA-OWP/cahaba/pull/355)

Sierra test considered all USGS gage locations to be mainstems even though many actually occurred with tributaries. This resulted in unrealistic comparisons as incorrect gages were assigned to mainstems segments. This feature branch identifies gages that are on mainstems via attribute field.

### Changes

- Modifies `usgs_gage_crosswalk.py` to filter out gages from the `usgs_gages.gpkg` layer such that for a "MS" run, only consider gages that contain rating curve information (via `curve` attribute) and are also mainstems gages (via `mainstems` attribute).
- Modifies `usgs_gage_crosswalk.py` to filter out gages from the `usgs_gages.gpkg` layer such that for a "FR" run, only consider gages that contain rating curve information (via `curve` attribute) and are not mainstems gages (via `mainstems` attribute).
- Modifies how mainstems segments are determined by using the `nwm_flows_ms.gpkg` as a lookup to determine if the NWM segment specified by WRDS for a gage site is a mainstems gage.

### Additions

- Adds a `mainstem` attribute field to `usgs_gages.gpkg` that indicates whether a gage is located on a mainstems river.
- Adds `NWM_FLOWS_MS` variable to the `.env` and `.env.template` files.
- Adds the `extent` argument specified by user when running `fim_run.sh` to `usgs_gage_crosswalk.py`.

<br/><br/>

## v3.0.15.0 - 2021-04-08 - [PR #340](https://github.com/NOAA-OWP/cahaba/pull/340)

Implementing a prototype technique to estimate the missing bathymetric component in the HAND-derived synthetic rating curves. The new Bathymetric Adjusted Rating Curve (BARC) function is built within the `fim_run.sh` workflow and will ingest bankfull geometry estimates provided by the user to modify the cross section area used in the synthetic rating curve generation.

### Changes
 - `add_crosswalk.py` outputs the stream order variables to `src_full_crosswalked.csv` and calls the new `bathy_rc_adjust.py` if bathy env variable set to True and `extent=MS`.
 - `run_by_unit.sh` includes a new csv outputs for reviewing BARC calculations.
 - `params_template.env` & `params_calibrated.env` contain new BARC function input variables and on/off toggle variable.
 - `eval_plots.py` now includes additional AHPS eval sites in the list of "bad_sites" (flagged issues with MS flowlines).

### Additions
 - `bathy_rc_adjust.py`:
    - Imports the existing synthetic rating curve table and the bankfull geometry input data (topwidth and cross section area per COMID).
    - Performs new synthetic rating curve calculations with bathymetry estimation modifications.
    - Flags issues with the thalweg-notch artifact.

<br/><br/>

## v3.0.14.0 - 2021-04-05 - [PR #338](https://github.com/NOAA-OWP/cahaba/pull/338)

Create tool to retrieve rating curves from USGS sites and convert to elevation (NAVD88). Intended to be used as part of the Sierra Test.

### Changes
 - Modify `usgs_gage_crosswalk.py` to:
    1) Look for `location_id` instead of `site_no` attribute field in `usgs_gages.gpkg` file.
    2) Filter out gages that do not have rating curves included in the `usgs_rating_curves.csv`.
 - Modify `rating_curve_comparison.py` to perform a check on the age of the user specified `usgs_rating_curves.csv` and alert user to the age of the file and recommend updating if file is older the 30 days.

### Additions
 - Add `rating_curve_get_usgs_curves.py`. This script will generate the following files:
     1) `usgs_rating_curves.csv`: A csv file that contains rating curves (including converted to NAVD88 elevation) for USGS gages in a format that is compatible with  `rating_curve_comparisons.py`. As it is is currently configured, only gages within CONUS will have rating curve data.
     2) `log.csv`: A log file that records status for each gage and includes error messages.
     3) `usgs_gages.gpkg`: A geospatial layer (in FIM projection) of all active USGS gages that meet a predefined criteria. Additionally, the `curve` attribute indicates whether a rating curve is found in the `usgs_rating_curves.csv`. This spatial file is only generated if the `all` option is passed with the `-l` argument.

<br/><br/>

## v3.0.13.0 - 2021-04-01 - [PR #332](https://github.com/NOAA-OWP/cahaba/pull/332)

Created tool to compare synthetic rating curve with benchmark rating curve (Sierra Test).

### Changes
 - Update `aggregate_fim_outputs.py` call argument in `fim_run.sh` from 4 jobs to 6 jobs, to optimize API performance.
 - Reroutes median elevation data from `add_crosswalk.py` and `rem.py` to new file (depreciating `hand_ref_elev_table.csv`).
 - Adds new files to `viz_whitelist` in `output_cleanup.py`.

### Additions
 - `usgs_gage_crosswalk.py`: generates `usgs_elev_table.csv` in `run_by_unit.py` with elevation and additional attributes at USGS gages.
 - `rating_curve_comparison.py`: post-processing script to plot and calculate metrics between synthetic rating curves and USGS rating curve data.

<br/><br/>

## v3.0.12.1 - 2021-03-31 - [PR #336](https://github.com/NOAA-OWP/cahaba/pull/336)

Fix spatial option in `eval_plots.py` when creating plots and spatial outputs.

### Changes
 - Removes file dependencies from spatial option. Does require the WBD layer which should be specified in `.env` file.
 - Produces outputs in a format consistent with requirements needed for publishing.
 - Preserves leading zeros in huc information for all outputs from `eval_plots.py`.

### Additions
 - Creates `fim_performance_points.shp`: this layer consists of all evaluated ahps points (with metrics). Spatial data retrieved from WRDS on the fly.
 - Creates `fim_performance_polys.shp`: this layer consists of all evaluated huc8s (with metrics). Spatial data retrieved from WBD layer.

<br/><br/>

## v3.0.12.0 - 2021-03-26 - [PR #327](https://github.com/NOAA-OWP/cahaba/pull/237)

Add more detail/information to plotting capabilities.

### Changes
 - Merge `plot_functions.py` into `eval_plots.py` and move `eval_plots.py` into the tools directory.
 - Remove `plots` subdirectory.

### Additions
 - Optional argument to create barplots of CSI for each individual site.
 - Create a csv containing the data used to create the scatterplots.

<br/><br/>

## v3.0.11.0 - 2021-03-22 - [PR #319](https://github.com/NOAA-OWP/cahaba/pull/298)

Improvements to CatFIM service source data generation.

### Changes
 - Renamed `generate_categorical_fim.py` to `generate_categorical_fim_mapping.py`.
 - Updated the status outputs of the `nws_lid_sites layer` and saved it in the same directory as the `merged catfim_library layer`.
 - Additional stability fixes (such as improved compatability with WRDS updates).

### Additions
 - Added `generate_categorical_fim.py` to wrap `generate_categorical_fim_flows.py` and `generate_categorical_fim_mapping.py`.
 - Create new `nws_lid_sites` shapefile located in same directory as the `catfim_library` shapefile.

<br/><br/>

## v3.0.10.1 - 2021-03-24 - [PR #320](https://github.com/NOAA-OWP/cahaba/pull/320)

Patch to synthesize_test_cases.py.

### Changes
 - Bug fix to `synthesize_test_cases.py` to allow comparison between `testing` version and `official` versions.

<br/><br/>

## v3.0.10.0 - 2021-03-12 - [PR #298](https://github.com/NOAA-OWP/cahaba/pull/298)

Preprocessing of flow files for Categorical FIM.

### Additions
 - Generate Categorical FIM flow files for each category (action, minor, moderate, major).
 - Generate point shapefile of Categorical FIM sites.
 - Generate csv of attribute data in shapefile.
 - Aggregate all shapefiles and csv files into one file in parent directory.
 - Add flood of record category.

 ### Changes
 - Stability fixes to `generate_categorical_fim.py`.

<br/><br/>

## v3.0.9.0 - 2021-03-12 - [PR #297](https://github.com/NOAA-OWP/cahaba/pull/297)

Enhancements to FIM API.

### Changes
 - `fim_run.sh` can now be run with jobs in parallel.
 - Viz post-processing can now be selected in API interface.
 - Jobs table shows jobs that end with errors.
 - HUC preset lists can now be selected in interface.
 - Better `output_handler` file writing.
 - Overall better restart and retry handlers for networking problems.
 - Jobs can now be canceled in API interface.
 - Both FR and MS configs can be selected for a single job.

<br/><br/>

## v3.0.8.2 - 2021-03-11 - [PR #296](https://github.com/NOAA-OWP/cahaba/pull/296)

Enhancements to post-processing for Viz-related use-cases.

### Changes
 - Aggregate grids are projected to Web Mercator during `-v` runs in `fim_run.sh`.
 - HUC6 aggregation is parallelized.
 - Aggregate grid blocksize is changed from 256 to 1024 for faster postprocessing.

<br/><br/>

## v3.0.8.1 - 2021-03-10 - [PR #302](https://github.com/NOAA-OWP/cahaba/pull/302)

Patched import issue in `tools_shared_functions.py`.

### Changes
 - Changed `utils.` to `tools_` in `tools_shared_functions.py` after recent structural change to `tools` directory.

<br/><br/>

## v3.0.8.0 - 2021-03-09 - [PR #279](https://github.com/NOAA-OWP/cahaba/pull/279)

Refactored NWS Flood Categorical HAND FIM (CatFIM) pipeline to open source.

### Changes
 - Added `VIZ_PROJECTION` to `shared_variables.py`.
 - Added missing library referenced in `inundation.py`.
 - Cleaned up and converted evaluation scripts in `generate_categorical_fim.py` to open source.
 - Removed `util` folders under `tools` directory.

<br/><br/>

## v3.0.7.1 - 2021-03-02 - [PR #290](https://github.com/NOAA-OWP/cahaba/pull/290)

Renamed benchmark layers in `test_cases` and updated variable names in evaluation scripts.

### Changes
 - Updated `run_test_case.py` with new benchmark layer names.
 - Updated `run_test_case_calibration.py` with new benchmark layer names.

<br/><br/>

## v3.0.7.0 - 2021-03-01 - [PR #288](https://github.com/NOAA-OWP/cahaba/pull/288)

Restructured the repository. This has no impact on hydrological work done in the codebase and is simply moving files and renaming directories.

### Changes
 - Moved the contents of the `lib` folder to a new folder called `src`.
 - Moved the contents of the `tests` folder to the `tools` folder.
 - Changed any instance of `lib` or `libDir` to `src` or `srcDir`.

<br/><br/>

## v3.0.6.0 - 2021-02-25 - [PR #276](https://github.com/NOAA-OWP/cahaba/pull/276)

Enhancement that creates metric plots and summary statistics using metrics compiled by `synthesize_test_cases.py`.

### Additions
 - Added `eval_plots.py`, which produces:
    - Boxplots of CSI, FAR, and POD/TPR
    - Barplot of aggregated CSI scores
    - Scatterplot of CSI comparing two FIM versions
    - CSV of aggregated statistics (CSI, FAR, POD/TPR)
    - CSV of analyzed data and analyzed sites

<br/><br/>

## v3.0.5.3 - 2021-02-23 - [PR #275](https://github.com/NOAA-OWP/cahaba/pull/275)

Bug fixes to new evaluation code.

### Changes

 - Fixed a bug in `synthesize_test_cases.py` where the extent (MS/FR) was not being written to merged metrics file properly.
 - Fixed a bug in `synthesize_test_cases.py` where only BLE test cases were being written to merged metrics file.
 - Removed unused imports from `inundation.py`.
 - Updated README.md

<br/><br/>

## v3.0.5.2 - 2021-02-23 - [PR #272](https://github.com/NOAA-OWP/cahaba/pull/272)

Adds HAND synthetic rating curve (SRC) datum elevation values to `hydroTable.csv` output.

### Changes

 - Updated `add_crosswalk.py` to included "Median_Thal_Elev_m" variable outputs in `hydroTable.csv`.
 - Renamed hydroid attribute in `rem.py` to "Median" in case we want to include other statistics in the future (e.g. min, max, range etc.).

<br/><br/>
## v3.0.5.1 - 2021-02-22

Fixed `TEST_CASES_DIR` path in `tests/utils/shared_variables.py`.

### Changes

 - Removed `"_new"` from `TEST_CASES_DIR` variable.

<br/><br/>

## v3.0.5.0 - 2021-02-22 - [PR #267](https://github.com/NOAA-OWP/cahaba/pull/267)

Enhancements to allow for evaluation at AHPS sites, the generation of a query-optimized metrics CSV, and the generation of categorical FIM. This merge requires that the `/test_cases` directory be updated for all machines performing evaluation.

### Additions

 - `generate_categorical_fim.py` was added to allow production of NWS Flood Categorical HAND FIM (CatFIM) source data. More changes on this script are to follow in subsequent branches.

### Removals

 - `ble_autoeval.sh` and `all_ble_stats_comparison.py` were deleted because `synthesize_test_cases.py` now handles the merging of metrics.
 - The code block in `run_test_case.py` that was responsible for printing the colored metrics to screen has been commented out because of the new scale of evaluations (formerly in `run_test_case.py`, now in `shared_functions.py`)
 - Remove unused imports from inundation wrappers in `/tools`.

### Changes

 - Updated `synthesize_test_cases.py` to allow for AHPS site evaluations.
 - Reorganized `run_test_case.py` by moving more functions into `shared_functions.py`.
 - Created more shared variables in `shared_variables.py` and updated import statements in relevant scripts.

<br/><br/>

## v3.0.4.4 - 2021-02-19 - [PR #266](https://github.com/NOAA-OWP/cahaba/pull/266)

Rating curves for short stream segments are replaced with rating curves from upstream/downstream segments.

### Changes

 - Short stream segments are identified and are reassigned the channel geometry from upstream/downstream segment.
 - `fossid` renamed to `fimid` and the attribute's starting value is now 1000 to avoid HydroIDs with leading zeroes.
 - Addresses issue where HydroIDs were not included in final hydrotable.
 - Added `import sys` to `inundation.py` (missing from previous feature branch).
 - Variable names and general workflow are cleaned up.

<br/><br/>

## v3.0.4.3 - 2021-02-12 - [PR #254](https://github.com/NOAA-OWP/cahaba/pull/254)

Modified `rem.py` with a new function to output HAND reference elev.

### Changes

 - Function `make_catchment_hydroid_dict` creates a df of pixel catchment ids and overlapping hydroids.
 - Merge hydroid df and thalweg minimum elevation df.
 - Produces new output containing all catchment ids and min thalweg elevation value named `hand_ref_elev_table.csv`.
 - Overwrites the `demDerived_reaches_split.gpk` layer by adding additional attribute `Min_Thal_Elev_meters` to view the elevation value for each hydroid.

<br/><br/>

## v3.0.4.2 - 2021-02-12 - [PR #255](https://github.com/NOAA-OWP/cahaba/pull/255)

Addresses issue when running on HUC6 scale.

### Changes

 - `src.json` should be fixed and slightly smaller by removing whitespace.
 - Rasters are about the same size as running fim as huc6 (compressed and tiled; aggregated are slightly larger).
 - Naming convention and feature id attribute are only added to the aggregated hucs.
 - HydroIDs are different for huc6 vs aggregated huc8s mostly due to forced split at huc boundaries (so long we use consistent workflow it shouldn't matter).
 - Fixed known issue where sometimes an incoming stream is not included in the final selection will affect aggregate outputs.

<br/><br/>

## v3.0.4.1 - 2021-02-12 - [PR #261](https://github.com/NOAA-OWP/cahaba/pull/261)

Updated MS Crosswalk method to address gaps in FIM.

### Changes

 - Fixed typo in stream midpoint calculation in `split_flows.py` and `add_crosswalk.py`.
 - `add_crosswalk.py` now restricts the MS crosswalk to NWM MS catchments.
 - `add_crosswalk.py` now performs a secondary MS crosswalk selection by nearest NWM MS catchment.

<br/><br/>

## v3.0.4.0 - 2021-02-10 - [PR #256](https://github.com/NOAA-OWP/cahaba/pull/256)

New python script "wrappers" for using `inundation.py`.

### Additions

 - Created `inundation_wrapper_nwm_flows.py` to produce inundation outputs using NWM recurrence flows: 1.5 year, 5 year, 10 year.
 - Created `inundation_wrapper_custom_flow.py` to produce inundation outputs with user-created flow file.
 - Created new `tools` parent directory to store `inundation_wrapper_nwm_flows.py` and  `inundation_wrapper_custom_flow.py`.

<br/><br/>

## v3.0.3.1 - 2021-02-04 - [PR #253](https://github.com/NOAA-OWP/cahaba/pull/253)

Bug fixes to correct mismatched variable name and file path.

### Changes

 - Corrected variable name in `fim_run.sh`.
 - `acquire_and_preprocess_inputs.py` now creates `huc_lists` folder and updates file path.

<br/><br/>

## v3.0.3.0 - 2021-02-04 - [PR #227](https://github.com/NOAA-OWP/cahaba/pull/227)

Post-process to aggregate FIM outputs to HUC6 scale.

### Additions

 - Viz outputs aggregated to HUC6 scale; saves outputs to `aggregate_fim_outputs` folder.

### Changes

 - `split_flows.py` now splits streams at HUC8 boundaries to ensure consistent catchment boundaries along edges.
 - `aggregate_fim_outputs.sh` has been depreciated but remains in the repo for potential FIM 4 development.
 - Replaced geopandas driver arg with getDriver throughout repo.
 - Organized parameters in environment files by group.
 - Cleaned up variable names in `split_flows.py` and `build_stream_traversal.py`.
 - `build_stream_traversal.py` is now assigning HydroID by midpoint instead centroid.
 - Cleanup of `clip_vectors_to_wbd.py`.

<br/><br/>

## v3.0.2.0 - 2021-01-25 - [PR #218](https://github.com/NOAA-OWP/cahaba/pull/218)

Addition of an API service to schedule, run and manage `fim_run` jobs through a user-friendly web interface.

### Additions

 - `api` folder that contains all the codebase for the new service.

<br/><br/>

## v3.0.1.0 - 2021-01-21 - [PR #206](https://github.com/NOAA-OWP/cahaba/pull/206)

Preprocess MS and FR stream networks

### Changes

 - Headwater stream segments geometries are adjusted to align with with NWM streams.
 - Incoming streams are selected using intersection points between NWM streams and HUC4 boundaries.
 - `clip_vectors_to_wbd.py` handles local headwaters.
 - Removes NHDPlus features categorized as coastline and underground conduit.
 - Added streams layer to production whitelist.
 - Fixed progress bar in `lib/acquire_and_preprocess_inputs.py`.
 - Added `getDriver` to shared `functions.py`.
 - Cleaned up variable names and types.

<br/><br/>

## v3.0.0.4 - 2021-01-20 - [PR #230](https://github.com/NOAA-OWP/cahaba/pull/230)

Changed the directory where the `included_huc*.lst` files are being read from.

### Changes

 - Changed the directory where the `included_huc*.lst` files are being read from.

<br/><br/>

## v3.0.0.3 - 2021-01-14 - [PR #210](https://github.com/NOAA-OWP/cahaba/pull/210)

Hotfix for handling nodata value in rasterized levee lines.

### Changes

 - Resolves bug for HUCs where `$ndv > 0` (Great Lakes region).
 - Initialize the `nld_rasterized_elev.tif` using a value of `-9999` instead of `$ndv`.

 <br/><br/>

## v3.0.0.2 - 2021-01-06 - [PR #200](https://github.com/NOAA-OWP/cahaba/pull/200)

Patch to address AHPSs mapping errors.

### Changes

 - Checks `dtype` of `hydroTable.csv` columns to resolve errors caused in `inundation.py` when joining to flow forecast.
 - Exits `inundation.py` when all hydrotable HydroIDs are lake features.
 - Updates path to latest AHPs site layer.
 - Updated [readme](https://github.com/NOAA-OWP/cahaba/commit/9bffb885f32dfcd95978c7ccd2639f9df56ff829)

<br/><br/>

## v3.0.0.1 - 2020-12-31 - [PR #184](https://github.com/NOAA-OWP/cahaba/pull/184)

Modifications to build and run Docker image more reliably. Cleanup on some pre-processing scripts.

### Changes

 - Changed to noninteractive install of GRASS.
 - Changed some paths from relative to absolute and cleaned up some python shebang lines.

### Notes
 - `aggregate_vector_inputs.py` doesn't work yet. Need to externally download required data to run fim_run.sh

 <br/><br/>

## v3.0.0.0 - 2020-12-22 - [PR #181](https://github.com/NOAA-OWP/cahaba/pull/181)

The software released here builds on the flood inundation mapping capabilities demonstrated as part of the National Flood Interoperability Experiment, the Office of Water Prediction's Innovators Program and the National Water Center Summer Institute. The flood inundation mapping software implements the Height Above Nearest Drainage (HAND) algorithm and incorporates community feedback and lessons learned over several years. The software has been designed to meet the requirements set by stakeholders interested in flood prediction and has been developed in partnership with several entities across the water enterprise.<|MERGE_RESOLUTION|>--- conflicted
+++ resolved
@@ -2,7 +2,6 @@
 We follow the [Semantic Versioning 2.0.0](http://semver.org/) format.
 
 
-<<<<<<< HEAD
 ## v4.5.x.x - 2024-05-22 - [PR#1178](https://github.com/NOAA-OWP/inundation-mapping/pull/1178)
 
 Contains files to create a self-contained FIM sandbox demo image, including:
@@ -15,7 +14,6 @@
     - `Dockerfile`: A copy of the root Dockerfile that also pulls code and data into the build image
     - `fim-in-a-box.ipynb`: Jupyter script to run FIM and create evaluation metrics and inundation plot
     - `get_sample_data.py`: Copies relevant data (e.g., `inputs` and `test_cases`) from the FIM data folder for a single HUC and saves it to a separate location
-=======
 ## v4.5.x.x - 2024-05-29 - [PR#1183](https://github.com/NOAA-OWP/inundation-mapping/pull/1183)
 
 Upgrades whitebox from v2.3.1 to 2.3.4. Whitebox was upgraded by `pip install -U whitebox` and then `pipenv lock` to update the `Pipfile`.
@@ -24,7 +22,6 @@
 
 - `Dockerfile`: Removed whitebox hack
 - `Pipfile` and `Pipfile.lock`: Upgraded whitebox to v2.3.4.
->>>>>>> 91a49cc9
 
 <br/><br/>
 
