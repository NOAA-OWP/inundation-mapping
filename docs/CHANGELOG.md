All notable changes to this project will be documented in this file.
We follow the [Semantic Versioning 2.0.0](http://semver.org/) format.

## v3.0.24.0 - 2021-11-08 - [PR #482](https://github.com/NOAA-OWP/cahaba/pull/482)

<<<<<<< HEAD
Adds `composite_ms_fr_inundation.py` that can be used to simultaneously inundate mainstem (MS) and full-resolution (FR) FIM outputs and composite the results into one final inundaiton raster product.
=======
Adds `composite_ms_fr_inundation.py` to allow for the generation of an inundation map given a "flow file" CSV and full-resolution (FR) and mainstem (MS) relative elevation models, synthetic rating curves, and catchments rasters created by the `fim_run.sh` script.
>>>>>>> da242111

## Additions
- `composite_ms_fr_inundation.py`: New module that is used to inundate both MS and FR FIM and composite the two inundation rasters.
- `/tools/gms_tools/`: Three modules (`inundate_gms.py`, `mosaic_inundation.py`, `overlapping_inundation.py`) ported from the GMS branch used to composite inundation rasters.

## Changes
- `inundation.py`: Added 2 exception classes ported from the GMS branch.

<<<<<<< HEAD
## Testing
- Binary raster composite: `python3 /foss_fim/tools/composite_ms_fr_inundation.py -u 08040203 -ms /data/fim_output_mainstem -fr /data/fim_output_fullresolution -f /data/flow_files/recurr_1_5_cms.csv -o /data/inundation_outputs`
- Depth raster composite: `python3 /foss_fim/tools/composite_ms_fr_inundation.py -u 12090301 -ms /data/fim_output_mainstem -fr /data/fim_output_fullresolution -f /data/flow_files/recurr_1_5_cms.csv -o /data/inundation_outputs -n composite_depths_recurr_1_5_flows.tif -d`
- Multi-threaded run on more than one HUC8: `python3 /foss_fim/tools/composite_ms_fr_inundation.py -u 08040203,11090202,13020101 -ms /data/fim_output_mainstem -fr /data/fim_output_fullresolution -f /data/flow_files/08040203_flows.csv,/data/flow_files/11090202_flows.csv,/data/flow_files/13020101_flows.csv -o /data/inundation_outputs -j 3`

=======
>>>>>>> da242111
<br/><br/>

## v3.0.23.3 - 2021-11-04 - [PR #481](https://github.com/NOAA-OWP/cahaba/pull/481)
Includes additional hydraulic properties to the `hydroTable.csv`: `Number of Cells`, `SurfaceArea (m2)`, `BedArea (m2)`, `Volume (m3)`, `SLOPE`, `LENGTHKM`, `AREASQKM`, `Roughness`, `TopWidth (m)`, `WettedPerimeter (m)`. Also adds `demDerived_reaches_split_points.gpkg`, `flowdir_d8_burned_filled.tif`, and `dem_thalwegCond.tif` to `-v` whitelist.

## Changes
- `run_by_unit.sh`: Added `EXIT FLAG` tag and previous non-zero exit code tag to the print statement to allow log lookup.
- `add_crosswalk.py`: Added extra attributes to the hydroTable.csv. Includes a default `barc_on` and `vmann_on` (=False) attribute that is overwritten (=True) if SRC post-processing modules are run.
- `bathy_src_adjust_topwidth.py`: Overwrites the `barc_on` attribute where applicable and includes the BARC-modified Volume property.
- `vary_mannings_n_composite.py`: Overwrites the `vmann_on` attribute where applicable.
- `output_cleanup.py`: Adds new files to the `-v` whitelist.

<br/><br/>

## v3.0.23.2 - 2021-11-04 - [PR #480](https://github.com/NOAA-OWP/cahaba/pull/480)
Hotfix for `vary_manning_n_composite.py` to address null discharge values for non-CONUS hucs.

## Changes
- `vary_manning_n_composite.py`: Add numpy where clause to set final discharge value to the original value if `vmann=False`

<br/><br/>

## v3.0.23.1 - 2021-11-03 - [PR #479](https://github.com/NOAA-OWP/cahaba/pull/479)
Patches the API updater. The `params_calibrated.env` is replaced with `params_template.env` because the BARC and Multi-N modules supplant the calibrated values.

## Changes
- `api/node/updater/updater.py`: Changed `params_calibrated.env` to `params_template.env`

<br/><br/>

## v3.0.23.0 - 2021-10-31 - [PR #475](https://github.com/NOAA-OWP/cahaba/pull/475)

Moved the synthetic rating curve (SRC) processes from the `\tools` directory to `\src` directory to support post-processing in `fim_run.sh`. These SRC post-processing modules will now run as part of the default `fim_run.sh` workflow. Reconfigured bathymetry adjusted rating curve (BARC) module to use the 1.5yr flow from NWM v2 recurrence flow data in combination with the Bieger et al. (2015) regression equations with bankfull discharge predictor variable input.

## Additions
- `src/bathy_src_adjust_topwidth.py` --> New version of bathymetry adjusted rating curve (BARC) module that is configured to use the Bieger et al. (2015) regression equation with input bankfull discharge as the predictor variable (previous version used the drainage area version of the regression equations). Also added log output capability, added reconfigured output content in `src_full_crosswalked_BARC.csv` and `hydroTable.csv`, and included modifications to allow BARC to run as a post-processing step in `fim_run.sh`. Reminder: BARC is only configured for MS extent.

## Removals
- `config/params_calibrated.env` --> deprecated the calibrated roughness values by stream order with the new introduction of variable/composite roughness module
- `src/bathy_rc_adjust.py` --> deprecated the previous BARC version

## Changes
- `src/identify_src_bankfull.py` --> Moved this script from /tools to /src, added more doc strings, cleaned up output log, and reconfigured to allow execution from fim_run.sh post-processing.
- `src/vary_mannings_n_composite.py` --> Moved this script from /tools to /src, added more doc strings, cleaned up output log, added/reconfigured output content in src_full_crosswalked_vmann.csv and hydroTable.csv, and reconfigured to allow execution from fim_run.sh post-processing.
- `config/params_template.env` --> Added additional parameter/variables for input to `identify_src_bankfull.py`, `vary_mannings_n_composite.py`, and `bathy_src_adjust_topwidth.py`.
      - default BARC input: bankfull channel geometry derived from the Bieger et al. (2015) bankfull discharge regression equations
      - default bankfull flow input: NWM v2 1.5-year recurrence flows
      - default variable roughness input: global (all NWM feature_ids) roughness values of 0.06 for in-channel and 0.11 for max overbank
- `fim_run.sh` --> Added SRC post-processing calls after the `run_by_unit.sh` workflow
- `src/add_crosswalk.py` --> Removed BARC module call (moved to post-processing)
- `src/run_by_unit.sh` --> Removed old/unnecessary print statement.
      - **Note: reset exit codes to 0 for unnecessary processing flags.** Non-zero error codes in `run_by_unit.sh` prevent the `fim_run.sh` post-processing steps from running. This error handling issue will be more appropriately handled in a soon to be release enhancement.
- `tools/run_test_case.py` --> Reverted changes used during development process

<br/><br/>

## v3.0.22.8 - 2021-10-26 - [PR #471](https://github.com/NOAA-OWP/cahaba/pull/471)

Manually filtering segments from stream input layer to fix flow reversal of the MS River (HUC 08030100).

## Changes
- `clip_vectors_to_wbd.py`: Fixes bug where flow direction is reversed for HUC 08030100. The issue is resolved by filtering incoming stream segments that intersect with the elevation grid boundary.

<br/><br/>

## v3.0.22.7 - 2021-10-08 - [PR #467](https://github.com/NOAA-OWP/cahaba/pull/467)

These "tool" enhancements 1) delineate in-channel vs. out-of-channel geometry to allow more targeted development of key physical drivers influencing the SRC calculations (e.g. bathymetry & Manning’s n) #418 and 2) applies a variable/composite Manning’s roughness (n) using user provided csv with in-channel vs. overbank roughness values #419 & #410.

## Additions
- `identify_src_bankfull.p`: new post-processing tool that ingests a flow csv (e.g. NWM 1.5yr recurr flow) to approximate the bankfull STG and then calculate the channel vs. overbank proportions using the volume and hydraulic radius variables
- `vary_mannings_n_composite.py`: new post-processing tool that ingests a csv containing feature_id, channel roughness, and overbank roughness and then generates composite n values via the channel ratio variable

## Changes
- `eval_plots.py`: modified the plot legend text to display full label for development tests
- `inundation.py`: added new optional argument (-n) and corresponding function to produce a csv containing the stage value (and SRC variables) calculated from the flow to stage interpolation.

<br/><br/>

## v3.0.22.6 - 2021-09-13 - [PR #462](https://github.com/NOAA-OWP/cahaba/pull/462)

This new workflow ingests FIM point observations from users and “corrects” the synthetic rating curves to produce the desired FIM extent at locations where feedback is available (locally calibrate FIM).

## Changes
- `add_crosswalk.py`: added `NextDownID` and `order_` attributes to the exported `hydroTable.csv`. This will potentially be used in future enhancements to extend SRC changes to upstream/downstream catchments.
- `adjust_rc_with_feedback.py`: added a new workflow to perform the SRC modifications (revised discharge) using the existing HAND geometry variables combined with the user provided point location flow and stage data.
- `inundation_wrapper_custom_flow.py`: updated code to allow for huc6 processing to generate custom inundation outputs.

<br/><br/>

## v3.0.22.5 - 2021-09-08 - [PR #460](https://github.com/NOAA-OWP/cahaba/pull/460)

Patches an issue where only certain benchmark categories were being used in evaluation.

## Changes
- In `tools/tools_shared_variables.py`, created a variable `MAGNITUDE_DICT` to store benchmark category magnitudes.
- `synthesize_test_cases.py` imports `MAGNITUDE_DICT` and uses it to assign magnitudes.

<br/><br/>

## v3.0.22.4 - 2021-08-30 - [PR #456](https://github.com/NOAA-OWP/cahaba/pull/456)

Renames the BARC modified variables that are exported to `src_full_crosswalked.csv` to replace the original variables. The default/original variables are renamed with `orig_` prefix. This change is needed to ensure downstream uses of the `src_full_crosswalked.csv` are able to reference the authoritative version of the channel geometry variables (i.e. BARC-adjust where available).

## Changes
- In `src_full_crosswalked.csv`, default/original variables are renamed with `orig_` prefix and `SA_div` is renamed to `SA_div_flag`.

<br/><br/>

## v3.0.22.3 - 2021-08-27 - [PR #457](https://github.com/NOAA-OWP/cahaba/pull/457)

This fixes a bug in the `get_metadata()` function in `/tools/tools_shared_functions.py` that arose because of a WRDS update. Previously the `metadata_source` response was returned as independent variables, but now it is returned a list of strings. Another issue was observed where the `EVALUATED_SITES_CSV` variable was being misdefined (at least on the development VM) through the OS environmental variable setting.

## Changes
- In `tools_shared_functions.py`, changed parsing of WRDS `metadata_sources` to account for new list type.
- In `generate_categorical_fim_flows.py`, changed the way the `EVALUATED_SITES_CSV` path is defined from OS environmental setting to a relative path that will work within Docker container.

<br/><br/>

## v3.0.22.2 - 2021-08-26 - [PR #455](https://github.com/NOAA-OWP/cahaba/pull/455)

This merge addresses an issues with the bathymetry adjusted rating curve (BARC) calculations exacerbating single-pixel inundation issues for the lower Mississippi River. This fix allows the user to specify a stream order value that will be ignored in BARC calculations (reverts to using the original/default rating curve). If/when the "thalweg notch" issue is addressed, this change may be unmade.

## Changes
- Added new env variable `ignore_streamorders` set to 10.
- Added new BARC code to set the bathymetry adjusted cross-section area to 0 (reverts to using the default SRC values) based on the streamorder env variable.

<br/><br/>

## v3.0.22.1 - 2021-08-20 - [PR #447](https://github.com/NOAA-OWP/cahaba/pull/447)

Patches the minimum stream length in the template parameters file.

## Changes
- Changes `max_split_distance_meters` in `params_template.env` to 1500.

<br/><br/>

## v3.0.22.0 - 2021-08-19 - [PR #444](https://github.com/NOAA-OWP/cahaba/pull/444)

This adds a script, `adjust_rc_with_feedback.py`, that will be expanded  in future issues. The primary function that performs the HAND value and hydroid extraction is ingest_points_layer() but this may change as the overall synthetic rating curve automatic update machanism evolves.

## Additions
- Added `adjust_rc_with_feedback.py` with `ingest_points_layer()`, a function to extract HAND and hydroid values for use in an automatic synthetic rating curve updating mechanism.

<br/><br/>

## v3.0.21.0 - 2021-08-18 - [PR #433](https://github.com/NOAA-OWP/cahaba/pull/433)

General repository cleanup, made memory-profiling an optional flag, API's release feature now saves outputs.

## Changes
- Remove `Dockerfile.prod`, rename `Dockerfile.dev` to just `Dockerfile`, and remove `.dockerignore`.
- Clean up `Dockerfile` and remove any unused* packages or variables.
- Remove any unused* Python packages from the `Pipfile`.
- Move the `CHANGELOG.md`, `SECURITY.md`, and `TERMS.md` files to the `/docs` folder.
- Remove any unused* scripts in the `/tools` and `/src` folders.
- Move `tools/preprocess` scripts into `tools/`.
- Ensure all scripts in the `/src` folder have their code in functions and are being called via a `__main__` function (This will help with implementing memory profiling fully).
- Changed memory-profiling to be an option flag `-m` for `fim_run.sh`.
- Updated FIM API to save all outputs during a "release" job.

<br/><br/>

## v3.0.20.2 - 2021-08-13 - [PR #443](https://github.com/NOAA-OWP/cahaba/pull/443)

This merge modifies `clip_vectors_to_wbd.py` to check for relevant input data.

## Changes
- `clip_vectors_to_wbd.py` now checks that there are NWM stream segments within the buffered HUC boundary.
- `included_huc8_ms.lst` has several additional HUC8s.

<br/><br/>

## v3.0.20.1 - 2021-08-12 - [PR #442](https://github.com/NOAA-OWP/cahaba/pull/442)

This merge improves documentation in various scripts.

## Changes
This PR better documents the following:

- `inundate_nation.py`
- `synthesize_test_cases.py`
- `adjust_thalweg_lateral.py`
- `rem.py`

<br/><br/>

## v3.0.20.0 - 2021-08-11 - [PR #440](https://github.com/NOAA-OWP/cahaba/pull/440)

This merge adds two new scripts into `/tools/` for use in QAQC.

## Additions
- `inundate_nation.py` to produce inundation maps for the entire country for use in QAQC.
- `check_deep_flooding.py` to check for depths of inundation greater than a user-supplied threshold at specific areas defined by a user-supplied shapefile.

<br/><br/>

## v3.0.19.5 - 2021-07-19

Updating `README.md`.

<br/><br/>

## v3.0.19.4 - 2021-07-13 - [PR #431](https://github.com/NOAA-OWP/cahaba/pull/431)

Updating logging and fixing bug in vector preprocessing.

## Additions
- `fim_completion_check.py` adds message to docker log to log any HUCs that were requested but did not finish `run_by_unit.sh`.
- Adds `input_data_edits_changelog.txt` to the inputs folder to track any manual or version/location specific changes that were made to data used in FIM 3.

## Changes
- Provides unique exit codes to relevant domain checkpoints within `run_by_unit.sh`.
- Bug fixes in `reduce_nhd_stream_density.py`, `mprof plot` call.
- Improved error handling in `add_crosswalk.py`.

<br/><br/>

## v3.0.19.3 - 2021-07-09

Hot fix to `synthesize_test_cases`.

## Changes
- Fixed if/elif/else statement in `synthesize_test_cases.py` that resulted in only IFC data being evaluated.

<br/><br/>

## v3.0.19.2 - 2021-07-01 - [PR #429](https://github.com/NOAA-OWP/cahaba/pull/429)

Updates to evaluation scripts to allow for Alpha testing at Iowa Flood Center (IFC) sites. Also, `BAD_SITES` variable updates to omit sites not suitable for evaluation from metric calculations.

## Changes
- The `BAD_SITES` list in `tools_shared_variables.py` was updated and reasons for site omission are documented.
- Refactored `run_test_case.py`, `synthesize_test_cases.py`, `tools_shared_variables.py`, and `eval_plots.py` to allow for IFC comparisons.

<br/><br/>

## v3.0.19.1 - 2021-06-17 - [PR #417](https://github.com/NOAA-OWP/cahaba/pull/417)

Adding a thalweg profile tool to identify significant drops in thalweg elevation. Also setting lateral thalweg adjustment threshold in hydroconditioning.

## Additions
- `thalweg_drop_check.py` checks the elevation along the thalweg for each stream path downstream of MS headwaters within a HUC.

## Removals
- Removing `dissolveLinks` arg from `clip_vectors_to_wbd.py`.

## Changes
- Cleaned up code in `split_flows.py` to make it more readable.
- Refactored `reduce_nhd_stream_density.py` and `adjust_headwater_streams.py` to limit MS headwater points in `agg_nhd_headwaters_adj.gpkg`.
- Fixed a bug in `adjust_thalweg_lateral.py` lateral elevation replacement threshold; changed threshold to 3 meters.
- Updated `aggregate_vector_inputs.py` to log intermediate processes.

<br/><br/>

## v3.0.19.0 - 2021-06-10 - [PR #415](https://github.com/NOAA-OWP/cahaba/pull/415)

Feature to evaluate performance of alternative CatFIM techniques.

## Additions
- Added `eval_catfim_alt.py` to evaluate performance of alternative CatFIM techniques.

<br/><br/>
## v3.0.18.0 - 2021-06-09 - [PR #404](https://github.com/NOAA-OWP/cahaba/pull/404)

To help analyze the memory consumption of the Fim Run process, the python module `memory-profiler` has been added to give insights into where peak memory usage is with in the codebase.

In addition, the Dockerfile was previously broken due to the Taudem dependency removing the version that was previously being used by FIM. To fix this, and allow new docker images to be built, the Taudem version has been updated to the newest version on the Github repo and thus needs to be thoroughly tested to determine if this new version has affected the overall FIM outputs.

## Additions
- Added `memory-profiler` to `Pipfile` and `Pipfile.lock`.
- Added `mprof` (memory-profiler cli utility) call to the `time_and_tee_run_by_unit.sh` to create overall memory usage graph location in the `/logs/{HUC}_memory.png` of the outputs directory.
- Added `@profile` decorator to all functions within scripts used in the `run_by_unit.sh` script to allow for memory usage tracking, which is then recorded in the `/logs/{HUC}.log` file of the outputs directory.

## Changes
- Changed the Taudem version in `Dockerfile.dev` to `98137bb6541a0d0077a9c95becfed4e56d0aa0ac`.
- Changed all calls of python scripts in `run_by_unit.s` to be called with the `-m memory-profiler` argument to allow scripts to also track memory usage.

<br/><br/>
## v3.0.17.1 - 2021-06-04 - [PR #395](https://github.com/NOAA-OWP/cahaba/pull/395)

Bug fix to the `generate_nws_lid.py` script

## Changes
- Fixes incorrectly assigned attribute field "is_headwater" for some sites in the `nws_lid.gpkg` layer.
- Updated `agg_nhd_headwaters_adj.gpkg`, `agg_nhd_streams_adj.gpkg`, `nwm_flows.gpkg`, and `nwm_catchments.gpkg` input layers using latest NWS LIDs.

<br/><br/>
## v3.0.17.0 - 2021-06-04 - [PR #393](https://github.com/NOAA-OWP/cahaba/pull/393)
BARC updates to cap the bathy calculated xsec area in `bathy_rc_adjust.py` and allow user to choose input bankfull geometry.

## Changes

- Added new env variable to control which input file is used for the bankfull geometry input to bathy estimation workflow.
- Modified the bathymetry cross section area calculation to cap the additional area value so that it cannot exceed the bankfull cross section area value for each stream segment (bankfull value obtained from regression equation dataset).
- Modified the `rating_curve_comparison.py` plot output to always put the FIM rating curve on top of the USGS rating curve (avoids USGS points covering FIM).
- Created a new aggregate csv file (aggregates for all hucs) for all of the `usgs_elev_table.csv` files (one per huc).
- Evaluate the FIM Bathymetry Adjusted Rating Curve (BARC) tool performance using the estimated bankfull geometry dataset derived for the NWM route link dataset.

<br/><br/>
## v3.0.16.3 - 2021-05-21 - [PR #388](https://github.com/NOAA-OWP/cahaba/pull/388)

Enhancement and bug fixes to `synthesize_test_cases.py`.

## Changes
- Addresses a bug where AHPS sites without benchmark data were receiving a CSI of 0 in the master metrics CSV produced by `synthesize_test_cases.py`.
- Includes a feature enhancement to `synthesize_test_cases.py` that allows for the inclusion of user-specified testing versions in the master metrics CSV.
- Removes some of the print statements used by `synthesize_test_cases.py`.

<br/><br/>
## v3.0.16.2 - 2021-05-18 - [PR #384](https://github.com/NOAA-OWP/cahaba/pull/384)

Modifications and fixes to `run_test_case.py`, `eval_plots.py`, and AHPS preprocessing scripts.

## Changes
- Comment out return statement causing `run_test_case.py` to skip over sites/hucs when calculating contingency rasters.
- Move bad sites list and query statement used to filter out bad sites to the `tools_shared_variables.py`.
- Add print statements in `eval_plots.py` detailing the bad sites used and the query used to filter out bad sites.
- Update AHPS preprocessing scripts to produce a domain shapefile.
- Change output filenames produced in ahps preprocessing scripts.
- Update workarounds for some sites in ahps preprocessing scripts.

<br/><br/>
## v3.0.16.1 - 2021-05-11 - [PR #380](https://github.com/NOAA-OWP/cahaba/pull/380)

The current version of Eventlet used in the Connector module of the FIM API is outdated and vulnerable. This update bumps the version to the patched version.

## Changes
- Updated `api/node/connector/requirements.txt` to have the Eventlet version as 0.31.0

<br/><br/>
## v3.0.16.0 - 2021-05-07 - [PR #378](https://github.com/NOAA-OWP/cahaba/pull/378)

New "Release" feature added to the FIM API. This feature will allow for automated FIM, CatFIM, and relevant metrics to be generated when a new FIM Version is released. See [#373](https://github.com/NOAA-OWP/cahaba/issues/373) for more detailed steps that take place in this feature.

## Additions
- Added new window to the UI in `api/frontend/gui/templates/index.html`.
- Added new job type to `api/node/connector/connector.py` to allow these release jobs to run.
- Added additional logic in `api/node/updater/updater.py` to run the new eval and CatFIM scripts used in the release feature.

## Changes
- Updated `api/frontend/output_handler/output_handler.py` to allow for copying more broad ranges of file paths instead of only the `/data/outputs` directory.

<br/><br/>
## v3.0.15.10 - 2021-05-06 - [PR #375](https://github.com/NOAA-OWP/cahaba/pull/375)

Remove Great Lakes coastlines from WBD buffer.

## Changes
- `gl_water_polygons.gpkg` layer is used to mask out Great Lakes boundaries and remove NHDPlus HR coastline segments.

<br/><br/>
## v3.0.15.9 - 2021-05-03 - [PR #372](https://github.com/NOAA-OWP/cahaba/pull/372)

Generate `nws_lid.gpkg`.

## Additions
- Generate `nws_lid.gpkg` with attributes indicating if site is a headwater `nws_lid` as well as if it is co-located with another `nws_lid` which is referenced to the same `nwm_feature_id` segment.

<br/><br/>
## v3.0.15.8 - 2021-04-29 - [PR #371](https://github.com/NOAA-OWP/cahaba/pull/371)

Refactor NHDPlus HR preprocessing workflow. Resolves issue #238

## Changes
- Consolidate NHD streams, NWM catchments, and headwaters MS and FR layers with `mainstem` column.
- HUC8 intersections are included in the input headwaters layer.
- `clip_vectors_to_wbd.py` removes incoming stream segment from the selected layers.

<br/><br/>
## v3.0.15.7 - 2021-04-28 - [PR #367](https://github.com/NOAA-OWP/cahaba/pull/367)

Refactor synthesize_test_case.py to handle exceptions during multiprocessing. Resolves issue #351

## Changes
- refactored `inundation.py` and `run_test_case.py` to handle exceptions without using `sys.exit()`.

<br/><br/>
## v3.0.15.6 - 2021-04-23 - [PR #365](https://github.com/NOAA-OWP/cahaba/pull/365)

Implement CatFIM threshold flows to Sierra test and add AHPS benchmark preprocessing scripts.

## Additions
- Produce CatFIM flows file when running `rating_curve_get_usgs_gages.py`.
- Several scripts to preprocess AHPS benchmark data. Requires numerous file dependencies not available through Cahaba.

## Changes
- Modify `rating_curve_comparison.py` to ingest CatFIM threshold flows in calculations.
- Modify `eval_plots.py` to save all site specific bar plots in same parent directory instead of in subdirectories.
- Add variables to `env.template` for AHPS benchmark preprocessing.

<br/><br/>
## v3.0.15.5 - 2021-04-20 - [PR #363](https://github.com/NOAA-OWP/cahaba/pull/363)

Prevent eval_plots.py from erroring out when spatial argument enabled if certain datasets not analyzed.

## Changes
- Add check to make sure analyzed dataset is available prior to creating spatial dataset.

<br/><br/>
## v3.0.15.4 - 2021-04-20 - [PR #356](https://github.com/NOAA-OWP/cahaba/pull/356)

Closing all multiprocessing Pool objects in repo.

<br/><br/>
## v3.0.15.3 - 2021-04-19 - [PR #358](https://github.com/NOAA-OWP/cahaba/pull/358)

Preprocess NHDPlus HR rasters for consistent projections, nodata values, and convert from cm to meters.

## Additions
- `preprocess_rasters.py` reprojects raster, converts to meters, and updates nodata value to -9999.
- Cleaned up log messages from `bathy_rc_adjust.py` and `usgs_gage_crosswalk.py`.
- Outputs paths updated in `generate_categorical_fim_mapping.py` and `generate_categorical_fim.py`.
- `update_raster_profile` cleans up raster crs, blocksize, nodata values, and converts elevation grids from cm to meters.
- `reproject_dem.py` imports gdal to reproject elevation rasters because an error was occurring when using rasterio.

## Changes
- `burn_in_levees.py` replaces the `gdal_calc.py` command to resolve inconsistent outputs with burned in levee values.

<br/><br/>
## v3.0.15.2 - 2021-04-16 - [PR #359](https://github.com/NOAA-OWP/cahaba/pull/359)

Hotfix to preserve desired files when production flag used in `fim_run.sh`.

## Changes

- Fixed production whitelisted files.

<br/><br/>
## v3.0.15.1 - 2021-04-13 - [PR #355](https://github.com/NOAA-OWP/cahaba/pull/355)

Sierra test considered all USGS gage locations to be mainstems even though many actually occurred with tributaries. This resulted in unrealistic comparisons as incorrect gages were assigned to mainstems segments. This feature branch identifies gages that are on mainstems via attribute field.

## Changes

- Modifies `usgs_gage_crosswalk.py` to filter out gages from the `usgs_gages.gpkg` layer such that for a "MS" run, only consider gages that contain rating curve information (via `curve` attribute) and are also mainstems gages (via `mainstems` attribute).
- Modifies `usgs_gage_crosswalk.py` to filter out gages from the `usgs_gages.gpkg` layer such that for a "FR" run, only consider gages that contain rating curve information (via `curve` attribute) and are not mainstems gages (via `mainstems` attribute).
- Modifies how mainstems segments are determined by using the `nwm_flows_ms.gpkg` as a lookup to determine if the NWM segment specified by WRDS for a gage site is a mainstems gage.

## Additions

- Adds a `mainstem` attribute field to `usgs_gages.gpkg` that indicates whether a gage is located on a mainstems river.
- Adds `NWM_FLOWS_MS` variable to the `.env` and `.env.template` files.
- Adds the `extent` argument specified by user when running `fim_run.sh` to `usgs_gage_crosswalk.py`.

<br/><br/>
## v3.0.15.0 - 2021-04-08 - [PR #340](https://github.com/NOAA-OWP/cahaba/pull/340)

Implementing a prototype technique to estimate the missing bathymetric component in the HAND-derived synthetic rating curves. The new Bathymetric Adjusted Rating Curve (BARC) function is built within the `fim_run.sh` workflow and will ingest bankfull geometry estimates provided by the user to modify the cross section area used in the synthetic rating curve generation.

### Changes
 - `add_crosswalk.py` outputs the stream order variables to `src_full_crosswalked.csv` and calls the new `bathy_rc_adjust.py` if bathy env variable set to True and `extent=MS`.
 - `run_by_unit.sh` includes a new csv outputs for reviewing BARC calculations.
 - `params_template.env` & `params_calibrated.env` contain new BARC function input variables and on/off toggle variable.
 - `eval_plots.py` now includes additional AHPS eval sites in the list of "bad_sites" (flagged issues with MS flowlines).

### Additions
 - `bathy_rc_adjust.py`:
    - Imports the existing synthetic rating curve table and the bankfull geometry input data (topwidth and cross section area per COMID).
    - Performs new synthetic rating curve calculations with bathymetry estimation modifications.
    - Flags issues with the thalweg-notch artifact.

<br/><br/>
## v3.0.14.0 - 2021-04-05 - [PR #338](https://github.com/NOAA-OWP/cahaba/pull/338)

Create tool to retrieve rating curves from USGS sites and convert to elevation (NAVD88). Intended to be used as part of the Sierra Test.

### Changes
 - Modify `usgs_gage_crosswalk.py` to:
    1) Look for `location_id` instead of `site_no` attribute field in `usgs_gages.gpkg` file.
    2) Filter out gages that do not have rating curves included in the `usgs_rating_curves.csv`.
 - Modify `rating_curve_comparison.py` to perform a check on the age of the user specified `usgs_rating_curves.csv` and alert user to the age of the file and recommend updating if file is older the 30 days.

### Additions
 - Add `rating_curve_get_usgs_curves.py`. This script will generate the following files:
     1) `usgs_rating_curves.csv`: A csv file that contains rating curves (including converted to NAVD88 elevation) for USGS gages in a format that is compatible with  `rating_curve_comparisons.py`. As it is is currently configured, only gages within CONUS will have rating curve data.
     2) `log.csv`: A log file that records status for each gage and includes error messages.
     3) `usgs_gages.gpkg`: A geospatial layer (in FIM projection) of all active USGS gages that meet a predefined criteria. Additionally, the `curve` attribute indicates whether a rating curve is found in the `usgs_rating_curves.csv`. This spatial file is only generated if the `all` option is passed with the `-l` argument.

<br/><br/>
## v3.0.13.0 - 2021-04-01 - [PR #332](https://github.com/NOAA-OWP/cahaba/pull/332)

Created tool to compare synthetic rating curve with benchmark rating curve (Sierra Test).

### Changes
 - Update `aggregate_fim_outputs.py` call argument in `fim_run.sh` from 4 jobs to 6 jobs, to optimize API performance.
 - Reroutes median elevation data from `add_crosswalk.py` and `rem.py` to new file (depreciating `hand_ref_elev_table.csv`).
 - Adds new files to `viz_whitelist` in `output_cleanup.py`.

### Additions
 - `usgs_gage_crosswalk.py`: generates `usgs_elev_table.csv` in `run_by_unit.py` with elevation and additional attributes at USGS gages.
 - `rating_curve_comparison.py`: post-processing script to plot and calculate metrics between synthetic rating curves and USGS rating curve data.

<br/><br/>
## v3.0.12.1 - 2021-03-31 - [PR #336](https://github.com/NOAA-OWP/cahaba/pull/336)

Fix spatial option in `eval_plots.py` when creating plots and spatial outputs.

### Changes
 - Removes file dependencies from spatial option. Does require the WBD layer which should be specified in `.env` file.
 - Produces outputs in a format consistent with requirements needed for publishing.
 - Preserves leading zeros in huc information for all outputs from `eval_plots.py`.

### Additions
 - Creates `fim_performance_points.shp`: this layer consists of all evaluated ahps points (with metrics). Spatial data retrieved from WRDS on the fly.
 - Creates `fim_performance_polys.shp`: this layer consists of all evaluated huc8s (with metrics). Spatial data retrieved from WBD layer.

<br/><br/>
## v3.0.12.0 - 2021-03-26 - [PR #327](https://github.com/NOAA-OWP/cahaba/pull/237)

Add more detail/information to plotting capabilities.

### Changes
 - Merge `plot_functions.py` into `eval_plots.py` and move `eval_plots.py` into the tools directory.
 - Remove `plots` subdirectory.

### Additions
 - Optional argument to create barplots of CSI for each individual site.
 - Create a csv containing the data used to create the scatterplots.

<br/><br/>
## v3.0.11.0 - 2021-03-22 - [PR #319](https://github.com/NOAA-OWP/cahaba/pull/298)

Improvements to CatFIM service source data generation.

### Changes
 - Renamed `generate_categorical_fim.py` to `generate_categorical_fim_mapping.py`.
 - Updated the status outputs of the `nws_lid_sites layer` and saved it in the same directory as the `merged catfim_library layer`.
 - Additional stability fixes (such as improved compatability with WRDS updates).

### Additions
 - Added `generate_categorical_fim.py` to wrap `generate_categorical_fim_flows.py` and `generate_categorical_fim_mapping.py`.
 - Create new `nws_lid_sites` shapefile located in same directory as the `catfim_library` shapefile.

<br/><br/>
## v3.0.10.1 - 2021-03-24 - [PR #320](https://github.com/NOAA-OWP/cahaba/pull/320)

Patch to synthesize_test_cases.py.

### Changes
 - Bug fix to `synthesize_test_cases.py` to allow comparison between `testing` version and `official` versions.

<br/><br/>
## v3.0.10.0 - 2021-03-12 - [PR #298](https://github.com/NOAA-OWP/cahaba/pull/298)

Preprocessing of flow files for Categorical FIM.

### Additions
 - Generate Categorical FIM flow files for each category (action, minor, moderate, major).
 - Generate point shapefile of Categorical FIM sites.
 - Generate csv of attribute data in shapefile.
 - Aggregate all shapefiles and csv files into one file in parent directory.
 - Add flood of record category.

 ### Changes
 - Stability fixes to `generate_categorical_fim.py`.

<br/><br/>
## v3.0.9.0 - 2021-03-12 - [PR #297](https://github.com/NOAA-OWP/cahaba/pull/297)

Enhancements to FIM API.

### Changes
 - `fim_run.sh` can now be run with jobs in parallel.
 - Viz post-processing can now be selected in API interface.
 - Jobs table shows jobs that end with errors.
 - HUC preset lists can now be selected in interface.
 - Better `output_handler` file writing.
 - Overall better restart and retry handlers for networking problems.
 - Jobs can now be canceled in API interface.
 - Both FR and MS configs can be selected for a single job.

<br/><br/>
## v3.0.8.2 - 2021-03-11 - [PR #296](https://github.com/NOAA-OWP/cahaba/pull/296)

Enhancements to post-processing for Viz-related use-cases.

### Changes
 - Aggregate grids are projected to Web Mercator during `-v` runs in `fim_run.sh`.
 - HUC6 aggregation is parallelized.
 - Aggregate grid blocksize is changed from 256 to 1024 for faster postprocessing.

<br/><br/>
## v3.0.8.1 - 2021-03-10 - [PR #302](https://github.com/NOAA-OWP/cahaba/pull/302)

Patched import issue in `tools_shared_functions.py`.

### Changes
 - Changed `utils.` to `tools_` in `tools_shared_functions.py` after recent structural change to `tools` directory.

<br/><br/>
## v3.0.8.0 - 2021-03-09 - [PR #279](https://github.com/NOAA-OWP/cahaba/pull/279)

Refactored NWS Flood Categorical HAND FIM (CatFIM) pipeline to open source.

### Changes
 - Added `VIZ_PROJECTION` to `shared_variables.py`.
 - Added missing library referenced in `inundation.py`.
 - Cleaned up and converted evaluation scripts in `generate_categorical_fim.py` to open source.
 - Removed `util` folders under `tools` directory.

<br/><br/>
## v3.0.7.1 - 2021-03-02 - [PR #290](https://github.com/NOAA-OWP/cahaba/pull/290)

Renamed benchmark layers in `test_cases` and updated variable names in evaluation scripts.

### Changes
 - Updated `run_test_case.py` with new benchmark layer names.
 - Updated `run_test_case_calibration.py` with new benchmark layer names.

<br/><br/>
## v3.0.7.0 - 2021-03-01 - [PR #288](https://github.com/NOAA-OWP/cahaba/pull/288)

Restructured the repository. This has no impact on hydrological work done in the codebase and is simply moving files and renaming directories.

### Changes
 - Moved the contents of the `lib` folder to a new folder called `src`.
 - Moved the contents of the `tests` folder to the `tools` folder.
 - Changed any instance of `lib` or `libDir` to `src` or `srcDir`.

<br/><br/>
## v3.0.6.0 - 2021-02-25 - [PR #276](https://github.com/NOAA-OWP/cahaba/pull/276)

Enhancement that creates metric plots and summary statistics using metrics compiled by `synthesize_test_cases.py`.

### Additions
 - Added `eval_plots.py`, which produces:
    - Boxplots of CSI, FAR, and POD/TPR
    - Barplot of aggregated CSI scores
    - Scatterplot of CSI comparing two FIM versions
    - CSV of aggregated statistics (CSI, FAR, POD/TPR)
    - CSV of analyzed data and analyzed sites

<br/><br/>
## v3.0.5.3 - 2021-02-23 - [PR #275](https://github.com/NOAA-OWP/cahaba/pull/275)

Bug fixes to new evaluation code.

### Changes

 - Fixed a bug in `synthesize_test_cases.py` where the extent (MS/FR) was not being written to merged metrics file properly.
 - Fixed a bug in `synthesize_test_cases.py` where only BLE test cases were being written to merged metrics file.
 - Removed unused imports from `inundation.py`.
 - Updated README.md

<br/><br/>
## v3.0.5.2 - 2021-02-23 - [PR #272](https://github.com/NOAA-OWP/cahaba/pull/272)

Adds HAND synthetic rating curve (SRC) datum elevation values to `hydroTable.csv` output.

### Changes

 - Updated `add_crosswalk.py` to included "Median_Thal_Elev_m" variable outputs in `hydroTable.csv`.
 - Renamed hydroid attribute in `rem.py` to "Median" in case we want to include other statistics in the future (e.g. min, max, range etc.).

<br/><br/>
## v3.0.5.1 - 2021-02-22

Fixed `TEST_CASES_DIR` path in `tests/utils/shared_variables.py`.

### Changes

 - Removed `"_new"` from `TEST_CASES_DIR` variable.

<br/><br/>
## v3.0.5.0 - 2021-02-22 - [PR #267](https://github.com/NOAA-OWP/cahaba/pull/267)

Enhancements to allow for evaluation at AHPS sites, the generation of a query-optimized metrics CSV, and the generation of categorical FIM. This merge requires that the `/test_cases` directory be updated for all machines performing evaluation.

### Additions

 - `generate_categorical_fim.py` was added to allow production of NWS Flood Categorical HAND FIM (CatFIM) source data. More changes on this script are to follow in subsequent branches.

### Removals

 - `ble_autoeval.sh` and `all_ble_stats_comparison.py` were deleted because `synthesize_test_cases.py` now handles the merging of metrics.
 - The code block in `run_test_case.py` that was responsible for printing the colored metrics to screen has been commented out because of the new scale of evaluations (formerly in `run_test_case.py`, now in `shared_functions.py`)
 - Remove unused imports from inundation wrappers in `/tools`.

### Changes

 - Updated `synthesize_test_cases.py` to allow for AHPS site evaluations.
 - Reorganized `run_test_case.py` by moving more functions into `shared_functions.py`.
 - Created more shared variables in `shared_variables.py` and updated import statements in relevant scripts.

<br/><br/>

## v3.0.4.4 - 2021-02-19 - [PR #266](https://github.com/NOAA-OWP/cahaba/pull/266)

Rating curves for short stream segments are replaced with rating curves from upstream/downstream segments.

### Changes

 - Short stream segments are identified and are reassigned the channel geometry from upstream/downstream segment.
 - `fossid` renamed to `fimid` and the attribute's starting value is now 1000 to avoid HydroIDs with leading zeroes.
 - Addresses issue where HydroIDs were not included in final hydrotable.
 - Added `import sys` to `inundation.py` (missing from previous feature branch).
 - Variable names and general workflow are cleaned up.

<br/><br/>
## v3.0.4.3 - 2021-02-12 - [PR #254](https://github.com/NOAA-OWP/cahaba/pull/254)

Modified `rem.py` with a new function to output HAND reference elev.

### Changes

 - Function `make_catchment_hydroid_dict` creates a df of pixel catchment ids and overlapping hydroids.
 - Merge hydroid df and thalweg minimum elevation df.
 - Produces new output containing all catchment ids and min thalweg elevation value named `hand_ref_elev_table.csv`.
 - Overwrites the `demDerived_reaches_split.gpk` layer by adding additional attribute `Min_Thal_Elev_meters` to view the elevation value for each hydroid.

<br/><br/>
## v3.0.4.2 - 2021-02-12 - [PR #255](https://github.com/NOAA-OWP/cahaba/pull/255)

Addresses issue when running on HUC6 scale.

### Changes

 - `src.json` should be fixed and slightly smaller by removing whitespace.
 - Rasters are about the same size as running fim as huc6 (compressed and tiled; aggregated are slightly larger).
 - Naming convention and feature id attribute are only added to the aggregated hucs.
 - HydroIDs are different for huc6 vs aggregated huc8s mostly due to forced split at huc boundaries (so long we use consistent workflow it shouldn't matter).
 - Fixed known issue where sometimes an incoming stream is not included in the final selection will affect aggregate outputs.

<br/><br/>
## v3.0.4.1 - 2021-02-12 - [PR #261](https://github.com/NOAA-OWP/cahaba/pull/261)

Updated MS Crosswalk method to address gaps in FIM.

### Changes

 - Fixed typo in stream midpoint calculation in `split_flows.py` and `add_crosswalk.py`.
 - `add_crosswalk.py` now restricts the MS crosswalk to NWM MS catchments.
 - `add_crosswalk.py` now performs a secondary MS crosswalk selection by nearest NWM MS catchment.

<br/><br/>
## v3.0.4.0 - 2021-02-10 - [PR #256](https://github.com/NOAA-OWP/cahaba/pull/256)

New python script "wrappers" for using `inundation.py`.

### Additions

 - Created `inundation_wrapper_nwm_flows.py` to produce inundation outputs using NWM recurrence flows: 1.5 year, 5 year, 10 year.
 - Created `inundation_wrapper_custom_flow.py` to produce inundation outputs with user-created flow file.
 - Created new `tools` parent directory to store `inundation_wrapper_nwm_flows.py` and  `inundation_wrapper_custom_flow.py`.

<br/><br/>
## v3.0.3.1 - 2021-02-04 - [PR #253](https://github.com/NOAA-OWP/cahaba/pull/253)

Bug fixes to correct mismatched variable name and file path.

### Changes

 - Corrected variable name in `fim_run.sh`.
 - `acquire_and_preprocess_inputs.py` now creates `huc_lists` folder and updates file path.

<br/><br/>
## v3.0.3.0 - 2021-02-04 - [PR #227](https://github.com/NOAA-OWP/cahaba/pull/227)

Post-process to aggregate FIM outputs to HUC6 scale.

### Additions

 - Viz outputs aggregated to HUC6 scale; saves outputs to `aggregate_fim_outputs` folder.

### Changes

 - `split_flows.py` now splits streams at HUC8 boundaries to ensure consistent catchment boundaries along edges.
 - `aggregate_fim_outputs.sh` has been depreciated but remains in the repo for potential FIM 4 development.
 - Replaced geopandas driver arg with getDriver throughout repo.
 - Organized parameters in environment files by group.
 - Cleaned up variable names in `split_flows.py` and `build_stream_traversal.py`.
 - `build_stream_traversal.py` is now assigning HydroID by midpoint instead centroid.
 - Cleanup of `clip_vectors_to_wbd.py`.

<br/><br/>
## v3.0.2.0 - 2021-01-25 - [PR #218](https://github.com/NOAA-OWP/cahaba/pull/218)

Addition of an API service to schedule, run and manage `fim_run` jobs through a user-friendly web interface.

### Additions

 - `api` folder that contains all the codebase for the new service.

<br/><br/>
## v3.0.1.0 - 2021-01-21 - [PR #206](https://github.com/NOAA-OWP/cahaba/pull/206)

Preprocess MS and FR stream networks

### Changes

 - Headwater stream segments geometries are adjusted to align with with NWM streams.
 - Incoming streams are selected using intersection points between NWM streams and HUC4 boundaries.
 - `clip_vectors_to_wbd.py` handles local headwaters.
 - Removes NHDPlus features categorized as coastline and underground conduit.  
 - Added streams layer to production whitelist.
 - Fixed progress bar in `lib/acquire_and_preprocess_inputs.py`.
 - Added `getDriver` to shared `functions.py`.
 - Cleaned up variable names and types.

<br/><br/>
## v3.0.0.4 - 2021-01-20 - [PR #230](https://github.com/NOAA-OWP/cahaba/pull/230)

Changed the directory where the `included_huc*.lst` files are being read from.

### Changes

 - Changed the directory where the `included_huc*.lst` files are being read from.

<br/><br/>
## v3.0.0.3 - 2021-01-14 - [PR #210](https://github.com/NOAA-OWP/cahaba/pull/210)

Hotfix for handling nodata value in rasterized levee lines.

### Changes

 - Resolves bug for HUCs where `$ndv > 0` (Great Lakes region).
 - Initialize the `nld_rasterized_elev.tif` using a value of `-9999` instead of `$ndv`.

 <br/><br/>
## v3.0.0.2 - 2021-01-06 - [PR #200](https://github.com/NOAA-OWP/cahaba/pull/200)

Patch to address AHPSs mapping errors.

### Changes

 - Checks `dtype` of `hydroTable.csv` columns to resolve errors caused in `inundation.py` when joining to flow forecast.
 - Exits `inundation.py` when all hydrotable HydroIDs are lake features.
 - Updates path to latest AHPs site layer.
 - Updated [readme](https://github.com/NOAA-OWP/cahaba/commit/9bffb885f32dfcd95978c7ccd2639f9df56ff829)

<br/><br/>
## v3.0.0.1 - 2020-12-31 - [PR #184](https://github.com/NOAA-OWP/cahaba/pull/184)

Modifications to build and run Docker image more reliably. Cleanup on some pre-processing scripts.

### Changes

 - Changed to noninteractive install of GRASS.
 - Changed some paths from relative to absolute and cleaned up some python shebang lines.

### Notes
 - `aggregate_vector_inputs.py` doesn't work yet. Need to externally download required data to run fim_run.sh

 <br/><br/>
## v3.0.0.0 - 2020-12-22 - [PR #181](https://github.com/NOAA-OWP/cahaba/pull/181)

The software released here builds on the flood inundation mapping capabilities demonstrated as part of the National Flood Interoperability Experiment, the Office of Water Prediction's Innovators Program and the National Water Center Summer Institute. The flood inundation mapping software implements the Height Above Nearest Drainage (HAND) algorithm and incorporates community feedback and lessons learned over several years. The software has been designed to meet the requirements set by stakeholders interested in flood prediction and has been developed in partnership with several entities across the water enterprise.<|MERGE_RESOLUTION|>--- conflicted
+++ resolved
@@ -3,11 +3,7 @@
 
 ## v3.0.24.0 - 2021-11-08 - [PR #482](https://github.com/NOAA-OWP/cahaba/pull/482)
 
-<<<<<<< HEAD
-Adds `composite_ms_fr_inundation.py` that can be used to simultaneously inundate mainstem (MS) and full-resolution (FR) FIM outputs and composite the results into one final inundaiton raster product.
-=======
 Adds `composite_ms_fr_inundation.py` to allow for the generation of an inundation map given a "flow file" CSV and full-resolution (FR) and mainstem (MS) relative elevation models, synthetic rating curves, and catchments rasters created by the `fim_run.sh` script.
->>>>>>> da242111
 
 ## Additions
 - `composite_ms_fr_inundation.py`: New module that is used to inundate both MS and FR FIM and composite the two inundation rasters.
@@ -16,14 +12,6 @@
 ## Changes
 - `inundation.py`: Added 2 exception classes ported from the GMS branch.
 
-<<<<<<< HEAD
-## Testing
-- Binary raster composite: `python3 /foss_fim/tools/composite_ms_fr_inundation.py -u 08040203 -ms /data/fim_output_mainstem -fr /data/fim_output_fullresolution -f /data/flow_files/recurr_1_5_cms.csv -o /data/inundation_outputs`
-- Depth raster composite: `python3 /foss_fim/tools/composite_ms_fr_inundation.py -u 12090301 -ms /data/fim_output_mainstem -fr /data/fim_output_fullresolution -f /data/flow_files/recurr_1_5_cms.csv -o /data/inundation_outputs -n composite_depths_recurr_1_5_flows.tif -d`
-- Multi-threaded run on more than one HUC8: `python3 /foss_fim/tools/composite_ms_fr_inundation.py -u 08040203,11090202,13020101 -ms /data/fim_output_mainstem -fr /data/fim_output_fullresolution -f /data/flow_files/08040203_flows.csv,/data/flow_files/11090202_flows.csv,/data/flow_files/13020101_flows.csv -o /data/inundation_outputs -j 3`
-
-=======
->>>>>>> da242111
 <br/><br/>
 
 ## v3.0.23.3 - 2021-11-04 - [PR #481](https://github.com/NOAA-OWP/cahaba/pull/481)
