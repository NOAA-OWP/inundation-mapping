--- conflicted
+++ resolved
@@ -1,7 +1,6 @@
 All notable changes to this project will be documented in this file.
 We follow the [Semantic Versioning 2.0.0](http://semver.org/) format.
 
-<<<<<<< HEAD
 ## v4.4.8.0 - 2023-12-08 - [PR#1045](https://github.com/NOAA-OWP/inundation-mapping/pull/1045)
 
 In order to avoid file system collisions on AWS, and keep the reads/writes from the same file on disk to a minimum, three files (`HUC6_dem_domain.gpkg`, `nws_lid.gpkg`, `reformat_ras_rating_curve_points_rel_101.gpkg`, & `usgs_gages.gpkg`) are now copied from disk into a scratch directory (temporary working directory), and removed after processing steps are completed.
@@ -12,7 +11,9 @@
 - `src`
     - `bash_variables.env`: Add a new variable for the ras rating curve filename. It will be easier to track the filename in the `.env`, and pull into `run_unit_wb.sh`, rather than hardcode it.
     - `run_unit_wb.sh`: Copy files and update references from `$inputsDir` to `$tempHucDataDir`.
-=======
+
+<br/><br/>
+
 ## v4.4.7.2 - 2023-12-08 - [PR#1026](https://github.com/NOAA-OWP/inundation-mapping/pull/1026)
 
 A couple of directly related issues were fixed in this PR.
@@ -24,7 +25,6 @@
 - `tools`
     - `inundate_mosiac_wrapper.py`:  Took out a misleading and non-required print statement.
     - `inundate_nation.py`: As mentioned above.
->>>>>>> 5e794f55
 
 <br/><br/>
 
