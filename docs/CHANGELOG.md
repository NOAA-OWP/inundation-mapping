All notable changes to this project will be documented in this file.
We follow the [Semantic Versioning 2.0.0](http://semver.org/) format.

<<<<<<< HEAD
## v4.5.x.x - 2025-03-07 - [PR#1447](https://github.com/NOAA-OWP/inundation-mapping/pull/1447)

### Summary
This PR update Dockerfile.owp which is for building the podman image in owp server. Also `Dockerfile.dev` updated to be more clean and matchup the podman image.

### Changes
- `inundation-mapping`:
   - `Dockerfile.owp`: This file updated and now podman image on owp server can be built.
   - `Dockerfile.dev`: This file updated to match the podman image and be more clean to read.
=======
## v4.5.14.9 - 2025-03-07 - [PR#1427](https://github.com/NOAA-OWP/inundation-mapping/pull/1427)

Avoids importing both GDAL and `rasterio` in the same Python interpreter session. Also updates some Python packages.

### Changes

- `Dockerfile.owp`: renamed from `Dockerfile.prod`
- `Pipfile` and `Pipfile.lock`: added `pymc`, and `rio_vrt`; upgraded `osmnx`
- `data/`
    - `bathymetry/preprocess_bathymetry.py`: Replaced `gdal` with `whitebox`
- `src/utils/shared_functions.py`: Remove unused function and `rasterio` import
- `tools/inundate_nation.py`: Replaced `gdal` with `rio_vrt` and `whitebox`
>>>>>>> 908aaf00

<br/><br/>

## v4.5.14.8 - 2025-02-14 - [PR#1414](https://github.com/NOAA-OWP/inundation-mapping/pull/1414)

### Summary
This PR fixes Hydrotables that have hydroIDs with nan values. These hydroids are associated with very small reaches which are linked to one-pixel catchments. Thus, those small reaches were removed in filter_catchments_and_add_attributes.py. This PR also removes the GMS catchments whose main streams are less than 1 m. This PR will close issue #1339.

### Changes
- `src`:
   - `filter_catchments_and_add_attributes.py`: Lines of code have been added to the function `filter_catchments_and_add_attributes` to find streams that do NOT have upstream branches and they are so tiny.

<br/><br/>

## v4.5.14.7 - 2025-02-14 - [PR#1426](https://github.com/NOAA-OWP/inundation-mapping/pull/1426)

Added two new input args to add hand version and product version as output columns to all four output files of FB sites and library plus SB sites and library. This includes the new "model_version" and "product_version". The model verion field will be similar to "HAND 4_5_11_1" and the product version will be similar to "CatFIM 2_2"

### Changes

- `tools\catfim`
    - `generate_categorical_fim.py' : as described above.
     - `generate_categorical_mapping.py' : as described above.

<br/><br/>


## v4.5.14.6 - 2025-02-14 - [PR#1418](https://github.com/NOAA-OWP/inundation-mapping/pull/1418)

Previously, stage-based CatFIM would inundate areas that we know to be lakes based on our FIM data. This update masks out lakes from stage-based CatFIM inundation. 

### Changes

- `inundation-mapping/tools/catfim/generate_categorical_fim_mapping.py`: Added code to filter out HydroIDs that are associated with a non-null LakeID. Also added code to use the water bodies geopackage tomask out lakes right before the tifs are saved, at the end of `produce_stage_based_lid_tifs()`. Comments in this area were also cleaned up. 
- `tools/tools_shared_functions.py`: Added a function for masking out lakes.

<br/><br/>

## v4.5.14.5 - 2025-01-31 - [PR#1401](https://github.com/NOAA-OWP/inundation-mapping/pull/1401)

This PR improves the current HUC processing duration system by saving the processing time for each HUC separately. This helps prevent collisions that can happen during parallel processing and ensures more accurate, comprehensive results. The new Python script reads all the processing time files and combines them into a CSV. It also adds a summary line at the end with the total runtime, as well as the number of HUCs and branches.

### Additions
- `src/duration_system.py`: This is a new script that reads duration files for each huc and concatenates them into a csv.

### Changes
- `src/run_unit_wb.sh` : Recorded the processing time for branch 0 and saved a separate file for each huc.
- `fim_post_processing.sh`: Added new lines to execute the new script.

<br/><br/>


## v4.5.14.4 - 2025-01-31 - [PR#1404]https://github.com/NOAA-OWP/inundation-mapping/pull/1404

This PR resolves warnings when running aggregate_by_huc.py with the bridge_flag option. The warnings happened because the GeoPandas read_file method does not support a dtype argument when reading GeoPackages. This PR also, modifies aggregate_by_huc.py to set the CRS for osm_bridge_points.gpkg. It will only set the CRS if the file does not already have a CRS defined.

### Changes

- `src/aggregate_by_huc.py`: Apply specific data types after reading the file and set a CRS for osm_bridge_points.gpkg.

<br/><br/>


## v4.5.14.3 - 2025-01-31 - [PR#1413](https://github.com/NOAA-OWP/inundation-mapping/pull/1413)

Implements a denylist for flow-based CatFIM (that uses the same conventions as the existing denylist functionality used in stage-based CatFIM. Adds CMUG1 to the denylist for flow-based CatFIM. 

### Additions
- `tools/catfim/ahps_restricted_sites.csv`: Renamed from `stage_based_ahps_restricted_sites.csv`. Added an additional column, `catfim_type`, that specifies whether a site should be restricted for flow-based CatFIM (`flow`), stage-based CatFIM (`stage`), or both (`both`).

### Changes
- `tools/catfim/generate_categorical_fim.py`: Update the `load_restricted_sites()` function to handle restricted sites for both flow- and stage-based CatFIM.
- `tools/catfim/generate_categorical_fim_flows.py`: Add restricted sites filtration to flow-based CatFIM processing. 

### Removals
- `tools/catfim/stage_based_ahps_restricted_sites.csv`: Renamed to `ahps_restricted_sites.csv`

<br/><br/>

## v4.5.14.2 - 2025-01-24 - [PR#1178](https://github.com/NOAA-OWP/inundation-mapping/pull/1178)

### Summary
Contains files to generate data to run and evaluate FIM (`fim_pipeline.sh` and `synthesize_test_cases.py`) for specified HUC(s) as well update code to generate pre-clip data so that WBD for Alaska contains only one layer. NOTE: this PR requires `wbd.gpkg` to be created by the updated `generate_pre_clip_fim_huc8.py` to be copied to the pre-clip HUC folders to remove a warning in `synthesize_test_case.py`.

### Usage
```
python /foss_fim/data/sandbox/get_sample_data.py -u 03100204 -i /data -o /foss_fim/data/sample-data
```

### Additions

- `data/`
    - `sandbox/` [archived]
        - `Dockerfile`: A copy of the root Dockerfile that also pulls code and data into the build image [archived]
        - `fim-in-a-box.ipynb`: Jupyter notebook to run and evaluate an example HUC [archived]
        - 'README.md' [archived]
    - `get_sample_data.py`: Copies relevant data for `inputs` and `test_cases` from the FIM data folder for specified HUC(s) and saves it to a separate location
    - `wbd/generate_pre_clip_fim_huc8.py`: Fix file paths and layers

<br/><br/>

## v4.5.14.1 - 2025-01-24 - [PR#1268](https://github.com/NOAA-OWP/inundation-mapping/pull/1268)

This code preprocesses the partner FIM benchmark HEC-RAS libraries and converts the inundation extent polygons into a edge point database for the input to the HAND SRC calibration/adjustment algorithm. The key changes with the new input data are the addition of the max stage/flow points as well as the removal of the 10m grid point snapping. Note that the raw data to run this code is not available for external users, so the data processing code can only be run internally within OWP.

### Additions
`data/nws/ahps_bench_polys_to_calb_pts.py`: this script ingests the HEC-RAS partner FIM benchmark data and outputs huc level parquet files containing the water edge points with associated attributes.
`data/nws/merge_nws_usgs_point_parquet.py`: the script combines the `nws` and `usgs` parquet point files created seperately by the `ahps_bench_polys_to_calb_pts.py` script

<br/><br/>

## v4.5.14.0 - 2025-01-24 - [PR#1340](https://github.com/NOAA-OWP/inundation-mapping/pull/1340)

This PR focuses on adjusting rating curves by using bathymetric data and optimized channel roughness values. The bathymetry data includes eHydro surveys and AI-based datasets created for all NWM streams. New manning roughness values were developed for each feature-id using a differential evolution objective function (OF). The OF minimizes the number of the false_positives and false_negatives cells in our flood inundation maps where we have test cases across the CONUS. 

Even though the Python scripts of roughness manning number optimization were not included in this branch, optimized roughness values can be found here: `/fim-data/inputs/rating_curve/variable_roughness/mannings_optz_fe_clusters_so3.csv`. Detailed python scripts also can be found here: `/fim-data/outputs/heidi-mannN-optimization/projects/bathy_mannN_projects/dev-bathymetric-adjustment-mannN-optz/`.

### Changes
- `src/bathymetric-adjustment.py`: `correct_rating_for_ai_based_bathymetry` function was added to the script. This function processes AI-based bathymetry data and adjusts rating curves using this data. Also `apply_src_adjustment_for_bathymetry` function was added to prioritize USACE eHydro over AI-based bathymetry dataset. The multi-processing function `multi_process_hucs` was updated based on the latest code. Also, an ai_toggle parameter was added to `apply_src_adjustment_for_bathymetry` and `process_bathy_adjustment` functions. When ai_toggle = 1, The SRCs will be adjusted with the ai_based bathymetry data. the default value for ai_toggle = 0, means no ai_based bathy data is included. 

- `src/bash_variables.env`: New variables and their paths were added. Also, a new input file with the nwm feature_ids and optimized channel roughness and overbank roughness attributes was created and stored here:
`/fim-data/inputs/rating_curve/variable_roughness/mannings_optz_fe_clusters_so3.csv`
The locations of these files were also added to the `bash_variables.env`.
Please note that when ai_toggle = 1, the manning roughness values should be switched to `vmann_input_file=${inputsDir}/rating_curve/variable_roughness/mannings_optz_fe_clusters_so3.csv` in the current version. 

Here is a list of new/updated input files:

1. `/fim-data/inputs/rating_curve/variable_roughness/mannings_optz_fe_clusters_so3.csv`
This CSV file contains the new optimized roughness values. It will replace this file:
`vmann_input_file=${inputsDir}/rating_curve/variable_roughness/mannings_global_nwm3.csv`

2. `bathy_file_aibased=${inputsDir}/bathymetry/ml_outputs_v1.01.parquet`
This file contains the ml-bathymetry and manning roughness values data.

3. `bathy_file_ehydro=${inputsDir}/bathymetry/final_bathymetry_ehydro.gpkg`
We already had this file, the name of the variable has changed from `bathymetry_file` to `bathy_file_ehydro`, and it was updated.

- `fim_post_processing.sh`: New arguments were added. Please note that the default value for ai_toggle = 0 is included here. 

<br/><br/>

## v4.5.3.10 - 2025-01-24 - [PR#1388]https://github.com/NOAA-OWP/inundation-mapping/pull/1388

Fixed Sierra test bugs to draw the vertical lines.

### Changes

- `tools/rating_curve_comparison.py`: Modified the script to make sure vertical lines are displayed

<br/><br/>


## v4.5.13.9 - 2025-01-24 - [PR#1399](https://github.com/NOAA-OWP/inundation-mapping/pull/1399)

This update improves stage-based CatFIM by detecting and correcting instances where the stage value provided in the WRDS database is actually stage + elevation (which is actually water surface elevation and, uncaught, causes overflooding). 

### Changes
- `inundation-mapping/tools/catfim/generate_categorical_fim.py`: Added an update to detect and fix cases where WSE is provided in lieu of stage. Added `uncorrected_stage` and `is_interval` columns to output CSV.
- `inundation-mapping/tools/catfim/generate_categorical_fim_mapping.py`: Added update to facilitate the new `is_interval` column.

<br/><br/>

## v4.5.13.8 - 2025-01-24 - [PR#1405](https://github.com/NOAA-OWP/inundation-mapping/pull/1405)

Removing the references to lid_to_run from CatFIM in order to keep the CatFIM scripts cleaner.  

### Changes
- `tools/catfim/generate_categorical_fim.py`: Remove references to `lid_to_run` variable.
- ` tools/catfim/generate_categorical_fim_flows.py`: Remove references to `lid_to_run` variable.

<br/><br/>

## v4.5.13.7 - 2025-01-10 - [PR#1379](https://github.com/NOAA-OWP/inundation-mapping/pull/1379)

There are many sites in non-CONUS regions (AK, PR, HI) where we would like to run CatFIM but they are being excluded because they are not NWM forecast points. This update brings back the double API pull and adds in some code to filter out duplicate (and NULL) lids from the metadata lists. 

### Additions
- `inundation-mapping/tools/catfim/vis_categorical_fim.py`: Functions for reading in, processing, and visualizing CatFIM results. 
-  `inundation-mapping/tools/catfim/notebooks/vis_catfim_cross_section.ipynb`: A new Jupyter notebook for viewing and analyzing CatFIM results.
- `inundation-mapping/tools/catfim/notebooks/eval_catfim_metadata.ipynb`: A new Jupyter notebook for evaluating metadata and results from CatFIM runs. 
- `inundation-mapping\config/symbology/qgis/catfim_library.qml`: Symbology preset for viewing CatFIM library in QGIS.


### Changes

- `inundation-mapping/tools/catfim/generate_categorical_fim_flows.py`: Re-implements the dual API call and filters out duplicate sites.


<br/><br/>

## v4.5.13.6 - 2025-01-10 - [PR#1387](https://github.com/NOAA-OWP/inundation-mapping/pull/1387)

Fixes two issues in test_cases:
1. An error in `synthesize_test_cases` and `run_test_case` if any directories of the 5 benchmark sources (BLE, NWS, IFC, USGS, or ras2fim) do not exist. This issue was originally discovered and fixed in #1178, but is being elevated to its own PR here. Fixes #1386.
2. Updated `run_test_cases` to accommodate levee and waterbody masking in Alaska. As part of these changes, hardcoded paths were replaced by environment variables.

### Changes

- `tools/`
    - `run_test_case.py`: Fixed error if missing validation data. Updated masking data to include Alaska.
    - `synthesize_test_cases.py`: Fixed error if missing validation data.
    
<br/><br/>


## v4.5.13.5 - 2025-01-09 - [PR#1389](https://github.com/NOAA-OWP/inundation-mapping/pull/1389)

Updates Python packages to resolve dependency conflicts that were preventing `Dockerfile.dev` to build on Mac. This also resolves two security warnings: https://github.com/NOAA-OWP/inundation-mapping/security/dependabot/51 and https://github.com/NOAA-OWP/inundation-mapping/security/dependabot/52.

### Changes

- `Pipfile` and `Pipfile.lock`: Upgrades Python packages

<br/><br/>



## v4.5.13.4 - 2024-01-03 - [PR#1382](https://github.com/NOAA-OWP/inundation-mapping/pull/1382)

Cleans up Python files within `delineate_hydros_and_produce_HAND.sh` to improve performance, especially memory management, including removing unused imports, deleting object references when objects are no longer needed, and removing GDAL from the `fim_process_unit_wb.sh` step of FIM pipeline. Contributes to #1351 and #1376.

### Changes
- `data/create_vrt_file.py` and `tools/pixel_counter.py`: Removes unused import
- `src/`
    - `accumulate_headwaters.py`, `add_crosswalk.py`, `adjust_thalweg_lateral.py`, `filter_catchments_and_add_attributes.py`, `heal_bridges_osm.py`, `make_rem.py`, `make_stages_and_catchlist.py`, `mitigate_branch_outlet_backpool.py`, `reachID_grid_to_vector_points.py`, `split_flows.py`, `unique_pixel_and_allocation.py`: Deletes objects no longer in use
    - `delineate_hydros_and_produce_HAND.sh`, `run_by_branch.sh`, `run_unit_wb.sh` : Updates arguments
    - `getRasterInfoNative.py`: Refactors in `rasterio` (removed `gdal`)
- `tools/evaluate_crosswalk.py`: Deletes objects no longer in use

<br/><br/>


## v4.5.13.3 - 2025-01-03 - [PR#1048](https://github.com/NOAA-OWP/inundation-mapping/pull/1048)

This script produces inundation depths and attempts to overcome the catchment boundary issue by interpolating water surface elevations between catchments. Water surface calculations require the hydroconditioned DEM (`dem_thalwegCond_{}.tif`) for computation, however, this file is not in the standard outputs from fim_pipeline.sh. Therefore, users may have to re-run fim_pipeline.sh with dem_thalwegCond_{}.tif removed from all deny lists.

### Additions

- `tools/interpolate_water_surface.py`: New post-inundation processing tool for extending depths beyond catchment limits. The `interpolate_wse()` contains the logic for computing the updated depth raster, but users can also call this module directly to perform inundation, similar to how `inundate_mosaic_wrapper.py` works, but with the new post-processing enhancement.

<br/><br/>


## v4.5.13.2 - 2025-01-03 - [PR#1360](https://github.com/NOAA-OWP/inundation-mapping/pull/1360)

Fixed missing osmid in osm_bridge_centroid.gpkg. Also, HUC column is added to outputs.

### Changes
- `data/bridges/pull_osm_bridges.py`
- `src/aggregate_by_huc.py`

<br/><br/>


## v4.5.13.1 - 2024-12-13 - [PR#1361](https://github.com/NOAA-OWP/inundation-mapping/pull/1361)

This PR was triggered by two dep-bot PR's. One for Tornado, one for aiohttp. Upon further research, these two exist only as dependencies for Jupyter and Jupyterlab which were very out of date. Upgrading Jupyter/JupyterLab took care of the other two.

Also fixed a minor warning during docker builds.

Covers PR [1237](https://github.com/NOAA-OWP/inundation-mapping/pull/1347): Bump aiohttp from 3.10.5 to 3.10.11  and  PR [1348](https://github.com/NOAA-OWP/inundation-mapping/pull/1348): Bump tornado from 6.4.1 to 6.4.2


### Changes
- `Dockerfile.dev` and `Dockerfile.prod`:  As described above.
- `Pipfile` and `Pipefile.lock`:   As described above.

<br/><br/>


## v4.5.13.0 - 2024-12-10 - [PR#1285](https://github.com/NOAA-OWP/inundation-mapping/pull/1285)

Major upgrades and bug fixes to the CatFIM product, informally called CatFIM 2.1. See the PR for all details

<br/><br/>


## v4.5.12.2 - 2024-12-10 - [PR#1346](https://github.com/NOAA-OWP/inundation-mapping/pull/1346)

This PR updates deny lists to avoid saving unnecessary files.
I also added PR #1260 (changes to data/bathymetry/preprocess_bathymetry.py ) to this PR.

### Changes

- `config/deny_branch_zero.lst`
- `config/deny_branches.lst`
- `config/deny_unit.lst`
- `data/bathymetry/preprocess_bathymetry.py`

<br/><br/>


## v4.5.12.1 - 2024-11-22 - [PR#1328](https://github.com/NOAA-OWP/inundation-mapping/pull/1328)

Fixes bug and adds error checking in FIM Performance. Fixes #1326.

### Changes
- `src/utils/fim_logger.py`: Fix a spacing issue
- `tools/`
    - `pixel_counter.py`: Adds check if file exists
    - `run_test_case.py`: if there is a .aux.xml file in the test_case dir, this can fail. now fixed.
    - `test_case_by_hydro_id.py`: Fixes bug and adds error checking/logging

<br/><br/>


## v4.5.12.0 - 2024-11-01 - [PR#1327](https://github.com/NOAA-OWP/inundation-mapping/pull/1327)

The purpose of this PR is to cut down the runtime for four Alaska HUCs (19020104, 19020503, 19020402 , and 19020602). It significantly optimizes runtime by replacing a nested for loop, used for updating rating curve for small segments, with a vectorized process. This changes were applied only to the Alaska HUCs.
As part of this PR, small modification was applied to bridge_inundation.py.

### Changes

- `src/add_crosswalk.py`
- `src/delineate_hydros_and_produce_HAND.sh`
- `tools/bridge_inundation.py`

<br/><br/>




## v4.5.11.3 - 2024-10-25 - [PR#1320](https://github.com/NOAA-OWP/inundation-mapping/pull/1320)

The fix: During the post processing scan for the word "error" or "warning", it was only finding records which had either of those two words as stand alone words and not part of bigger phrases.  ie); "error" was found, but not "fielderror". Added wildcards and it is now fixed.

Note: it is finding a good handful more errors and warnings that were being missed in earlier code versions.

### Changes
`fim_post_processing.sh`: fix as described.

<br/><br/>


## v4.5.11.2 - 2024-10-25 - [PR#1322](https://github.com/NOAA-OWP/inundation-mapping/pull/1322)

For security reasons, we needed to create a docker image that does not use the root user in anyway. The new `Dockerfile.prod` file is to be used when we want to use a non-root user. The  original `Dockerfile` has been renamed to `Dockerfile.dev` and will continue to use it's root users which has no problems with interacting with external mounts.

Note: Re: using pip or pipenv installs.
In the Dockerfile.prod, you can not do installs or update using either pipenv or pip.  Those types of tests and adjustments need to be done in the `Dockerfile.dev`. `Dockerfile.dev` will also allow change to the `Pipfile` and `Pipfile.lock` . Both docker files share the Pipfiles so it should be just fine.

### File Renames
- Was: `Dockerfile`,  now `Dockerfile.dev`

### Additions

- Dockerfile.prod: as described

### Changes
- `README.md`: change notes from phrase `Dockerfile` to `Dockerfile.dev`. Also added some notes about the new convention of outputs no longer starting with `fim_` but now `hand_`
- `fim_pipeline.sh`: Change for the new `Dockerfile.prod` for permissions.
- `fim_post_processing.sh`: Change for the new `Dockerfile.prod` for permissions.
- `fim_pre_processing.sh`: Change for the new `Dockerfile.prod` for permissions.
- `fim_process_unit_wb.sh`: Change for the new `Dockerfile.prod` for permissions.

<br/><br/>


## v4.5.11.1 - 2024-10-16 - [PR#1318](https://github.com/NOAA-OWP/inundation-mapping/pull/1318)

Bug fixes to address issues during `fim_pipeline.sh`.

### Changes

- `src/`
    - `aggregate_by_huc.py`: Fix `pyogrio` field error.
    - `stream_branches.py`: Remove `bids_temp` and fix index.

<br/><br/>

## v4.5.11.0 - 2024-10-11 - [PR#1298](https://github.com/NOAA-OWP/inundation-mapping/pull/1298)

This PR addresses four issues regarding OSM bridges. It dissolves touching bridge lines so each bridge has a single linestring. It also removes abandoned bridge from the dataset and it adds bridge type field to bridge centroids. As part of this PR, `max_hand_ft` and `max_discharge_cfs` columns are added to `osm_bridge_centroids.gkpg`.

### Changes

- `data/bridges/pull_osm_bridges.py`
- `src/heal_bridges_osm.py`

<br/><br/>


## v4.5.10.3 - 2024-10-11 - [PR#1306](https://github.com/NOAA-OWP/inundation-mapping/pull/1306)

Extends outlet levelpath(s) outside HUC.

Previously, levelpaths at the outlet of a HUC may not extend to the buffered WBD that is used to clip the DEM, and during pit-filling this results in reverse flow which can cause DEM-derived reaches to deviate from the channel in the DEM and may result in dropped catchments where the midpoint of the reaches exceeds the snap distance from the NWM stream lines.

This PR extends outlet levelpaths in two ways:
- Segments of levelpaths that terminate in waterbodies are removed from the levelpath. If there is a waterbody downstream of the HUC then the outlet reaches may be trimmed such that the outlet no longer reaches the edge of the DEM, which causes a number of cascading issues originating in the pit-filling such that reverse flow in the DEM-derived reaches can result in erroneous flowlines and inundation. This PR stops trimming levelpaths outside of the HUC.
- Dissolved outlet levelpaths may terminate downstream outside of the HUC (e.g., at a confluence with a larger river) at a point that is within the buffered WBD. These levelpaths are extended by adding on the downstream segment(s) of the HUC's `nwm_subset_streams` layer. The extended levelpath(s) are saved in a new file that is used to create the boolean raster stream network.

### Changes

- `config/`
    - `deny_unit.lst`, `deny_branch_zero.lst`, and `deny_branches.lst`: Adds new file to deny lists
- `src/`
    - `derive_level_paths.py`:  Adds WBD as an input to `stream_network.trim_branches_in_waterbodies()` and adds new argument for new filename.
    - `run_unit_wb.sh`: Adds new argument for new filename.
    - `stream_branches.py`: Selects only segments intersecting the WBD as candidates for removal if they end in waterbodies and adds downstream segment(s) to outlet levelpath(s).
    
<br/><br/>


## v4.5.10.2 - 2024-10-11 - [PR#1244](https://github.com/NOAA-OWP/inundation-mapping/pull/1244)

New tool that can assess the impact of a flood on road and/or building vector files. Closes #1226.

### Additions
- `tools/analyze_flood_impact.py` : added a tool that assesses the impact of a flood on roads and buildings by calculating how many roads and structures the test flood extent intersects, comparing the test impacted roads and structures to a benchmark, and calculating CSI.

 <br/><br/>


## v4.5.10.1 - 2024-10-11 - [PR#1314](https://github.com/NOAA-OWP/inundation-mapping/pull/1314)

This PR fixes bugs from hand_4_5_10_0, which failed to run for Alaska HUCs and HUC 02030201. It modifies scripts to use two different DEM paths: one for Alaska and one for the CONUS.

### Changes

- `src/derive_level_paths.py`
- `src/stream_branches.py`
- `src/run_unit_wb.sh`

<br/><br/>


## v4.5.10.0 - 2024-09-25 - [PR#1301](https://github.com/NOAA-OWP/inundation-mapping/pull/1301)

A reload of all 3Dep DEMs from USGS was performed to refresh our data.

`acquire_and_preprocess_3dep_dems.py` had to be run twice, one for Alaska and once for the rest to two different folder. This is due to different CRS's. Eventually, we could merge these into one run. This also meant two separate vrt runs / files. 

This also triggered a new set of pre-clips for both AK and CONUS+ but the outputs can/were put into the same folder, so fim_pipeline looks in one common pre-clip folder.

Other minor adjustment include:
- A change to chmod (permissions) files / folder for the logging folders. After careful re-analysis, it was discovered there was some duplication. 
- Added a simple duration system to the sierra test system, `rating_curve_comparions.py`. This was added as it is expected to be used soon for a  full BED/Production.  The fix focuses purely on duration, but a test did detect a possible pre-existing logic problem. A separate card will be created for that.

Note:
The root folder for DEM is being changed from:
    /inputs/3dep_dems/....   to  
    /inputs/dems/3dep_dems/....
    This recognizes other DEMs that may be coming in the near future.
    The same sub-folder patterns have not be changed.
    No attempts will be made at this time to move older files, only new incoming from this PR.

### Changes
- `CITATION.cff`: has not be updated for a very long time.
- `fim_post_processing.sh`: Update to file/folder permissions.
- `data`
    - `usgs\acquire_and_preprocesss_3dep_dem.pys
        - Minor text updates and updated datatime.now patterns as the old ones are not deprecated
        - An adjustment to how number of jobs are handled. The system dis-likes too many multi-procs due to open network connections to the source.
        - Change the target output folder from optional to required.
    - `wbd`
        - `generate_pre_clip_from_huc8.py`: 
            - Minor text updates
        - `preprocess_wbd.py`
            - Minor text updates
- `src\base_variables.env`: Changes to variables to reflect new dems and pre-clip paths.
- `tools\rating_curve_comparisons.py`
    - Added duration system as mentioned above.

<br/><br/>


## v4.5.9.0 - 2024-09-25 - [PR#1291](https://github.com/NOAA-OWP/inundation-mapping/pull/1291)

Changes Docker base image to `gdal:ubuntu-small` in order to avoid JDK from being carried over in the base image and triggering security vulnerabilities.

This PR incorporates a number of changes to the Docker environment:
- Changes Docker base image to `gdal:ubuntu-small` in order to avoid JDK from being carried over in the base image and triggering security vulnerabilities. Resolves #1278.
- Upgrades `fiona` and `jupterlab`. Closes #1270 and closes #1290.
- Eliminates `whitebox` downloading during `fim_pipeline`. Resolves #1209 and closes #1293.

During testing, it was discovered that many files which are not in the `src` directory, can no longer see the `src\utils` files. Adjusting the dockerfile to add extra values to the PYTHONPATH variable fixed it.

Note: This triggers new docker images to be made.

### Changes

- `Dockerfile`: Changes base image to `gdal:ubuntu-small-3.8.4` and removes code related to JDK
- `Pipfile` and `Pipfile.lock`: Upgrades `fiona`, `jupyterlab`, and `whitebox`
- `fim_pre_processing`: Removes `WBT_PATH` assignment
- `src/`
    - `agreedem.py` and `unique_pixel_and_allocation.py`: sets `whitebox_dir` to `WBT_PATH`

<br/><br/>

## v4.5.8.0 - 2024-09-13 - [PR#1165](https://github.com/NOAA-OWP/inundation-mapping/pull/1165)

This PR was originally intended to get Alaska HUCs incorporated into CatFIM, but there were a very, very large array of problems and the tool was unable to run. We have made some major modifications and many more will come in the near future. There are partial hooks and commented code for Alaska integration, but temporarily disabled are included and will be handled by a separate branch / PR.

One of the biggest improvement was to add a logging system to track what is breaking and where.  Earlier, there were a very large number of places were errors occurred but they were suppressed and never recorded anywhere. A few put the errors on screen but this is a very long running process tool, which can take 2 days, and any messages to the screen are lost. Now all  errors and warning are caught and at least logged in the master log but also the "warning" or "error" log to help them stand out better. Many of the warnings are truly and fairly rejected but at least we know when and why. When we started working with CatFIM again a few months back, there were show stopping errors and we did not know where or why but now we can find and diagnose them.

All three of the core "generate_catfim...py" files include major amounts of changes to improve variable and function names, improve flow and readability, move functions for better understanding of the product, lots of new inline commenting. However, there is a lot to do but it is on a better footing, is pretty stable and hopefully easier to continue upgrades in the near future.

CatFIM is still considered a WIP but it is fully functional again and more adjustments hopefully will go much quicker and smoother.

Also added a system where a config file can be passed into the CatFIM tools instead of assuming a file name and path of simply ".env" in the tools directory. 

This update also relaxes the coordinate accuracy requirements for stage-based CatFIM, which will result in stage-based CatFIM being generated for more sites. 

#### Informally, this is now known as CatFIM 2.0


### Additions
- `config/catfim_template.env`:  Template version of the required catfim env file. The template keeps all values that are non sensitive but removes one that is. The true catfim.env for OWP can be found in our .. data/config/catfim.env. Example pathing here based on docker mounts.

- `src/utils/fim_logger.py`:  A new multi proc custom logging system, modelled directly off of the proven ras2fim logging system. The reason for this custom system is that the native Python logging is not stable in multi-proc environments and tends to loose data. This new logger can relatively easily be bolted into almost any of our py scripts if required.

### Changes
- `.pre-commit-config.yaml`: A linting config adjustment.
- `pyproject.toml`: linting config adjustments
- `src/utils/shared_variables.py`:  Added a comment
- `tools`
    - `generate_categorical_fim.py`: As mentioned above
    - `generate_categorical_fim_flows.py`: As mentioned above
    - `generate_categorical_fim_mapping.py`: As mentioned above
    - `generate_nws_lid.py`:  No real changes but Git thinks something did. It is the same as in current Dev.
    - `mosaic_inundation.py`: Added a comment
    - `tools_shared_functions.py`
         - added some better error handing in a few places, plus some commenting and cleanup.
         - Added a feature to the `aggregate_wbd_hucs` function to optionally submit a list of HUCs for filtering results.

<br/><br/>

## v4.5.7.2 - 2024-09-13 - [PR#1149](https://github.com/NOAA-OWP/inundation-mapping/pull/1149)

This PR adds scripts that can identify areas within produced inundation rasters where glasswalling of inundation occurs due to catchment boundaries, know as catchment boundary issues.

### Additions
- `tools/identify_catchment_boundary.py`: Identifies where catchment boundaries are glasswalling inundation extent.

- `tools/inundate_catchment_boundary.py`: Produces inundation for given HUC and identifies catchment boundary issues in produced FIM. 

 <br/><br/>

## v4.5.7.1 - 2024-09-13 - [PR#1246](https://github.com/NOAA-OWP/inundation-mapping/pull/1246)

Indents the mosaicking block so that `inundate_mosaic_wrapper.py` mosaics both inundation extents and depths.

### Changes

- `tools/inundate_mosaic_wrapper.py`: Moves mosaicking inside `for` loop.

 <br/><br/>

 
## v4.5.7.0 - 2024-09-13 - [PR#1267](https://github.com/NOAA-OWP/inundation-mapping/pull/1267)

`pyogrio` seems to have a difficulty writing files when all values in a column are null (None or nan). The workaround here is to use `fiona` for writing files where `pyogrio` is explicitly set in geopandas (gpd) by `gpd.options.io_engine = "pyogrio"`.

### Changes
Adds `engine='fiona'` to `.to_file()` in all of the following files
- `data/`: `esri.py`, `nld/levee_download.py`, `usgs/acquire_and_preprocess_3dep_dems.py`, `usgs/rating_curve_get_usgs_curves.py`, `wbd/preprocess_wbd.py`
- `src/`: `derive_headwaters.py`, `derive_level_paths.py`, `edit_points.py`, `filter_catchments_and_add_attributes.py`, `reachID_grid_to_vector_points.py`, `reachID_grid_to_vector_points.py`, `split_flows.py`, `src_adjust_spatial_obs.py`, `src_roughness_optimization.py`, `stream_branches.py`
- `tools/`: `eval_plots.py`, `evaluate_continuity.py`, `generate_nws_lid.py`, `make_boxes_from_bounds.py`, `mosaic_inundation.py`, `rating_curve_comparison.py`, `test_case_by_hydro_id.py`

<br/><br/>


## v4.5.6.1 - 2024-09-13 - [PR#1271](https://github.com/NOAA-OWP/inundation-mapping/pull/1271)

Upgrade for `test_case_by_hydro_id.py` that enables the ability to run on HUCs with differing projections (e.g. Alaska) and adds a logging system.

### Changes

- `tools/test_case_by_hydro_id.py`: Moved the reprojection step to accommodate  multiple input projections and fixed a lot of unnecessary logic. Also added an optional logging system that is activated by the new `-l` flag.

<br/><br/>


## v4.5.6.0 - 2024-08-23 - [PR#1253](https://github.com/NOAA-OWP/inundation-mapping/pull/1253)

Upgrades Python packages and dependencies and fixes backwards incompatibilities with new version of `geopandas`. Major changes include:
- Upgrading `boto3`, `fiona`, `geopandas`, `gval`, `pyarrow`, `pyogrio`, `pyproj`, and `rasterio`
- Removing `aiobotocore` and `aiohttp`

### Changes

- `Dockerfile`: Upgrade GDAL (v3.8.3) and pipenv
- `Pipfile` and `Pipfile.lock`: Upgrade Python packages, add dask-expr, and remove aiohttp
- `src/`
    - `build_stream_traversal.py`, `derive_level_paths.py`, `heal_bridges_osm.py`, `mitigate_branch_outlet_backpool.py`, `split_flows.py`, `stream_branches.py`, `usgs_gage_unit_setup.py`: Fix backwards incompatibilities with new version of `geopandas`.

<br/><br/>

## v4.5.5.1 - 2024-08-16 - [PR#1225](https://github.com/NOAA-OWP/inundation-mapping/pull/1225)

Removes warning when running `heal_bridges_osm.py` by not saving the empty DataFrame.

### Changes

- `src/heal_bridges_osm.py`

<br/><br/>


## v4.5.5.0 - 2024-08-16 - [PR#1247](https://github.com/NOAA-OWP/inundation-mapping/pull/1247)

Updated the gauge crosswalk and SRC adjustment routine to use the ras2fim v2 files. The v2 ras2fim file structure was changed to organize the data by huc8 - one gpkg and csv per huc8. Addresses #1091 

### Changes
- `fim_post_processing.sh`: added new input variables for running the `src_adjust_ras2fim_rating.py`
- `src/bash_variables.env`: renamed and reassigned the ras2fim input variables: `ras2fim_input_dir`, `ras_rating_curve_csv_filename`, `ras_rating_curve_gpkg_filename`
- `src/run_unit_wb.sh`: Added logic to check if huc in process has ras2fim input data to process. If yes - copy the ras2fim cross section point gpkg to the huc run directory.
- `src/src_adjust_ras2fim_rating.py`: Updated code logic to use the huc-specific input files containing the ras2fim rating curve data (previous ras2fim input file contained all hucs in one csv)
- `src/utils/shared_functions.py`: Added function to find huc subdirectories with the same name btw two parent folders

<br/><br/>



## v4.5.4.4 - 2024-08-02 - [PR#1238](https://github.com/NOAA-OWP/inundation-mapping/pull/1238)

Prior to this fix, fim_post_processing.sh took just under 4 hours to reset permissions on all files and folder under the entire run. On closer inspection, it was updating permissions for all HUC folders where were already correct. A few other folders needed to have permission updates added. This will speed that up significantly.

Also, use this opportunity to added a new note to hash_compare.py and fix an annoying duration time showing milliseconds.

### Changes
- `fim_pipeline.sh`: fix duration msgs.
- `fim_post_processing.sh`:  permissions reset fix, a bit of output cleanup and fix duration msgs.
- `src`
    - `bash_functions.env`: update the Calc duration to allow for a msg prefix to be added to the duration calcs. Also adjusted the duration message to show hours as well, previously only min and seconds.
    - `run_by_branch.sh`: fix duration msgs.
    - `run_unit_wb.sh`: fix duration msgs.
    - `src\src_adjust_ras2fim_rating.py`: minor duration display msg change.
- `tools\hash_compare.py`: Added note

 <br/><br/>


## v4.5.4.3 - 2024-08-02 - [PR#1136](https://github.com/NOAA-OWP/inundation-mapping/pull/1136)

Levee-protected areas are associated with levelpaths based on a 1000 m buffer on each side of the levee line. However, not all levees are designed to protect against all associated levelpaths, especially where the levelpath flows through the levee-protected area. Levee-protected areas are unmasked by removing levelpaths from association that don't intersect levees but instead flow around them which allows inundation by these branches.

### Changes

- `src/associate_levelpaths_with_levees.py`: Finds levelpaths that don't intersect levees and removes them from their association with their levee-protected area.

<br/><br/>


## v4.5.4.2 - 2024-08-02 - [PR#1125](https://github.com/NOAA-OWP/inundation-mapping/pull/1125)

This PR focuses on updating the preprocess_bathymetry.py for 3 issues: 1) the capability of preprocessing SurveyJobs that have negative depth values, 2) changing the SurveyDateStamp format, and 3) the capability of including multiple SurveyJobs for one NWM feature-id if needed.

### Changes
`data/bathymetry/preprocess_bathymetry.py`: Addressing 3 issues including, the capability of preprocessing SurveyJobs that have negative depth values, changing the SurveyDateStamp format, and the capability of including multiple SurveyJobs for one NWM feature-id.


<br/><br/>

## v4.5.4.1 - 2024-08-02 - [PR#1185](https://github.com/NOAA-OWP/inundation-mapping/pull/1185)

This PR brings back the `preprocess_ahps_nws.py` code to FIM4 and generates new AHPS benchmark datasets for sites SXRA2 and SKLA2 in Alaska.  The new AHPS benchmark datasets are available on dev1 here: "/dev_fim_share/foss_fim/outputs/ali_ahps_alaska/AHPS_Results_Alaska/19020302/"


To process a new station, follow these steps:

1. Add the name of the new site (s) to the`/data/inputs/ahps_sites/evaluated_ahps_sites.csv` file. 
2. Collect/Download the grid depth dataset, typically available as ESRI gdb.
3. Use arcpy (or ArcGIS pro ) to convert the grid depths (in ESRI gdb) into TIFF files
    - Make sure the TIFF files have crs
    - Store all the TIFF files in a directory called "depth_grid," which should be a sub-folder inside a folder named after the gage code (must be a 5-character code)
4. Run the script as described below. **Note that sites in CONUS and Alaska cannot be mixed in a single run. Separate runs should be done for Alaska sites and CONUS sites.**

Note that for the "SKLA2" site, the downloaded ESRI-GDB grid files had a datum issue. This issue was manually corrected during the conversion of GDB files into TIFF files.

### Additions
- `data/nws/preprocess_ahps_nws.py`  ... retrieved from previous versions of FIM and updated for shapely v2

### Changes
- `tools/tools_shared_functions.py`  ... updated for shapely v2

<br/><br/>

## v4.5.4.0 - 2024-08-02 - [PR#1198](https://github.com/NOAA-OWP/inundation-mapping/pull/1198)

### Changes
- `src/bash_variables.env`: high water threshold and recurrence flows CSV files were updated into new NWM v3 flow files. Also, a new Manning numbers file created from the new NWM v3 dataset was used.
-  `src/src_adjust_ras2fim_rating.py`: 100 year recurrence was removed since it is not included in the new AEP.
-  `src/src_adjust_usgs_rating_trace.py`: 100 year recurrence was removed since it is not included in the new AEP.
-  `tools/rating_curve_comparison.py`: 100 year recurrence was removed since it is not included in the new AEP. Also, the name of recurrence flow CSV file was updated.
-  `tools/composite_inundation.py`
-  `tools/inundate_nation.py`

<br/><br/>

## v4.5.3.1 - 2024-07-24 - [PR#1233](https://github.com/NOAA-OWP/inundation-mapping/pull/1233)

In a PR [1217](https://github.com/NOAA-OWP/inundation-mapping/pull/1217), which is about to be merged, it updates a bunch of python packages. One is numpy. This has triggered a very large amount of on-screen output from a new numpy warning while running `synthesize_test_cases.py`.

### Changes
- `tools\overlapping_inundation.py`: As described

 <br/><br/>
 

## v4.5.3.0 - 2024-07-24 - [PR#1217](https://github.com/NOAA-OWP/inundation-mapping/pull/1217)

This PR rolls up a bunch of other PR's and python packages requests including:
- Issue [1208](https://github.com/NOAA-OWP/inundation-mapping/issues/1208)  Bump OpenJDK from 17.0.8 to 17.0.10 (via updating to JDK 21.0.3)
- PR [1207](https://github.com/NOAA-OWP/inundation-mapping/pull/1207) - Dependabot bump certifi from 2023.7.22 to 2024.7.4
- PR [1192](https://github.com/NOAA-OWP/inundation-mapping/pull/1192) - Dependabot Bump urllib3 from 1.26.18 to 1.26.19
- Updates required from ongoing PR [1206](https://github.com/NOAA-OWP/inundation-mapping/pull/1206) - Probabilistic Flood Inundation Mapping. These updates make it easier for that branch/task to continue forward and staying in sync with dev. This triggered a few other packages that needed to be updated.

Other tasks included are:
- Removing the now heavily obsolete `unit_test` system, including the package `pytest`. This included some changes to the `CONTRIBUTING.md` document.
- Clean of a couple of packages no longer in use: `pluggy` and `iniconfig`
- Removal of a deprecated file named `config/aws_s3_put_fim3_hydrovis_whitelist.lst`
- Removed duration stamps around a few parts in `fim_post_processing.sh`
- Fixes and updates to linting files. e.g. `pyproject.toml`. (line length was not working correctly)

### Changes
- `Dockerfile`, `Pipfile`, `Pipfile.lock`: as describe above for python package changes
- `.gitignore`, `CONTRIBUTING.md`: File changes related to removing the `unit_test` system.
- `fim_post_processing.sh`: noted above.
- `pyproject.toml`: fixes and updates for linting

### Removals
- `unit_tests` folder and all related files under it. Appx 25 to 30 files removed.

<br/><br/>


## v4.5.2.11 - 2024-07-19 - [PR#1222](https://github.com/NOAA-OWP/inundation-mapping/pull/1222)

We are having problems with post processing overall duration taking a long time. This new system captures duration times for each module/section inside fim_post_processing.sh and records it to a file on the output directory. It records it as it progress and will also help us learn if fim_post_processing.sh stopped along the way.

Note: When used in code, we call `Set_log_file_path` shell variable with a file name and path (no validation done at this time).  The each time a person wants to print to screen and console, use the `l_echo` command instead of the native `echo` command. If the log file has not been set, the output will continue to go to screen, just not the log file.

### Changes
- `fim_pipeline.sh`: A couple of minor text output changes.
- `fim_post_processing.sh`:  As described above.
- `src\bash_functions.env`:  New functions and adjustments to support the new log system.

<br/><br/>


## v4.5.2.10 - 2024-07-19 - [PR#1224](https://github.com/NOAA-OWP/inundation-mapping/pull/1224)

Addresses warnings to reduce output messages.

### Changes

- `src/'
    - `adjust_thalweg_lateral.py`: fixes number type
    - `src/delineate_hydros_and_produce_HAND.sh`: removes division by zero warning
    - `getRasterInfoNative.py`: adds `gdal.UseExceptions()`

<br/><br/>


## v4.5.2.9 - 2024-07-19 - [PR#1216](https://github.com/NOAA-OWP/inundation-mapping/pull/1216)

Adds `NO_VALID_CROSSWALKS` to `FIM_exit_codes` which is used when the crosswalk table or output_catchments DataFrame is empty. Removes branches that fail with `NO_VALID_CROSSWALKS`.

### Changes
    - `add_crosswalk.py`: Added `NO_VALID_CROSSWALKS` as exit status when crosswalk or output_catchments is empty
    - `process_branch.sh`: Removed branches that fail with `NO_VALID_CROSSWALKS`
    - `utils/fim_enums.py`: Added `NO_VALID_CROSSWALKS` to `FIM_exit_codes`

<br/><br/>


## v4.5.2.8 - 2024-07-19 - [PR#1219](https://github.com/NOAA-OWP/inundation-mapping/pull/1219)

Changes non-fatal `ERROR` messages to `WARNINGS` to avoid triggering being logged as errors.

### Changes

- `src/`
    - `bathymetric_adjustment.py`: Changes `WARNING` to `ERROR` in Exception
    - `src_roughness_optimization.py`: Changes `ERROR` messages to `WARNING`

<br/><br/>

## v4.5.2.7 - 2024-07-19 - [PR#1220](https://github.com/NOAA-OWP/inundation-mapping/pull/1220)

With this PR we can run post_processing.sh multiple times on a processed batch without any concerns that it may change the hydroTable or src_full_crosswalked files.

### Additions

- `src/update_htable_src.py`

### Changes

-  `config/deny_branch_zero.lst`
-  `config/deny_branches.lst`
-  `fim_post_processing.sh`

<br/><br/>

## v4.5.2.6 - 2024-07-12 - [PR#1184](https://github.com/NOAA-OWP/inundation-mapping/pull/1184)

This PR adds a new script to determine which bridges are inundated by a specific flow. It will assign a risk status to each bridge point based on a specific threshold.

### Additions

- `tools/bridge_inundation.py`

<br/><br/>

## v4.5.2.5 - 2024-07-08 - [PR#1205](https://github.com/NOAA-OWP/inundation-mapping/pull/1205)

Snaps crosswalk from the midpoint of DEM-derived reaches to the nearest point on NWM streams within a threshold of 100 meters. DEM-derived streams that do not locate any NWM streams within 100 meters of their midpoints are removed from the FIM hydrofabric and their catchments are not inundated.

### Changes

- `src/add_crosswalk.py`: Locates nearest NWM stream to midpoint of DEM-derived reaches if within 100 meters. Also fixes a couple of minor bugs. 

<br/><br/>

## v4.5.2.4 - 2024-07-08 - [PR#1204](https://github.com/NOAA-OWP/inundation-mapping/pull/1204)

Bug fix for extending outlets in order to ensure proper flow direction in depression filling algorithm. This PR adds a distance criteria that in order for the end of an outlet stream to be snapped to the wbd_buffered boundary, the end point must be less than 100 meters from the WBD boundary.

Also adds missing argparse arguments so that the script can be run from the command line.

### Changes

- `data`
     - `wbd`
          - `clip_vectors_to_wbd.py`: Adds a 100 meter distance threshold to WBD to snap outlets to buffered WBD.
          - `generate_pre_clip_fim_huc8.py`: Upgrading logging system.
- `src`
     - `bash_variables.env`: Updated pre-clip input path to new pre-clip files.

<br/><br/>

## v4.5.2.3 - 2024-06-14 - [PR#1169](https://github.com/NOAA-OWP/inundation-mapping/pull/1169)

This tool scans all log directory looking for the word "error" (not case-sensitive). This is primary added to help find errors in the post processing logs such as src_optimization folder (and others).

### Changes

- `fim_post_processing.sh`: as described
- `src\mitigate_branch_outlet_backpool.py`: Has the word error in text which fills up the error scan logs.

<br/><br/>

## v4.5.2.2 - 2024-06-14 - [PR#1183](https://github.com/NOAA-OWP/inundation-mapping/pull/1183)

Upgrades whitebox from v2.3.1 to 2.3.4. Whitebox was upgraded by `pip install -U whitebox` and then `pipenv lock` to update the `Pipfile`.

### Changes

- `Dockerfile`: Removed whitebox hack
- `Pipfile` and `Pipfile.lock`: Upgraded whitebox to v2.3.4.

<br/><br/>

## v4.5.2.1 - 2024-05-21 - [PR#1172](https://github.com/NOAA-OWP/inundation-mapping/pull/1172)

Removes loading of `apache-arrow` repository from the Dockerfile where it was causing a GPG key error during `docker build`.

A number of python packages were updated in this PR. You will need to build a new Docker image for this release.

### Changes

- Dockerfile: Adds a line remove the loading of apache-arrow during `apt-get update`.

<br/><br/>


## v4.5.2.0 - 2024-05-20 - [PR#1166](https://github.com/NOAA-OWP/inundation-mapping/pull/1166)

The main goal of this PR is to create bridge point data that be used as a service in HydroVIS. Since every branch processes bridges separately, it's possible to inundate a bridge from more than just the feature_id it crosses. To reflect this, the `osm_bridge_centroids.gpkg` now found in HUC directories will have coincident points - one that is inundated from the reach it crosses and the other a backwater-influenced point indicated by the `is_backwater` field.

### Changes

- ` src/`
    - `aggregate_by_huc.py`: Added the aggregation steps for bridge centroids; aggregation includes using SRCs to lookup flow values for each bridge, filtering out coincident points that have the same assigned feature_ids and higher overtopping flow, and assigning select points as backwater-influenced.
    - ` delineate_hydros_and_produce_HAND.sh`: Moved the bridge healing to after the crosswalk so that the centroids can use the crosswalked catchments for feature_id and flow lookups.
    -  `heal_bridges_osm.py`: Optimized the bridge healing so that it doesn't have to write out an intermediate raster; exports bridge centroids and spatial joins them to catchments; added functions for SRC flow lookups used in `aggregate_by_huc.py`.
- ` fim_post_processing.sh`: Added a bridge flag input for `aggregate_by_huc.py`.
- `data/bridges/pull_osm_bridges.py`: Removed the saving of a midpoint geopackage.
- `config/deny_branch_zero.lst` & `deny_branches.lst`: Added `#osm_bridge_centroids_{}.gpkg` to the deny lists.

<br/><br/>


## v4.5.1.3 - 2024-05-17 - [PR#1170](https://github.com/NOAA-OWP/inundation-mapping/pull/1170)

This hotfix addresses the issue #1162 by explicitly using 'fiona' engine for reading gpkg files with Boolean dtype. This is applicable only for `usgs_gages.gpkg` and `usgs_subset_gages.gpkg` files. 

### Changes
- `src/usgs_gage_unit_setup.py`  ... changed only two lines for fiona engine
- `src/usgs_gage_crosswalk.py` ...  changed only one line for fiona engine + two small changes to use `self.branch_id` for the correct log report
- `tools/rating_curve_comparison.py`...  changed only one line for fiona engine

<br/><br/>

## v4.5.1.2 - 2024-05-17 - [PR#1135](https://github.com/NOAA-OWP/inundation-mapping/pull/1135)

Updates USGS gage processing to use the correct projection (determined by whether the HUC is in Alaska or not).

### Changes
- `src/run_by_branch.sh`: Added `huc_CRS` as an input argument for `usgs_gage_crosswalk.py`
- `src/run_unit_wb.sh`: Added `huc_CRS` as an input argument for `usgs_gage_unit_setup.py` and `usgs_gage_crosswalk.py`
- `src/usgs_gage_crosswalk.py`: Added `huc_CRS` as an input argument for the `run_crosswalk()` function and added re-projection steps wherever new data is being read in so that the files are able to be properly merged.
- `src/usgs_gage_unit_setup.py`: Added `huc_CRS` as an input argument for the `Gage2Branch()` crosswalking class.

<br/><br/>

## v4.5.1.1 - 2024-05-17 - [PR#1094](https://github.com/NOAA-OWP/inundation-mapping/pull/1094)

Extends flows (i.e., discharge) to stream segments missing from NWS and USGS validation flow files. The levelpath associated with existing flows in the AHPS domain is identified, and any stream segments of the levelpath in the domain missing from the flow file are added to the flow file by assigning the existing flow (this is a constant value regardless of other tributaries including other levelpaths in the domain). Stream segments not on the levelpath are dropped from the flow file, including tributary flows. The original flow file is saved along with the output with an appended `.bak`.

### Additions

- `data/extend_benchmark_flows.py`: Adds missing flows to NWS or USGS benchmark flow files and removes flows from tributaries. The original flow file is saved with an appended `.bak`.

### Changes

- `tools/tools_shared_variables.py`: Removed corrected flow files from `BAD_SITES` list.

<br/><br/>

## v4.5.1.0 - 2024-05-17 - [PR#1156](https://github.com/NOAA-OWP/inundation-mapping/pull/1156)

This focuses on removing hydro-conditioning artifacts by subtracting the thalweg DEM from HAND REM and adding back the original DEM. Also, a new tool was created to test this feature over multiple HUCs

### Additions
- `tools/analyze_for_missing_FIM_cells.py`: A new script `analyze_for_missing_FIM_cells.py` was added to test and analyze healed HAND for hydro-conditioning artifacts FIM. 

### Changes
- `src/delineate_hydros_and_produce_HAND.sh`: Removing hydro-conditioning artifacts from HAND REM.
- `config/params_template.env`: Creating an option to include/exclude healed HAND from FIM pipeline.

<br/><br/>

## v4.5.0.2 - 2024-05-17 - [PR#1159](https://github.com/NOAA-OWP/inundation-mapping/pull/1159)

This PR addresses issue #1132 and include the following changes on `tools/generate_nws_lid.py` for updating `nws_lid.gpkg` dataset.

In this revised version, stations only from these two groups are retrieved:
- lid stations with `rfc_forecast_point= True` 
- lid stations in `/data/inputs/ahp_sites/evaluated_ahps_sites.csv`

The lid stations in AK (Alaska), HI, and PR, with above two criteria have also been selected, as shown in the map below. In the previous version of the code, **all of lid stations** in PR and HI (regardless of meeting above two criteria), were also being retrieved. I have updated this version to exclude such stations. 

Also, In this revised version, I've eliminated the code sections that previously generated the "is_headwater" and "is_colocated" columns, which are not needed in FIM4. Therefore, in this updated version, these columns are no longer present. 

Similar to 'usgs_gages.gpkg' dataset, all lid stations, including those in Alaska, are stored in a single gpkg file (`nws_lid.gpkg`) with EPSG=5070. The Alaska stations can be identified using their HUC8 numbers (beginning with '19'). 

### Changes
- tools/generate_nws_lid.py

<br/><br/>


## v4.5.0.1 - 2024-05-09 - [PR#1150](https://github.com/NOAA-OWP/inundation-mapping/pull/1150)

Fixes two bugs discovered in v4.5.0.0:
1. `echo` missing in bash command
2. raster resolution of `dem_meters.tif` has now been explicitly set in `gdalwarp`.

### Changes

- `src/`
    - `add_crosswalk.py`: fixed stream order if max > `max_order`
    - `bash_variables.env`: added `res` environment variable for default raster cell size
    - `delineate_hydros_and_produce_HAND.sh`: added missing `echo`
    - `heal_bridges_osm.py`: fixed raster resolution and number of rows/columns
    - `run_unit_wb.sh`: added `-tr` to gdalwarp when generating `dem_meters.tif`; removed extraneous `Tcount`

<br/><br/>

## v4.5.0.0 - 2024-05-06 - [PR#1122](https://github.com/NOAA-OWP/inundation-mapping/pull/1122)

This PR includes 2 scripts to add Open Street Map bridge data into the HAND process: a script that pulls data from OSM and a script that heals those bridges in the HAND grids. Both scripts should be run as part of a pre-processing step for FIM runs. They only need to be run if we think OSM data has changed a lot or for any new FIM versions.

A new docker image is also required for `pull_osm_bridges.py` (acquire and preprocess) script.

### Additions
- `data/bridges/pull_osm_bridges.py`: First pre-processing script that pulls OSM data and saves bridge lines out as separate shapefiles by HUC8 to a specified location
- `src/heal_bridges_osm.py`: Second pre-processing script that uses the pre-saved OSM bridge lines and heals max HAND values across those bridge lines. Healed HAND grids are saved to a specified location.

### Changes
- `Pipfile`, `Pipfile.lock`: Adjusted files to add new python package to docker image.
- `data`
    - `clip_vectors_to_wdbd.py`: Updated to pre-clip new bridge data. Logging upgraded.
    - `generate_pre_clip_fim_huc8.py`: Updated to pre-clip new bridge data. Logging added and a system for multi-process logging.
- `src`
    - `delineate_hydros_and_produce_HAND.sh`: add python call to run `heal_bridges_osm.py` after hydraulic properties are calculated.
    - `bash_variables.env`: Added new variable for OSM bridges and adjusted pre-clip output date
    - `utils`
        - `shared_functions.py`: removed function no longer in use.
        - `shared_variables.py`: removed variables no longer in use.
  
<br/><br/>

## v4.4.16.0 - 2024-05-06 - [PR#1121](https://github.com/NOAA-OWP/inundation-mapping/pull/1121)

Some NWM streams, particularly in coastal areas, fail to reach the edge of the DEM resulting in reverse flow. This issue was resolved by clipping the ocean mask from the buffered WBD and DEM, and any remaining streams that didn't have outlets reaching the edge of the buffered WBD boundary were extended by snapping the end to the nearest point on the buffered WBD.

### Changes

- `data/wbd/clip_vectors_to_wbd.py`: Clips `landsea` ocean mask from the buffered WBD and adds a function to extend outlet streams to the buffered WBD

<br/><br/>


- `data/wbd/clip_vectors_to_wbd.py`: Updated multi-processing and added more logging.

<br/><br/>

## v4.4.15.4 - 2024-05-06 - [PR#1115](https://github.com/NOAA-OWP/inundation-mapping/pull/1115)

This PR addresses issue #1040 and includes the following updates:
- Upgraded to WRDS API version 3 and ensured schema compatibility of new USGS gages data.
- Expanded data retrieval to include Alaska gages alongside CONUS gages. 
- Enables retrieving SRC data for individual USGS gages, removing the necessity of using 'all' for the '-l' flag in rating_curve_get_usgs_curves.py." 


### Changes
 - `tools/tools_shared_functions.py`   
    -  Improved the stability of API calls.
    - Removed the exclusion of Alaska gages from USGS gages metadata (`usgs_gages.gpkg` output), preserving Alaska gages in the metadata.  
- `rating_curve_get_usgs_curves.py` 
    - Removed the exclusion of Alaska gages when retrieving SRC values.
    - Enabled retrieving SRC data for individual USGS gages.
- Moved the script `rating_curve_get_usgs_curves.py` from `tools` folder into `data/usgs`.

<br/><br/>

## v4.4.15.3 - 2024-05-06 - [PR#1128](https://github.com/NOAA-OWP/inundation-mapping/pull/1128)

Fixes a KeyError in `src/mitigate_branch_outlet_backpool.py`.

### Changes

`src/mitigate_branch_outlet_backpool.py`: Addresses case where `catchments_df['outlier']` are all False.

<br/><br/>

## v4.4.15.2 - 2024-05-06 - [PR#1133](https://github.com/NOAA-OWP/inundation-mapping/pull/1133)

Bug fix for error when reading the subfolders of a directory using `listdir()` where files exist that start with an 8-digit number that are later interpreted as directories.

### Changes

The following files were modified to use `listdir()` to read only directories instead of both directories and files:
- `src/`
    - `bathy_src_adjust_topwidth.py`, `identify_src_bankfull.py`, `subdiv_chan_obank_src.py`, `utils/shared_functions.py`
- `tools/vary_mannings_n_composite.py`


<br/><br/>


## v4.4.15.1 - 2024-05-06 - [PR#1081](https://github.com/NOAA-OWP/inundation-mapping/pull/1038)

This hotfix address a bug within the SRC adjustment routine to filter out USGS gauge locations that were conflated to lakeid reaches. These fatal errors were preventing `fim_post_processing.sh` from completing. There are also new try except blocks to handle potential errors when opening/writing SRC adjustment attributes to the catchment gpkg (unknown issues with collisions or corrupt gpkg files). Closes #1137 

### Changes

- `src/src_adjust_usgs_rating_trace.py`: Added filter for processing valid hydroids that meet criteria (i.e non-lakes) and more robust logging.
- `src/src_roughness_optimization.py`: Added data checks and logging to ensure input calibration data files contains necessary attributes. Also included a new try/except block to trap and log issues with file collisions or corrupt catchment gpkg read/write.

<br/><br/>

## v4.4.15.0 - 2024-04-17 - [PR#1081](https://github.com/NOAA-OWP/inundation-mapping/pull/1081)

This enhancement includes changes to the SRC calibration routine that uses the USGS published rating curve database. The modifications attempt to mimic the technique used in the stage-based CatFIM where the USGS WSE/flow is propagated upstream and downstream of the gauge location. This closes #892 

### Additions
`src/src_adjust_usgs_rating_trace.py`: updated SRC calibration routine to include the a new upstream/downstream tracing routine. The WSE(HAND stage) and flow targets obtained from the USGS rating curve are now applied to all hydroids within 8km (~5 miles) of the gauge location.  

### Changes
`fim_post_processing.sh`: using the new `src_adjust_usgs_rating_trace.py` in place of the `src_adjust_usgs_rating.py`
`src/src_roughness_optimization.py`: minor changes to facilitate new calibration input (reset index)
`src/utils/shared_variables.py`: added `USGS_CALB_TRACE_DIST` as the trace distance variable

### Removals
`src/src_adjust_usgs_rating.py`: deprecated (replaced with the new `src_adjust_usgs_rating_trace.py`)

<br/><br/>


## v4.4.14.1 - 2024-04-17 - [PR#1103](https://github.com/NOAA-OWP/inundation-mapping/pull/1103)

Adds checks for intermediate files produced by Whitebox in the AGREE process (`src/agreedem.py`). Without these checks, if Whitebox fails to produce an output, no error is generated until much later in the `src/delineate_hydros_and_produce_HAND.sh` processing chain which makes troubleshooting difficult.

### Changes

- `src/agreedem.py`: Added checks to verify existence of intermediate files before continuing

<br/><br/>

## v4.4.14.0 - 2024-04-17 - [PR#1106](https://github.com/NOAA-OWP/inundation-mapping/pull/10106)

Updates the FIM pipeline so it can process HUCs in southern Alaska. Running FIM in southern Alaska requires that a different CRS and a few different files be used. Additionally, some of the Alaska HUCs displayed an issue where the input stream density was too high, so this update introduces some logic to adjust the threshold of stream orders to exclude based on whether an Alaska HUC is listed as high or medium-high stream density. This update intriduces new Alaska-specific inputs, which are listed in the PR. 

### Changes
- `data/wbd/generate_pre_clip_fim_huc8.py`: Adjusted comment.
- `src/bash_variables.env`: Changed pre-clip HUC 8 directory to be a folder with both Alaska and CONUS HUCs.
- `src/check_huc_inputs.py`: Changed the `included_huc_list` variable to refer to a HUC list that includes Alaska.
- `src/derive_level_paths.py`: Add in logic to exclude different stream orders based on whether the HUC falls into the high or medium-high density HUC lists.
- `src/run_by_branch.sh`: Add in logic to check whether the HUC is in Alaska or not and to use the correct CRS accordingly.
- `src/run_unit_wb.sh`: Add in logic to check whether the HUC is in Alaska or not and to use the correct CRS and DEM domain filename accordingly.
- `src/utils/shared_variables.py`: Add the Alaska CRS, a list of high stream density HUCs, and a list of medium-high stream density HUCs.

<br/><br/>


## v4.4.13.3 - 2024-04-15 - [PR#1114](https://github.com/NOAA-OWP/inundation-mapping/pull/1114)

Two recent dependabot PR's came in, one for upgrading the `pillow` package and the other for upgrading idna. Both have been adjusted in this PR. 
In this PR, we also moved `openpyxl` package, which was part of an independent dockerfile, Pipfile and Pipefile.lock in the "dev" directory. This is now merged into the parent standard docker image.

Covers [PR 1111](https://github.com/NOAA-OWP/inundation-mapping/pull/1111) and 
Covers [PR 1119](https://github.com/NOAA-OWP/inundation-mapping/pull/1119)

A small update to the README.md was also updated for an unrelated topic (about AWS S3 credentials).

### Changes
- `Pipfile / Pipefile.lock`: As described above.
- `data/ble/ble_benchmark/README.md`: Updated notes to remove talking the specific ble docker image.

### Removals
- `data/ble/ble_benchmark`
   - `Dockerfile`: removed in favor the parent root Docker files.
   - `Pipfile`: removed in favor the parent root Docker files.
   - `Pipfile.lock` : removed in favor the parent root Docker files.

<br/><br/>

## v4.4.13.2 - 2024-04-04 - [PR#1110](https://github.com/NOAA-OWP/inundation-mapping/pull/1110)

This PR reflects upgrades for openJDK from 17.0.8 to something higher, minimum of 17.0.9. After some research, we can not upgrade all the way to the latest openJDK but can jump up to 19.0.  This limitation is related to version of our base docker image.  openJDK was identified as requiring an upgrade by a system wide security scan.

The "black" packages is also be upgraded from 23.7.0 to 24.3.

**NOTE: the update of "black" has change the rules slightly for formatting. This is why you see a bunch of files being changed but only for the formatting changes.**

### Files Change
- `Dockerfile`, `Pipfile`, `Pipefile.lock`
- `pre-commit-config.yaml` is also has Black upgraded for CI/CD tests for linting during GIT check ins.
- `many files`:
     - 19 files have had minor formatting changes related to the upgrade in the "black" package.

<br/><br/>


## v4.4.13.1 - 2024-03-11 - [PR#1086](https://github.com/NOAA-OWP/inundation-mapping/pull/1086)

Fixes bug where levee-protected areas were not being masked from branch 0 DEMs.

### Changes

`src/mask_dem.py`: Corrects indentation preventing masked branch 0 from overwriting existing DEM.

<br/><br/>

## v4.4.13.0 - 2024-03-11 - [PR#1006](https://github.com/NOAA-OWP/inundation-mapping/pull/1006)

Adds a new module that mitigates the branch outlet backpool error. In some HUCs, an overly-large catchment appears at the outlet of the branch (as in issue #985) which causes an artificially large amount of water to get routed to the smaller stream instead of the main stem. This issue is mitigated by trimming the levelpath just above the outlet and removing the offending pixel catchment from the pixel catchments and catchment reaches files. 

The branch outlet backpool issue is identified based on two criteria: 
  1. There is a pixel catchment that is abnormally large (more than two standard deviations above the mean.)
  2. The abnormally-large pixel catchment occurs at the outlet of the levelpath.

If both criteria are met for a branch, then the issue is mitigated by trimming the flowline to the third-to-last point.

### Additions

- `src/mitigate_branch_outlet_backpool.py`: Detects and mitigates the branch outlet backpool error. If both branch outlet backpool criteria are met, the snapped point is set to be the penultimate vertex and then the flowline is trimmed to that point (instead of the last point). Trims the `gw_catchments_pixels_<id>.tif` and `gw_catchments_reaches_<id>.tif` rasters by using `gdal_polygonize.py` to polygonize the `gw_pixel_catchments_<id>.tif` file, creating a mask that excludes the problematic pixel catchment, and then using that mask to trim the pixel catchment and catchment reaches rasters.

### Changes

- `src/delineate_hydros_and_produce_HAND.sh`: Adds the `mitigate_branch_outlet_backpool.py` module to run after the  `Gage Watershed for Pixels` step. 
- `src/split_flows.py`: Improves documentation and readability.

<br/><br/>

## v4.4.12.0 - 2024-03-11 - [PR#1078](https://github.com/NOAA-OWP/inundation-mapping/pull/1078)

Resolves issue #1033 by adding Alaska-specific data to the FIM input folders and updating the pre-clip vector process to use the proper data and CRS when an Alaska HUC is detected. The `-wbd` flag was removed from the optional arguments of `generate_pre_clip_fim_huc8`. The WBD file path will now only be sourced from the `bash_variables.env` file. The `bash_variables.env` file has been updated to include the new Alaska-specific FIM input files.

### Changes

- `/data/wbd/`
    - `clip_vectors_to_wbd.py`: Replaced all CRS inputs with the `huc_CRS` variable, which is input based on whether the HUC is Alaska or CONUS. Previously, the default FIM projection was automatically assigned as the CRS (which had been retrieved from `utils.shared_variables`).

    - `generate_pre_clip_fim_huc8.py`:
        - Added Alaska projection and links to the new Alaska data file paths that were added to `bash_variables.env`.
        - Removed the `wbd` argument from the `pre_clip_hucs_from_wbd` function and made it so that the code gets the WBD path from `bash_variables.env`.
        - Added logic to check whether the HUC is in Alaska and, if so, use the Alaska-specific HUC and input file paths.
        - Cleaned up the spelling and formatting of some comments
- `/src/`
    - `bash_variables.env`: Added the Alaska-specific projection (EPSG:3338) and file paths for Alaska-specific data (see data changelog for list of new input data)

<br/><br/>

## v4.4.11.1 - 2024-03-08 - [PR#1080](https://github.com/NOAA-OWP/inundation-mapping/pull/1080)

Fixes bug in bathymetric adjustment where `mask` is used with `geopandas.read_file`. The solution is to force `read_file` to use `fiona` instead of `pyogrio`.

### Changes

`src/bathymetric_adjustment.py`: Use `engine=fiona` instead of default `pyogrio` to use `mask=` with `geopandas.read_file`

<br/><br/>

## v4.4.11.0 - 2024-02-16 - [PR#1077](https://github.com/NOAA-OWP/inundation-mapping/pull/1077)

Replace `fiona` with `pyogrio` to improve I/O speed. `geopandas` will use `pyogrio` by default starting with version 1.0. `pyarrow` was also added as an environment variable to further speedup I/O. As a result of the changes in this PR, `fim_pipeline.sh` runs approximately 10% faster.

### Changes

- `Pipfile`: Upgraded `geopandas` from v0.12.2 to v0.14.3, added `pyogrio`, and fixed version of `pyflwdir`.
- `src/bash_variables.env`: Added environment variable for `pyogrio` to use `pyarrow`
- To all of the following files: Added `pyogrio` and `pyarrow`
    - `data/`
        - `bathymetry/preprocess_bathymetry.py`, `ble/ble_benchmark/create_flow_forecast_file.py`, `esri.py`, `nld/levee_download.py`, `usgs/acquire_and_preprocess_3dep_dems.py`, `wbd/clip_vectors_to_wbd.py`, `wbd/preprocess_wbd.py`, `write_parquet_from_calib_pts.py`
    - `src/`
        - `add_crosswalk.py`, `associate_levelpaths_with_levees.py`, `bathy_rc_adjust.py`, `bathymetric_adjustment.py`, `buffer_stream_branches.py`, `build_stream_traversal.py`, `crosswalk_nwm_demDerived.py`, `derive_headwaters.py`, `derive_level_paths.py`, `edit_points.py`, `filter_catchments_and_add_attributes.py`, `finalize_srcs.py`, `make_stages_and_catchlist.py`, `mask_dem.py`, `reachID_grid_to_vector_points.py`, `split_flows.py`, `src_adjust_spatial_obs.py`, `stream_branches.py`, `subset_catch_list_by_branch_id.py`, `usgs_gage_crosswalk.py`, `usgs_gage_unit_setup.py`, `utils/shared_functions.py`
    - `tools/`
        - `adjust_rc_with_feedback.py`, `check_deep_flooding.py`, `create_flow_forecast_file.py`, `eval_plots.py`, `evaluate_continuity.py`, `evaluate_crosswalk.py`, `fimr_to_benchmark.py`, `find_max_catchment_breadth.py`, `generate_categorical_fim.py`, `generate_categorical_fim_flows.py`, `generate_categorical_fim_mapping.py`, `generate_nws_lid.py`, `hash_compare.py`, `inundate_events.py`, `inundation.py`, `make_boxes_from_bounds.py`, `mosaic_inundation.py`, `overlapping_inundation.py`, `rating_curve_comparison.py`, `rating_curve_get_usgs_curves.py`, `test_case_by_hydro_id.py`, `tools_shared_functions.py`
        
<br/><br/>

## v4.4.10.1 - 2024-02-16 - [PR#1075](https://github.com/NOAA-OWP/inundation-mapping/pull/1075)

We recently added code to fim_pre_processing.sh that checks the CPU count. Earlier this test was being done in post-processing and was killing a pipeline that had already been running for a while.

Fix:
- Removed the CPU test from pre-processing. This puts us back to it possibly failing in post-processing but we have to leave it for now. 
- Exit status codes (non 0) are now returned in pre-processing and post-processing when an error has occurred.

Tested that the a non zero return exit from pre-processing shuts down the AWS step functions.

### Changes
- `fim_pre_processing.sh`: added non zero exit codes when in error, plus removed CPU test
- `fim_post_processing.sh`:  added non zero exit codes when in error

<br/><br/>

## v4.4.10.0 - 2024-02-02 - [PR#1054](https://github.com/NOAA-OWP/inundation-mapping/pull/1054)

Recent testing exposed a bug with the `acquire_and_preprocess_3dep_dems.py` script. It lost the ability to be re-run and look for files that were unsuccessful earlier attempts and try them again. It may have been lost due to confusion of the word "retry". Now "retry" means restart the entire run. A new flag called "repair"  has been added meaning fix what failed earlier.  This is a key feature it is common for communication failures when calling USGS to download DEMs.  And with some runs taking many hours, this feature becomes important.

Also used the opportunity to fix a couple of other minor issues:
1) Reduce log output
2) Add a test for ensuring the user does not submit job numbers (num of cpu requests) to exceed the system max cpus. This test exists in a number of places in the code but way later in the processing stack after alot of processing has been done. Now it is done at the start of the fim pipeline stack.
3) remove arguments for "isaws" which is no longer in use and has not been for a while.
4) quick upgrade to the tracker log that keeps track of duration of each unit being processed.

### Changes

- `data\usgs\`
    - `acquire_and_preprocess_3dep_dems.py`: Re-add a feature which allowed for restarting and redo missing outputs or partial outputs. System now named as a "repair" system.
- `fim_pipeline.sh`:  remove the parallel `--eta` flag to reduce logging. It was not needed, also removed "isaws" flag.
- `fim_pre_processing.sh`: Added validation tests for maximum CPU requests (job numbers)
- `fim_post_processing.sh`: Added a permissions updated as output folders were being locked due to permissions.
- `fim_process_unit_wb.sh`: Fixed a bug with output folders being locked due to permissions, but it was not recursive.
- `src`
    - `bash_functions.sh`: Added function so the unit timing logs would also have a time in percentage so it can easily be used to calculate averages.
    - `delineate_hydros_and_produce_HAND.sh`: Removed some unnecessary logging. Changed a few gdal calls to be less verbose.
    - `derive_level_paths.py`: Changed verbose to false to reduce  unnecessary logging.
    - `run_by_branch.sh`: Removed some unnecessary logging. Added a duration system so we know how long the branch took to process.
    - `run_unit_by_wb.sh`: Removed some unnecessary logging. Changed a few gdal calls to be less verbose.
    - `split_flows.py`: Removed progress bar which was unnecessary and was adding to logging.
  
<br/><br/>

## v4.4.9.2 - 2024-02-02 - [PR#1066](https://github.com/NOAA-OWP/inundation-mapping/pull/1066)

Adds an index to the aggregated `crosswalk_table.csv`. The index is a consecutive integer that starts at 1. Columns have been reordered, renamed, and sorted.

### Changes

`tools/combine_crosswalk_tables.py`: Adds index and sorts and renames columns

<br/><br/>

## v4.4.9.1 - 2024-02-02 - [PR#1073](https://github.com/NOAA-OWP/inundation-mapping/pull/1073)

Dependabot requested two fixes. One for an upgrade to pillow [#1068](https://github.com/NOAA-OWP/inundation-mapping/pull/1068) and the other for juypterlab #[1067 ](https://github.com/NOAA-OWP/inundation-mapping/pull/1067)

### Changes

- `src`
    - `Pipfile` and `Pipfile.lock`: Updated some packages.
    
<br/><br/>

## v4.4.9.0 - 2024-01-12 - [PR#1058](https://github.com/NOAA-OWP/inundation-mapping/pull/1058)

Upgrades base Docker image to GDAL v3.8.0. In order to upgrade past GDAL v.3.4.3 (see #1029), TauDEM's `aread8` was replaced with a module from the `pyflwdir` Python package.

### Additions

- `src/accumulate_headwaters.py`: Uses `pyflwdir` to accumulate headwaters and threshold and create stream pixels.

### Changes

- `Dockerfile`: Upgrade GDAL from v.3.4.3 to v.3.8.0; remove JDK 17 and TauDEM `aread8` and `threshold`.
- `Pipfile` and `Pipfile.lock`: Add `pyflwdir`, `pycryptodomex` and upgrade Python version.
- `src/delineate_hydros_and_produce_HAND.sh`: Add `src/accumulate_headwaters.py` and remove TauDEM `aread8` and `threshold`

<br/><br/>

## v4.4.8.4 - 2024-01-12 - [PR#1061](https://github.com/NOAA-OWP/inundation-mapping/pull/1061)

Adds a post-processing tool to compare crosswalked (conflated) `feature_id`s between NWM stream network to DEM-derived reaches. The tool is run if the `-x` flag is added to `fim_pipeline.sh`. Results are computed for branch 0 and saved in a summary file in the HUC output folder.

### Additions

- `tools/evaluate_crosswalk.py`: evaluates crosswalk accuracy using two methods:
    - intersections: the number of intersections between streamlines
    - network (or tree): compares the feature_ids of the immediate upstream segments

### Changes

- `Dockerfile`: added `toolsDir` environment variable
- `fim_pipeline.sh`: added `-x` flag to run crosswalk evaluation tool
- `fim_post_processing.sh`: changed hardcoded `/foss_fim/tools` to `toolsDir` environment variable
- `fim_pre_processing.sh`: added `evaluateCrosswalk` environment variable
- `src/`
    - `add_crosswalk.py`: fix bug
    - `delineate_hydros_and_produce_HAND.sh`: added a call to `verify_crosswalk.py` if evaluateCrosswalk is True.

<br/><br/>

## v4.4.8.3 - 2024-01-05 - [PR#1059](https://github.com/NOAA-OWP/inundation-mapping/pull/1059)

Fixes erroneous branch inundation in levee-protected areas.

Levees disrupt the natural hydrology and can create large catchments that contain low-lying areas in levee-protected areas that are subject to being inundated in the REM (HAND) grid. However, these low-lying areas are hydrologically disconnected from the stream associated with the catchment and can be erroneously inundated. Branch inundation in levee-protected areas is now confined to the catchment for the levelpath.

### Changes

- `src/`
    - `delineate_hydros_and_produce_HAND.sh`: Adds input argument for catchments.
    - `mask_dem.py`: Adds DEM masking for areas of levee-protected areas that are not in the levelpath catchment.

<br/><br/>


## v4.4.8.2 - 2023-12-12 - [PR#1052](https://github.com/NOAA-OWP/inundation-mapping/pull/1052)

The alpha test for v4.4.8.1 came back with a large degradation in skill and we noticed that the global manning's roughness file was changed in v4.4.7.1 - likely in error.

### Changes

- `src`/`bash_variables.env`: changed the global roughness file to `${inputsDir}/rating_curve/variable_roughness/mannings_global_06_12.csv`

<br/><br/>

## v4.4.8.1 - 2023-12-08 - [PR#1047](https://github.com/NOAA-OWP/inundation-mapping/pull/1047)

Upgrades JDK to v.17.0.9 in Docker image to address security vulnerabilities.

### Changes

- `Dockerfile`: Upgrades JDK to v.17.

<br/><br/>

## v4.4.8.0 - 2023-12-08 - [PR#1045](https://github.com/NOAA-OWP/inundation-mapping/pull/1045)

In order to avoid file system collisions on AWS, and keep the reads/writes from the same file on disk to a minimum, three files (`HUC6_dem_domain.gpkg`, `nws_lid.gpkg`, `reformat_ras_rating_curve_points_rel_101.gpkg`, & `usgs_gages.gpkg`) are now copied from disk into a scratch directory (temporary working directory), and removed after processing steps are completed.

### Changes

- `config`/`deny_unit.lst`: Add files to remove list - repetitive copies needed for processing step (`run_unit_wb.sh`)
- `src`
    - `bash_variables.env`: Add a new variable for the ras rating curve filename. It will be easier to track the filename in the `.env`, and pull into `run_unit_wb.sh`, rather than hardcode it.
    - `run_unit_wb.sh`: Copy files and update references from `$inputsDir` to `$tempHucDataDir`.

<br/><br/>

## v4.4.7.2 - 2023-12-08 - [PR#1026](https://github.com/NOAA-OWP/inundation-mapping/pull/1026)

A couple of directly related issues were fixed in this PR.
The initial problem came from Issue #[1025](https://github.com/NOAA-OWP/inundation-mapping/issues/1025) which was about a pathing issue for the outputs directory. In testing that fix, it exposed a few other pathing and file cleanup issues which are now fixed. We also added more console output to help view variables and pathing.

### Changes

- `config`/`params_template.env`:  Updated for a newer mannings global file. Changed and tested by Ryan Spies.
- `tools`
    - `inundate_mosiac_wrapper.py`:  Took out a misleading and non-required print statement.
    - `inundate_nation.py`: As mentioned above.

<br/><br/>

## v4.4.7.1 - 2023-12-01 - [PR#1036](https://github.com/NOAA-OWP/inundation-mapping/pull/1036)

Quick update to match incoming ras2fim calibration output files being feed into FIM was the initial change.

There is no FIM issue card for this, but this is related to a ras2fim [PR #205](https://github.com/NOAA-OWP/ras2fim/pull/205) which also made changes to ensure compatibility. New copies of both the `reformat_ras_rating_curve_table_rel_101.csv` and `reformat_ras_rating_curve_points_rel_101.gpkg` were generated from ras2fim but retained the version of `rel_101`.

Originally, was planning to update just the two locations for newer versions of the two `reformat_ras_rating_surve...` files. Both had been update to recognize the ras2release version rel_101.

In the process of doing that, we took the opportunity to move all inputs files from params_template.env and put them into bash_variables.env as per precedence set recently.

### Changes

- `config`/`params_template.env`: moved input variables into `src/bash_variables.env`
- `src`
    - `bash_variablles.env`: Added all input variables from `params_template.env` to here and added one new one from `run_unit_wb.sh` for ras_rating_curve_points_gpkg.
    - `run_unit_wb.sh`:   Updated an input param to the usgs_gage_unit_setup.py file to point the -ras param to the updated rel_101 value now in the `src/bash_variables.env`.
    - `usgs_gage_unit_setup.py`:  Changed to drop a column no longer going to be coming from ras2fim calibration files.

<br/><br/>

## v4.4.7.0 - 2023-11-13 - [PR#1030](https://github.com/NOAA-OWP/inundation-mapping/pull/1030)

This PR introduces the `.github/workflows/lint_and_format.yaml` file which serves as the first step in developing a Continuous Integration pipeline for this repository. 
The `flake8-pyproject` dependency is now used, as it works out of the box with the `pre-commit` GitHub Action in the GitHub Hosted Runner environment.
In switching to this package, a couple of `E721` errors appeared. Modifications were made to the appropriate files to resolve the `flake8` `E721` errors.
Also, updates to the `unit_tests` were necessary since Branch IDs have changed with the latest code.  

A small fix was also included where `src_adjust_ras2fim_rating.py` which sometimes fails with an encoding error when the ras2fim csv sometimes is created or adjsuted in windows.

### Changes
- `.pre-commit-config.yaml`: use `flake8-pyproject` package instead of `pyproject-flake8`.
- `Pipfile` and `Pipfile.lock`: updated to use `flake8-pyproject` package instead of `pyproject-flake8`, upgrade `pyarrow` version.
- `data`
    - `/wbd/generate_pre_clip_fim_huc8.py`: Add space between (-) operator line 134.
    - `write_parquet_from_calib_pts.py`: Add space between (-) operator line 234.
- `src`
    - `check_huc_inputs.py`: Change `== string` to `is str`, remove `import string`
    - `src_adjust_ras2fim_rating.py`: Fixed encoding error.
- `tools`
    - `eval_plots.py`: Add space after comma in lines 207 & 208
    - `generate_categorical_fim_mapping.py`: Use `is` instead of `==`, line 315
    - `hash_compare.py`: Add space after comma, line 153.
    - `inundate_mosaic_wrapper.py`: Use `is` instead of `==`, line 73.
    - `inundation_wrapper_nwm_flows.py`: Use `is not` instead of `!=`, line 76.
    - `mosaic_inundation.py`: Use `is` instead of `==`, line 181.
- `unit_tests`
    - `README.md`: Updated documentation, run `pytest` in `/foss_fim` directory.
    - `clip_vectors_to_wbd_test.py`: File moved to data/wbd directory, update import statement, skipped this test.
    - `filter_catchments_and_add_attributes_params.json`: Update Branch ID
    - `inundate_gms_params.json`: Moved to `unit_tests/` folder.
    - `inundate_gms_test.py`: Moved to `unit_tests/` folder.
    - `inundation_params.json`: Moved to `unit_tests/` folder.
    - `inundation_test.py`: Moved to `unit_tests/` folder.
    - `outputs_cleanup_params.json`: Update Branch ID
    - `outputs_cleanup_test.py`: Update import statement
    - `split_flows_params.json`: Update Branch ID
    - `usgs_gage_crosswalk_params.json`: Update Branch ID & update argument to gage_crosswalk.run_crosswalk
    - `usgs_gage_crosswalk_test.py`: Update params to gage_crosswalk.run_crosswalk

### Additions 
- `.github/workflows/`
    - `lint_and_format.yaml`: Add GitHub Actions Workflow file for Continuous Integration environment (lint and format test).

<br/><br/>

## v4.4.6.0 - 2023-11-17 - [PR#1031](https://github.com/NOAA-OWP/inundation-mapping/pull/1031)

Upgrade our acquire 3Dep DEMs script to pull down South Alaska HUCS with its own CRS.

The previous set of DEMs run for FIM and it's related vrt already included all of Alaska, and those have not been re-run. FIM code will be updated in the near future to detect if the HUC starts with a `19` with slight different logic, so it can preserve the CRS of EPSG:3338 all the way to final FIM outputs.  See [792 ](https://github.com/NOAA-OWP/inundation-mapping/issues/792)for new integration into FIM.

A new vrt for the new South Alaska DEMs was also run with no changes required.

This issue closes [1028](https://github.com/NOAA-OWP/inundation-mapping/issues/1028). 

### Additions
- `src/utils`
     - `shared_validators.py`: A new script where we can put in code to validate more complex arguments for python scripts. Currently has one for validating CRS values. It does valid if the CRS value is legitimate but does check a bunch of formatting including that it starts with either the name of `EPSG` or `ESRI`

### Changes
- `data/usgs` 
    - `aquire_and_preprocess_3dep_dems.py`: Changes include:
        - Add new input arg for desired target projection and logic to support an incoming CRS.
        - Updated logic for pre-existing output folders and `on-the-fly` question to users during execution if they want to overwrite the output folder (if applicable).
        - Changed date/times to utc.
        - Upgraded error handing for the gdal "processing" call.

<br/><br/>

## v4.4.5.0 - 2023-10-26 - [PR#1018](https://github.com/NOAA-OWP/inundation-mapping/pull/1018)

During a recent BED attempt which added the new pre-clip system, it was erroring out on a number of hucs. It was issuing an error in the add_crosswalk.py script. While a minor bug does exist there, after a wide number of tests, the true culprit is the memory profile system embedded throughout FIM. This system has been around for at least a few years but not in use. It is not 100% clear why it became a problem with the addition of pre-clip, but that changes how records are loaded which likely affected memory at random times.

This PR removes that system.

A couple of other minor updates were made:
- Update to the pip files (also carried forward changes from other current PRs)
- When a huc or huc list is provided to fim_pipeline, it goes to a script, check_huc_inputs.py, to ensure that the incoming HUCs are valid and in that list. In the previous code it looks for all files with the file name pattern of "included_huc*.lst". However, we now only want it to check against the file "included_huc8.list".

### Changes
- `CONTRIBUTING.md`: Text update.
- `Pipfile` and `Pipfile.lock`: updated to remove tghe memory-profiler package, update gval to 0.2.3 and update urllib3 to 1.26.18.
- `data/wbd`
    - `clip_vectors_to_wbd.py`: remove profiler
 - `src`
     - `add_crosswalk.py`: remove profiler
     - `add_thalweg_lateral.py`: remove profiler.
     - `aggregate_by_huc.py`: remove profiler and small text correction.
     - `agreedem.py`: remove profiler.
     - `bathy_src_adjust_topwidth.py`: remove profiler.
     - `burn_in_levees.py`: remove profiler.
     - `check_huc_inputs.py`: changed test pattern to just look against `included_huc8.lst`.
     - `delineate_hydros_and_produce_HAND.sh`: remove profiler.
     - `filter_catchments_and_add_attributes.py`: remove profiler.
     - `make_stages_and_catchlist.py` remove profiler.
     - `mask_dem.py`: remove profiler.
     - `reachID_grid_to_vector_points.py`: remove profiler.
     - `run_unit_wb.sh`: remove profiler.
     - `split_flows.py`: remove profiler.
     - `unique_pixel_and_allocation.py`: remove profiler.
     - `usgs_gage_crosswalk.py`: remove profiler.
     - `usgs_gage_unit_setup.py`: remove profiler.
     - `utils`
         - `shared_functions`: remove profiler.
      ` unit_tests`
          - `clip_vectors_to_wbd_tests.py`: Linting tools change order of the imports.

<br/><br/>

## v4.4.4.1 - 2023-10-26 - [PR#1007](https://github.com/NOAA-OWP/inundation-mapping/pull/1007)

Updates GVAL to address memory and performance issues associated with running synthesize test cases.

### Changes

- `tools/tools_shared_functions.py`
- `Pipfile`
- `pyproject.toml`
- `tools/run_test_case.py`
- `tools/synthesize_test_cases.py`
- `tools/inundate_mosaic_wrapper`
<br/><br/>

## v4.4.4.0 - 2023-10-20 - [PR#1012](https://github.com/NOAA-OWP/inundation-mapping/pull/1012)

The way in which watershed boundary data (WBD) is generated and processed has been modified. Instead of generating those files "on the fly" for every run, a script has been added that will take a huclist and create the .gpkg files per HUC in a specified directory (`$pre_clip_huc_dir`).  During a `fim_pipeline.sh` run, the pre-clipped staged vectors will be copied over to the containers' working directory. This reduces runtime and the repetitive computation needed to generate those files every run.

### Changes

- `src/`
    - `bash_variables.env`: Add pre_clip_huc_dir env variable. 
    - `clip_vectors_to_wbd.py`: Moved to `/data/wbd/clip_vectors_to_wbd.py`.
    - `src/run_unit_wb.sh`: Remove ogr2ogr calls to get & clip WBD, remove call to clip_vectors_to_wbd.py, and replace with copying staged .gpkg files. 

### Additions

- `data/wbd/`
    - `generate_pre_clip_fim_huc8.py`: This script generates the pre-clipped vectors at the huc level.

<br/><br/>

## v4.4.3.0 - 2023-10-10 - [PR#1005](https://github.com/NOAA-OWP/inundation-mapping/pull/1005)

Revise stream clipping to WBD by (1) reducing the buffer to clip streams away from the edge of the DEM (to prevent reverse flow issues) from 3 cells to 8 cells to account for the 70m AGREE buffer; (2) splitting MultiLineStrings formed by NWM streams being clipped by the DEM edge and then re-entering the DEM, and retaining only the lowest segment. Also changes the value of `input_WBD_gdb` to use the WBD clipped to the DEM domain.

### Changes

- `src/`
    - `bash_variables.env`: Update WBD to the WBD clipped to the DEM domain
    - `clip_vectors_to_wbd.py`: Decrease stream buffer from 3 to 8 cells inside of the WBD buffer; select the lowest segment of any incoming levelpaths that are split by the DEM edge.
    - `derive_level_paths.py`: Remove unused argument
    - `stream_branches.py`: Remove unused argument

<br/><br/>

## v4.4.2.3 - 2023-09-21 - [PR#998](https://github.com/NOAA-OWP/inundation-mapping/pull/998)

Removes exclude list for black formatter in `.pre-commit-config.yaml` as well as in `pyproject.toml`. Ran the `black` executable on the 
whole repository, the re-formatted files in `src/` & `tools/` are included.

### Changes

- `.pre-commit-config.yaml`
- `pyproject.toml`
- `src/add_crosswalk.py`
- `src/bathy_src_adjust_topwidth.py`
- `src/bathymetric_adjustment.py`
- `src/identify_src_bankfull.py`
- `src/src_roughness_optimization.py`
- `tools/vary_mannings_n_composite.py`

<br/><br/>

## v4.4.2.2 - 2023-09-21 - [PR#997](https://github.com/NOAA-OWP/inundation-mapping/pull/997)

Bug fix for an error related to reindexing in `StreamNetwork.drop()`.

### Changes

- `src/stream_branches.py`: Fixes reindexing error.

<br/><br/>

## v4.4.2.1 - 2023-09-20 - [PR#990](https://github.com/NOAA-OWP/inundation-mapping/pull/990)

Corrects a bug in `src/usgs_gage_unit_setup.py` caused by missing geometry field after `GeoDataFrame.update()`.

### Changes

- `src/usgs_gage_unit_setup.py`: Sets geometry field in `self.gages`.

<br/><br/>

## v4.4.2.0 - 2023-09-20 - [PR#993](https://github.com/NOAA-OWP/inundation-mapping/pull/993)

Resolves the causes of two warnings in pandas and geopandas: (1) `FutureWarning` from taking the `int()` of single-length Series and (2) `SettingWithCopyWarning` resulting from the use of `inplace=True`.

### Changes

Removed `inplace=True` from
- `data/`
    - `usgs/preprocess_ahps_usgs.py`
    - `write_parquet_from_calib_pts.py`
- `src/`
    - `add_crosswalk.py`
    - `bathy_src_adjust_topwidth.py`
    - `clip_vectors_to_wbd.py`
    - `crosswalk_nwm_demDerived.py`
    - `derive_level_paths.py`
    - `finalize_srcs.py`
    - `identify_src_bankfull.py`
    - `src_adjust_usgs_rating.py`
    - `src_roughness_optimization.py`
    - `stream_branches.py`
    - `subdiv_chan_obank_src.py`
    - `subset_catch_list_by_branch_id.py`
    - `usgs_gage_unit_setup.py`
    - `utils/shared_functions.py`
- `tools/`
    - `adjust_rc_with_feedback.py`
    - `aggregate_csv_files.py`
    - `combine_crosswalk_tables.py`
    - `eval_plots_stackedbar.py`
    - `inundation.py`
    - `make_boxes_from_bounds.py`
    - `mosaic_inundation.py`
    - `plots.py`
    - `rating_curve_comparison.py`
    - `vary_mannings_n_composite.py`

Fixed single-length Series in
- `src/`
    - `split_flows.py`
    - `stream_branches.py`

- ``src/stream_branches.py``: Fixed class methods

<br/><br/>

## v4.4.1.1 - 2023-09-20 - [PR#992](https://github.com/NOAA-OWP/inundation-mapping/pull/992)

Fixes errors caused when a GeoDataFrame contains a `MultiLineString` geometry instead of a `LineString`. Update black force-exclude list.

### Changes

- `src/`
    `split_flows.py` and `stream_branches.py`: Converts `MultiLineString` geometry into `LineString`s.
- `pyproject.toml` : Add three files in `src/` to exclude list.

<br/><br/>

## v4.4.1.0 - 2023-09-18 - [PR#988](https://github.com/NOAA-OWP/inundation-mapping/pull/988)

Format code using `black` formatter, incorporate `isort` package to sort import statements,
and adhere all code to PEP8 Style Guide using the `flake8` package. Remove deprecated files.
Set up git pre-commit hooks.

Not all files were modified, however, to avoid individually listing each file here, the `/*` convention
is used to denote that almost every file in those directories were formatted and linted.

### Changes

- `.gitattributes`: Add newline at EOF.
- `.github/*`: 
- `.gitignore`: Trim extra last line.
- `CONTRIBUTING.md`: Update contributing guidelines.
- `Dockerfile`: Update PYTHONPATH to point to correct `unit_tests` directory.
- `Pipfile`: Add flake8, black, pyproject-flake8, pre-commit, isort packages
- `Pipfile.lock`: Update to correspond with new packages in Pipfile 
- `README.md` : Update link to wiki, trim whitespace.
- `config/*`
- `data/*`
- `docs/*`
- `fim_pipeline.sh` : Clean up usage statement
- `fim_post_processing.sh`: Update usage statement
- `fim_pre_processing.sh`: Update usage statement.
- `fim_process_unit_wb.sh`: Make usage functional, combine usage and comments.
- `src/*`
- `tools/*`
- `unit_tests/*`: The directory name where the unit test data must reside was changed from
`fim_unit_test_data_do_not_remove` => `unit_test_data`

### Additions

- `pyproject.toml`: Configuration file
- `.pre-commit-config.yaml`: Initialize git pre-commit hooks
- `tools/hash_compare.py`: Carson's hash compare script added to compare files or directories 
in which we do not expect any changes.

### Removals

- `data/nws/preprocess_ahps_nws.py`
- `src/adjust_headwater_streams.py`
- `src/aggregate_vector_inputs.py`
- `src/utils/reproject_dem.py`
- `tools/code_standardizer/*`: Incorporated "code_standardizer" into base level Dockerfile.
- `tools/compile_comp_stats.py`
- `tools/compile_computational_stats.py`
- `tools/consolidate_metrics.py`
- `tools/copy_test_case_folders.py`
- `tools/cygnss_preprocessing.py`
- `tools/nesdis_preprocessing.py`
- `tools/plots/*`: Duplicate and unused directory.
- `.isort.cfg`: Incorporated into `pyproject.toml`

<br/><br/>

## v4.4.0.1 - 2023-09-06 - [PR#987](https://github.com/NOAA-OWP/inundation-mapping/pull/987)

Corrects a bug in `src/usgs_gage_unit_setup.py` that causes incorrect values to populate a table, generating an error in `src/usgs_gage_crosswalk.py`.

### Changes

- `src/usgs_gage_unit_setup.py`: Changes `self.gages.location_id.fillna(usgs_gages.nws_lid, inplace=True)` to `self.gages.location_id.fillna(self.gages.nws_lid, inplace=True)`

<br/><br/>

## v4.4.0.0 - 2023-09-01 - [PR#965](https://github.com/NOAA-OWP/inundation-mapping/pull/965)

This feature branch includes new functionality to perform an additional layer of HAND SRC calibration using ras2fim rating curve and point data. The calibration workflow for ras2fim data follows the same general logic as the existing USGS rating curve calibration routine.

### Additions

- `src/src_adjust_ras2fim_rating.py`: New python script to perform the data prep steps for running the SRC calibration routine:
1) merge the `ras_elev_table.csv` data and the ras2fim cross section rating curve data (`reformat_ras_rating_curve_table.csv`)
2) sample the ras2fim rating curve at NWM recurrence flow intervals (2, 5, 10, 25, 50, 100yr)
3) pass inputs to the `src_roughness_optimization.py` workflow

### Changes

- `config/deny_branches.lst`: Added `ras_elev_table.csv` to keep list. Needed for `fim_post_processing.sh`
- `config/deny_unit.lst`: Added `ras_elev_table.csv` to keep list. Needed for `fim_post_processing.sh`
- `config/params_template.env`: Added new block for ras2fim SRC calibration parameters (can turn on/off each of the three SRC calibration routines individually); also reconfigured docstrings for calibration parameters)
- `fim_post_processing.sh`: Added routines to create ras2fim calibration data and then run the SRC calibration workflow with ras2fim data
- `src/add_crosswalk.py`: Added placeholder variable (`calb_coef_ras2fim`) in all `hydrotable.csv` files
- `src/aggregate_by_huc.py`: Added new blocks to perform huc-branch aggregation for all `ras_elev_table.csv` files
- `src/run_by_branch.sh`: Revised input variable (changed from csv file to directory) for `usgs_gage_crosswalk.py` to facilitate both `usgs_elev_table.csv` and ras_elev_table.csv` outputs
- `src/run_unit_wb.sh`: Revised inputs and output variables for `usgs_gage_unit_setup.py` and `usgs_gage_crosswalk.py`
- `src/src_roughness_optimization.py`: Added code blocks to ingest ras2fim rating curve data; added new attributes/renamed output variables to catchments gpkg output
- `src/usgs_gage_crosswalk.py`: Added code block to process ras2fim point locations alongside existing USGS gage point locations; outputs a separate csv if ras2fim points exist within the huc
- `src/usgs_gage_unit_setup.py`: Added code block to ingest and process raw ras2fim point locations gpkg file (same general workflow to usgs gages); all valid points (USGS and RAS2FIM) are exported to the huc level `usgs_subset_gages.gpkg`
- `tools/inundate_nation.py`: Added functionality to allow user to pass in a single HUC for faster spot checking of NWM recurr inundation maps

<br/><br/>

## v4.3.15.6 - 2023-09-01 - [PR#972](https://github.com/NOAA-OWP/inundation-mapping/pull/972)

Adds functionality to `tools/inundate_mosaic_wrapper.py` and incorporates functionality into existing `inundation-mapping` scripts.

### Changes

- `tools/`
    - `inundate_mosaic_wrapper.py`: Refactors to call `Inundate_gms` only once; adds functionality to produce a mosaicked polygon from `depths_raster` without needing to generate the `inundation_raster`; removes `log_file` and `output_fileNames` as variables and input arguments; updates the help description for `keep_intermediate`.
    - `composite_inundation.py`, 'inundate_nation.py`, and `run_test_case.py`: Implements `produce_mosaicked_inundation()` from `tools/inundate_mosaic_wrapper.py`.
    - `inundate_gms.py`: Adds back `Inundate_gms(**vars(parser.parse_args()))` command-line function call.
    - `mosaic_inundation.py` and `overlapping_inundation.py`: Removes unused import(s).
    - `tools_shared_variables.py`: Changes hardcoded `INPUT_DIR` to environment variable.

<br/><br/>

## v4.3.15.5 - 2023-09-01 - [PR#970](https://github.com/NOAA-OWP/inundation-mapping/pull/970)

Fixes an issue where the stream network was clipped inside the DEM resulting in a burned stream channel that was then filled by the DEM depression filling process so that all pixels in the burned channel had the same elevation which was the elevation at the spill point (which wasn't necessarily at the HUC outlet). The stream network is now extended from the WBD to the buffered WBD and all streams except the outlet are clipped to the streams buffer inside the WBD (WBD - (3 x cell_size)). This also prevents reverse flow issues.

### Changes

- `src/`
    - `clip_vectors_to_wbd.py`: Clip NWM streams to buffered WBD and clip non-outlet streams to WBD streams buffer (WBD - (3 x cell_size)).
    - `derive_level_paths.py`: Add WBD input argument
    - `run_unit_wb.py`: Add WBD input argument
    - `src_stream_branches.py`: Ignore branches outside HUC
- `unit_tests/`
    - `derive_level_paths_params.json`: Add WBD parameter value
    - `derive_level_paths_test.py`: Add WBD parameter

<br/><br/>

## v4.3.15.4 - 2023-09-01 - [PR#977](https://github.com/NOAA-OWP/inundation-mapping/pull/977)

Fixes incorrect `nodata` value in `src/burn_in_levees.py` that was responsible for missing branches (Exit code: 61). Also cleans up related files.

### Changes

- `src/`
    - `buffer_stream_branches.py`: Moves script functionality into a function.
    - `burn_in_levees.py`: Corrects `nodata` value. Adds context managers for reading rasters.
    - `generate_branch_list.py`: Removes unused imports.
    - `mask_dem.py`: Removes commented code.

<br/><br/>

## v4.3.15.3 - 2023-09-01 - [PR#983](https://github.com/NOAA-OWP/inundation-mapping/pull/983)

This hotfix addresses some bugs introduced in the pandas upgrade.

### Changes

- `/tools/eval_plots_stackedbar.py`: 2 lines were changed to work with the pandas upgrade. Added an argument for a `groupby` median call and fixed a bug with the pandas `query`. Also updated with Black compliance.

<br/><br/>

## v4.3.15.2 - 2023-07-18 - [PR#948](https://github.com/NOAA-OWP/inundation-mapping/pull/948)

Adds a script to produce inundation maps (extent TIFs, polygons, and depth grids) given a flow file and hydrofabric outputs. This is meant to make it easier to team members and external collaborators to produce inundation maps.

### Additions
- `data/`
    - `/tools/inundate_mosaic_wrapper.py`: The script that performs the inundation and mosaicking processes.
    - `/tools/mosaic_inundation.py`: Add function (mosaic_final_inundation_extent_to_poly).

<br/><br/>

## v4.3.15.1 - 2023-08-08 - [PR#960](https://github.com/NOAA-OWP/inundation-mapping/pull/960)

Provides a scripted procedure for updating BLE benchmark data including downloading, extracting, and processing raw BLE data into benchmark inundation files (inundation rasters and discharge tables).

### Additions

- `data/ble/ble_benchmark/`
    - `Dockerfile`, `Pipfile`, and `Pipfile.lock`: creates a new Docker image with necessary Python packages
    - `README.md`: contains installation and usage information
    - `create_ble_benchmark.py`: main script to generate BLE benchmark data

### Changes

- `data/ble/ble_benchmark/`
    - `create_flow_forecast_file.py` and `preprocess_benchmark.py`: moved from /tools

<br/><br/>

## v4.3.15.0 - 2023-08-08 - [PR#956](https://github.com/NOAA-OWP/inundation-mapping/pull/956)

Integrating GVAL in to the evaluation of agreement maps and contingency tables.

- `Dockerfile`: Add dependencies for GVAL
- `Pipfile`: Add GVAL and update related dependencies
- `Pipfile.lock`: Setup for Docker Image builds
- `run_test_case.py`: Remove unused arguments and cleanup
- `synthesize_test_cases.py`: Fix None comparisons and cleanup
- `tools/shared_functions.py`: Add GVAL crosswalk function, add rework create_stats_from_raster, create and create_stats_from_contingency_table
- `unit_tests/tools/inundate_gms_test.py`: Bug fix

<br/><br/>

## v4.3.14.2 - 2023-08-08 - [PR#959](https://github.com/NOAA-OWP/inundation-mapping/pull/959)

The enhancements in this PR include the new modules for pre-processing bathymetric data from the USACE eHydro dataset and integrating the missing hydraulic geometry into the HAND synthetic rating curves.

### Changes
- `data/bathymetry/preprocess_bathymetry.py`: added data source column to output geopackage attribute table.
- `fim_post_processing.sh`: changed -bathy input reference location.
- `config/params_template.env`: added export to bathymetry_file

<br/><br/>

## v4.3.14.1 - 2023-07-13 - [PR#946](https://github.com/NOAA-OWP/inundation-mapping/pull/946)

ras2fim product had a need to run the acquire 3dep script to pull down some HUC8 DEMs. The old script was geared to HUC6 but could handle HUC8's but needed a few enhancements. ras2fim also did not need polys made from the DEMs, so a switch was added for that.

The earlier version on the "retry" feature would check the file size and if it was smaller than a particular size, it would attempt to reload it.  The size test has now been removed. If a file fails to download, the user will need to look at the log out, then remove the file before attempting again. Why? So the user can see why it failed and decide action from there.

Note: later, as needed, we might upgrade it to handle more than just 10m (which it is hardcoded against).

Additional changes to README to reflect how users can access ESIP's S3 as well as a one line addition to change file permissions in fim_process_unit_wb.sh.

### Changes
- `data`
    - `usgs`
        - `acquire_and_preprocess_3dep_dems.py`:  As described above.
 - `fim_pipeline.sh`:  a minor styling fix (added a couple of lines for readability)
 - `fim_pre_processing.sh`: a user message was incorrect & chmod 777 $outputDestDir.
 - `fim_process_unit_wb.sh`: chmod 777 for /output/<run_name> directory.
 - `README.md`: --no-sign-request instead of --request-payer requester for ESIP S3 access.

<br/><br/>

## v4.3.14.0 - 2023-08-03 - [PR#953](https://github.com/NOAA-OWP/inundation-mapping/pull/953)

The enhancements in this PR include the new modules for pre-processing bathymetric data from the USACE eHydro dataset and integrating the missing hydraulic geometry into the HAND synthetic rating curves.

### Additions

- `data/bathymetry/preprocess_bathymetry.py`: preprocesses the eHydro datasets.
- `src/bathymetric_adjustment.py`: adjusts synthetic rating curves for HUCs where preprocessed bathymetry is available.

### Changes

- `config/params_template.env`: added a toggle for the bathymetric adjustment routine: `bathymetry_adjust`
- `fim_post_processing.sh`: added the new `bathymetric_adjustment.py` to the postprocessing lineup
- `src/`
    - `add_crosswalk.py`, `aggregate_by_huc.py`, & `subdiv_chan_obank_src.py`: accounting for the new Bathymetry_source field in SRCs

<br/><br/>

## v4.3.13.0 - 2023-07-26 - [PR#952](https://github.com/NOAA-OWP/inundation-mapping/pull/952)

Adds a feature to manually calibrate rating curves for specified NWM `feature_id`s using a CSV of manual coefficients to output a new rating curve. Manual calibration is applied after any/all other calibrations. Coefficient values between 0 and 1 increase the discharge value (and decrease inundation) for each stage in the rating curve while values greater than 1 decrease the discharge value (and increase inundation).

Manual calibration is performed if `manual_calb_toggle="True"` and the file specified by `man_calb_file` (with `HUC8`, `feature_id`, and `calb_coef_manual` fields) exists. The original HUC-level `hydrotable.csv` (after calibration) is saved with a suffix of `_pre-manual` before the new rating curve is written.

### Additions

- `src/src_manual_calibration.py`: Adds functionality for manual calibration by CSV file

### Changes

- `config/params_template.env`: Adds `manual_calb_toggle` and `man_calb_file` parameters
- `fim_post_processing.sh`: Adds check for toggle and if `man_calb_file` exists before running manual calibration

<br/><br/>

## v4.3.12.1 - 2023-07-21 - [PR#950](https://github.com/NOAA-OWP/inundation-mapping/pull/950)

Fixes a couple of bugs that prevented inundation using HUC-level hydrotables. Update associated unit tests.

### Changes

- `tools/inundate_gms.py`: Fixes a file path error and Pandas DataFrame indexing error.
- `unit_tests/tools/inundate_gms_test.py`: Do not skip this test, refactor to check that all branch inundation rasters exist.
- `unit_tests/tools/inundate_gms_params.json`: Only test 1 HUC, update forecast filepath, use 4 'workers'.

### Removals

- `unit_tests/tools/inundate_gms_unittests.py`: No longer used. Holdover from legacy unit tests.

<br/><br/>


## v4.3.12.0 - 2023-07-05 - [PR#940](https://github.com/NOAA-OWP/inundation-mapping/pull/940)

Refactor Point Calibration Database for synthetic rating curve adjustment to use `.parquet` files instead of a PostgreSQL database.

### Additions
- `data/`
    -`write_parquet_from_calib_pts.py`: Script to write `.parquet` files based on calibration points contained in a .gpkg file.

### Changes
- `src/`
    - `src_adjust_spatial_obs.py`: Refactor to remove PostgreSQL and use `.parquet` files.
    - `src_roughness_optimization.py`: Line up comments and add newline at EOF.
    - `bash_variables.env`: Update formatting, and add `{}` to inherited `.env` variables for proper variable expansion in Python scripts.
- `/config`
    - `params_template.env`: Update comment.
- `fim_pre_processing.sh`: In usage statement, remove references to PostGRES calibration tool.
- `fim_post_processing.sh`: Remove connection to and loading of PostgreSQL database.
- `.gitignore`: Add newline.
- `README.md`: Remove references to PostGRES calibration tool.

### Removals
- `config/`
    - `calb_db_keys_template.env`: No longer necessary without PostGRES Database.

- `/tools/calibration-db` : Removed directory including files below.
    - `README.md`
    - `docker-compose.yml`
    - `docker-entrypoint-enitdb.d/init-db.sh`

<br/><br/>

## v4.3.11.7 - 2023-06-12 - [PR#932](https://github.com/NOAA-OWP/inundation-mapping/pull/932)

Write to a csv file with processing time of `run_unit_wb.sh`, update PR Template, add/update bash functions in `bash_functions.env`, and modify error handling in `src/check_huc_inputs.py`. Update unit tests to throw no failures, `25 passed, 3 skipped`.

### Changes
- `.github/`
    - `PULL_REQUEST_TEMPLATE.md` : Update PR Checklist into Issuer Checklist and Merge Checklist
- `src/`
    - `run_unit_wb.sh`: Add line to log processing time to `$outputDestDir/logs/unit/total_duration_run_by_unit_all_HUCs.csv`
    - `check_huc_inputs.py`: Modify error handling. Correctly print HUC number if it is not valid (within `included_huc*.lst`)
    - `bash_functions.env`: Add `Calc_Time` function, add `local` keyword to functionally scoped variables in `Calc_Duration`
- `unit_tests/`
    - `derive_level_paths_test.py`: Update - new parameter (`buffer_wbd_streams`)
    - `derive_level_paths_params.json`: Add new parameter (`buffer_wbd_streams`)
    - `clip_vectors_to_wbd_test.py`: Update - new parameter (`wbd_streams_buffer_filename`)
    - `clip_vectors_to_wbd_params.json`: Add new parameter (`wbd_streams_buffer_filename`) & Fix pathing for `nwm_headwaters`

<br/><br/>

## v4.3.11.6 - 2023-05-26 - [PR#919](https://github.com/NOAA-OWP/inundation-mapping/pull/919)

Auto Bot asked for the python package of `requests` be upgraded from 2.28.2 to 2.31.0. This has triggered a number of packages to upgrade.

### Changes
- `Pipfile.lock`: as described.

<br/><br/>

## v4.3.11.5 - 2023-05-30 - [PR#911](https://github.com/NOAA-OWP/inundation-mapping/pull/911)

This fix addresses bugs found when using the recently added functionality in `tools/synthesize_test_cases.py` along with the `PREV` argument. The `-pfiles` argument now performs as expected for both `DEV` and `PREV` processing. Addresses #871

### Changes
`tools/synthesize_test_cases.py`: multiple changes to enable all expected functionality with the `-pfiles` and `-pcsv` arguments

<br/><br/>

## v4.3.11.4 - 2023-05-18 - [PR#917](https://github.com/NOAA-OWP/inundation-mapping/pull/917)

There is a growing number of files that need to be pushed up to HydroVis S3 during a production release, counting the new addition of rating curve comparison reports.

Earlier, we were running a number of aws cli scripts one at a time. This tool simplies it and pushes all of the QA and supporting files. Note: the HAND files from a release, will continue to be pushed by `/data/aws/s3.py` as it filters out files to be sent to HV s3.

### Additions

- `data\aws`
     - `push-hv-data-support-files.sh`: As described above. See file for command args.

<br/><br/>


## v4.3.11.3 - 2023-05-25 - [PR#920](https://github.com/NOAA-OWP/inundation-mapping/pull/920)

Fixes a bug in CatFIM script where a bracket was missing on a pandas `concat` statement.

### Changes
- `/tools/generate_categorical_fim.py`: fixes `concat` statement where bracket was missing.

<br/><br/>

## v4.3.11.2 - 2023-05-19 - [PR#918](https://github.com/NOAA-OWP/inundation-mapping/pull/918)

This fix addresses a bug that was preventing `burn_in_levees.py` from running. The if statement in run_unit_wb.sh preceeding `burn_in_levees.py` was checking for the existence of a filepath that doesn't exist.

### Changes
- `src/run_unit_wb.sh`: fixed the if statement filepath to check for the presence of levee features to burn into the DEM

<br/><br/>

## v4.3.11.1 - 2023-05-16 - [PR#904](https://github.com/NOAA-OWP/inundation-mapping/pull/904)

`pandas.append` was deprecated in our last Pandas upgrade (v4.3.9.0). This PR updates the remaining instances of `pandas.append` to `pandas.concat`.

The file `tools/thalweg_drop_check.py` had an instance of `pandas.append` but was deleted as it is no longer used or necessary.

### Changes

The following files had instances of `pandas.append` changed to `pandas.concat`:
- `data/`
    - `nws/preprocess_ahps_nws.py`
    - `usgs/`
        - `acquire_and_preprocess_3dep_dems.py`
        - `preprocess_ahps_usgs.py`
- `src/`
    - `add_crosswalk.py`
    - `adjust_headwater_streams.py`
    - `aggregate_vector_inputs.py`
    - `reset_mannings.py`
- `tools/`
    - `aggregate_mannings_calibration.py`
    - `eval_plots.py`
    - `generate_categorical_fim.py`
    - `generate_categorical_fim_flows.py`
    - `plots/`
        - `eval_plots.py`
        - `utils/shared_functions.py`
    - `rating_curve_comparison.py`
    - `rating_curve_get_usgs_curves.py`
    - `tools_shared_functions.py`

### Removals

- `tools/thalweg_drop_check.py`

<br/><br/>

## v4.3.11.0 - 2023-05-12 - [PR#903](https://github.com/NOAA-OWP/inundation-mapping/pull/903)

These changes address some known issues where the DEM derived flowlines follow the incorrect flow path (address issues with stream order 1 and 2 only). The revised code adds a new workflow to generate a new flow direction raster separately for input to the `run_by_branch.sh` workflow (branch 0 remains unchanged). This modification helps ensure that the DEM derived flowlines follow the desired NWM flow line when generating the DEM derived flowlines at the branch level.

### Changes
- `config/deny_branch_zero.lst`: removed `LandSea_subset_{}.tif` and `flowdir_d8_burned_filled_{}.tif` from the "keep" list as these files are now kept in the huc root folder.
- `config/deny_unit.lst`: added file cleanups for newly generated branch input files stored in the huc root folder (`dem_burned.tif`, `dem_burned_filled.tif`, `flowdir_d8_burned_filled.tif`, `flows_grid_boolean.tif`, `wbd_buffered_streams.gpkg`)
- `src/clip_vectors_to_wbd.py`: saving the `wbd_streams_buffer` as an output gpkg for input to `derive_level_paths.py`
- `src/derive_level_paths.py`: added a new step to clip the `out_stream_network_dissolved` with the `buffer_wbd_streams` polygon. this resolves errors with the edge case scenarios where a NWM flow line intersects the WBD buffer polygon
- `src/run_unit_wb.sh`: Introduce new processing steps to generate separate outputs for input to branch 0 vs. all other branches. Remove the branch zero `outputs_cleanup.py` as the branches are no longer pointing to files stored in the branch 0 directory (stored in huc directory)
   - Rasterize reach boolean (1 & 0) for all branches (not branch 0): using the `nwm_subset_streams_levelPaths_dissolved.gpkg` to define the branch levelpath flow lines
   - AGREEDEM reconditioning for all branches (not branch 0)
   - Pit remove burned DEM for all branches (not branch 0)
   - D8 flow direction generation for all branches (not branch 0)
- `src/run_by_branch.sh`: changed `clip_rasters_to_branches.py` input file location for `$tempHucDataDir/flowdir_d8_burned_filled.tif` (newly created file)

<br/><br/>

## v4.3.10.0 - 2023-05-12 - [PR#888](https://github.com/NOAA-OWP/inundation-mapping/pull/888)

`aggregate_by_huc.py` was taking a long time to process. Most HUCs can aggregate their branches into one merged hydrotable.csv in just 22 seconds, but a good handful took over 2 mins and a few took over 7 mins. When multiplied by 2,138 HUCs it was super slow. Multi-proc has not been added and it now takes appx 40 mins at 80 cores.

An error logging system was also added to track errors that may have occurred during processing.

### Changes
- `fim_pipeline.sh` - added a duration counter at the end of processing HUCs
- `fim_post_processing.sh` - added a job limit (number of procs), did a little cleanup, and added a warning note about usage of job limits in this script,
- `src`
    - `aggregate_by_huc.py`: Added multi proc, made it useable for non external script calls, added a logging system for errors only.
    - `indentify_src_bankful.py`: typo fix.

<br/><br/>

## v4.3.9.2 - 2023-05-12 - [PR#902](https://github.com/NOAA-OWP/inundation-mapping/pull/902)

This merge fixes several sites in Stage-Based CatFIM sites that showed overinundation. The cause was found to be the result of Stage-Based CatFIM code pulling the wrong value from the `usgs_elev_table.csv`. Priority is intended to go to the `dem_adj_elevation` value that is not from branch 0, however there was a flaw in the prioritization logic. Also includes a change to `requests` usage that is in response to an apparent IT SSL change. This latter change was necessary in order to run CatFIM. Also added a check to make sure the `dem_adj_thalweg` is not too far off the official elevation, and continues if it is.

### Changes
- `/tools/generate_categorical_fim.py`: fixed pandas bug where the non-branch zero `dem_adj_elevation` value was not being properly indexed. Also added a check to make sure the `dem_adj_thalweg` is not too far off the official elevation, and continues if it is.
- ` /tools/tools_shared_functions.py`: added `verify=False` to `requests` library calls because connections to WRDS was being refused (likely because of new IT protocols).

<br/><br/>

## v4.3.9.1 - 2023-05-12 - [PR#893](https://github.com/NOAA-OWP/inundation-mapping/pull/893)

Fix existing unit tests, remove unwanted behavior in `check_unit_errors_test.py`, update `unit_tests/README.md`

### Changes

- `unit_tests/`
    - `README.md` : Split up headings for setting up unit tests/running unit tests & re-formatted code block.
    - `check_unit_errors_test.py`: Fixed unwanted behavior of test leaving behind `sample_n.txt` files in `unit_errors/`
    - `clip_vectors_to_wbd_params.json`: Update parameters
    - `clip_vectors_to_wbd_test.py`: Update arguments
    - `pyproject.toml`: Ignore RuntimeWarning, to suppress pytest failure.
    - `usgs_gage_crosswalk_test.py`: Enhance readability of arguments in `gage_crosswalk.run_crosswalk` call

<br/><br/>

## v4.3.9.0 - 2023-04-19 - [PR#889](https://github.com/NOAA-OWP/inundation-mapping/pull/889)

Updates GDAL in base Docker image from 3.1.2 to 3.4.3 and updates all Python packages to latest versions, including Pandas v.2.0.0. Fixes resulting errors caused by deprecation and/or other changes in dependencies.

NOTE: Although the most current GDAL is version 3.6.3, something in 3.5 causes an issue in TauDEM `aread8` (this has been submitted as https://github.com/dtarb/TauDEM/issues/254)

### Changes

- `Dockerfile`: Upgrade package versions and fix `tzdata`
- `fim_post_processing.sh`: Fix typo
- `Pipfile` and `Pipfile.lock`: Update Python versions
- `src/`
    - `add_crosswalk.py`, `aggregate_by_huc.py`, `src_adjust_usgs_rating.py`, and `usgs_gage_unit_setup.py`: Change `df1.append(df2)` (deprecated) to `pd.concat([df1, df2])`
    - `build_stream_traversal.py`: Add `dropna=True` to address change in NaN handling
    - `getRasterInfoNative.py`: Replace `import gdal` (deprecated) with `from osgeo import gdal`
    - `stream_branches.py`: Change deprecated indexing to `.iloc[0]` and avoid `groupby.max()` over geometry
- `tools`
    - `inundation.py`: Cleans unused `from gdal`
    - `eval_plots.py`: deprecated dataframe.append fixed and deprecated python query pattern fixed.

<br/><br/>

## v4.3.8.0 - 2023-04-07 - [PR#881](https://github.com/NOAA-OWP/inundation-mapping/pull/881)

Clips branch 0 to terminal segments of NWM streams using the `to` attribute of NWM streams (where `to=0`).

### Changes

- `src/`
    - `delineate_hydros_and_produce_HAND.sh`: Added input arguments to `src/split_flows.py`
    - `split_flows.py`: Added functionality to snap and trim branch 0 flows to terminal NWM streamlines

<br/><br/>

## v4.3.7.4 - 2023-04-10 - [PR#882](https://github.com/NOAA-OWP/inundation-mapping/pull/882)

Bug fix for empty `output_catchments` in `src/filter_catchments_and_add_attributes.py`

### Changes

- `src/filter_catchments_and_add_attributes.py`: Adds check for empty `output_catchments` and exits with Status 61 if empty.

<br/><br/>

## v4.3.7.3 - 2023-04-14 - [PR#880](https://github.com/NOAA-OWP/inundation-mapping/pull/880)

Hotfix for addressing an error during the NRMSE calculation/aggregation step within `tools/rating_curve_comparison.py`. Also added the "n" variable to the agg_nwm_recurr_flow_elev_stats table. Addresses #878

### Changes

- `tools/rating_curve_comparison.py`: address error for computing nrmse when n=1; added the "n" variable (sample size) to the output metrics table

<br/><br/>

## v4.3.7.2 - 2023-04-06 - [PR#879](https://github.com/NOAA-OWP/inundation-mapping/pull/879)

Replaces `os.environ` with input arguments in Python files that are called from bash scripts. The bash scripts now access the environment variables and pass them to the Python files as input arguments. In addition to adapting some Python scripts to a more modular structure which allows them to be run individually, it also allows Visual Studio Code debugger to work properly. Closes #875.

### Changes

- `fim_pre_processing.sh`: Added `-i $inputsDir` input argument to `src/check_huc_inputs.py`
- `src/`
    - `add_crosswalk.py`: Changed `min_catchment_area` and `min_stream_length` environment variables to input arguments
    - `check_huc_inputs.py`: Changed `inputsDir` environment variable to input argument
    - `delineate_hydros_and_produce_HAND.sh`: Added `-m $max_split_distance_meters -t $slope_min -b $lakes_buffer_dist_meters` input arguments to `src/split_flows.py`
    - `split_flows.py`: Changed `max_split_distance_meters`, `slope_min`, and `lakes_buffer_dist_meters` from environment variables to input arguments

<br/><br/>

## v4.3.7.1 - 2023-04-06 - [PR#874](https://github.com/NOAA-OWP/inundation-mapping/pull/874)

Hotfix to `process_branch.sh` because it wasn't removing code-61 branches on exit. Also removes the current run from the new fim_temp directory.

### Changes

- `fim_pipeline.sh`: removal of current run from fim_temp directory
- `src/process_branch.sh`: switched the exit 61 block to use the temp directory instead of the outputs directory

<br/><br/>

## v4.3.7.0 - 2023-03-02 - [PR#868](https://github.com/NOAA-OWP/inundation-mapping/pull/868)

This pull request adds a new feature to `fim_post_processing.sh` to aggregate all of the hydrotables for a given HUC into a single HUC-level `hydrotable.csv` file. Note that the aggregation step happens near the end of `fim_post_processing.sh` (after the subdivision and calibration routines), and the branch hydrotable files are preserved in the branch directories for the time being.

### Changes

- `fim_pipeline.sh`: created a new variable `$jobMaxLimit` that multiplies the `$jobHucLimit` and the `$jobBranchLimit`
- `fim_post_processing.sh`: added new aggregation/concatenation step after the SRC calibration routines; passing the new `$jobMaxLimit` to the commands that accept a multiprocessing job number input; added `$skipcal` argument to the USGS rating curve calibration routine
- `src/add_crosswalk.py`: changed the default value for `calb_applied` variable to be a boolean
- `src/aggregate_by_huc.py`: file renamed (previous name: `src/usgs_gage_aggregate.py`); updated to perform branch to huc file aggregation for `hydroTable_{branch_id}.csv` and `src_full_crosswalked_{branch_id}.csv` files; note that the input arguments ask you to specify which file types to aggregate using the flags: `-elev`, `-htable`, and `-src`
- `tools/inundate_gms.py`: added check to use the aggregated HUC-level `hydrotable.csv` if it exists, otherwise continue to use the branch hydroTable files
- `tools/inundation.py`: added `usecols` argument to the `pd.read_csv` commands to improve read time for hydrotables
- `src/subdiv_chan_obank_src.py`: add dtype to hydrotable pd.read_csv to resolve pandas dtype interpretation warnings

<br/><br/>

## v4.3.6.0 - 2023-03-23 - [PR#803](https://github.com/NOAA-OWP/inundation-mapping/pull/803)

Clips Watershed Boundary Dataset (WBD) to DEM domain for increased efficiency. Essentially, this is a wrapper for `geopandas.clip()` and moves clipping from `src/clip_vectors_to_wbd.py` to `data/wbd/preprocess_wbd.py`.

### Additions

- `data/wbd/preprocess_wbd.py`: Clips WBD to DEM domain polygon

### Changes

- `src/`
    - `bash_variables.env`: Updates `input_WBD_gdb` environment variable
    - `clip_vectors_to_wbd.py`: Removes clipping to DEM domain

<br/><br/>

## v4.3.5.1 - 2023-04-01 - [PR#867](https://github.com/NOAA-OWP/inundation-mapping/pull/867)

outputs_cleanup.py was throwing an error saying that the HUC source directory (to be cleaned up), did not exist. This was confirmed in a couple of environments. The src path in run_unit_wb.sh was sending in the "outputs" directory and not the "fim_temp" directory. This might have been a merge issue.

The log file was moved to the unit_errors folder to validate the error, as expected.

### Changes

- `src/run_unit_wb.sh`: Change the source path being submitted to `outputs_cleanup.py` from the `outputs` HUC directory to the `fim_temp` HUC directory.
- `fim_process_unit_wb.sh`: Updated the phrase "Copied temp directory" to "Moved temp directory"

<br/><br/>

## v4.3.5.0 - 2023-03-02 - [PR#857](https://github.com/NOAA-OWP/inundation-mapping/pull/857)

Addresses changes to function calls needed to run upgraded Shapely library plus other related library upgrades. Upgraded libraries include:
- shapely
- geopandas
- pandas
- numba
- rasterstats
- numpy
- rtree
- tqdm
- pyarrow
- py7zr

Pygeos is removed because its functionality is incorporated into the upgraded shapely library.

### Changes

- `Dockerfile`
- `Pipfile and Pipfile.lock`
- `src/`
	- `associate_levelpaths_with_levees.py`
    - `build_stream_traversal.py`
	- `add_crosswalk.py`
	- `adjust_headwater_streams.py`
	- `aggregate_vector_inputs.py`
	- `clip_vectors_to_wbd.py`
	- `derive_headwaters.py`
	- `stream_branches.py`
	- `split_flows.py`
- `tools/`
	- `fimr_to_benchmark.py`
	- `tools_shared_functions.py`

<br/><br/>

## v4.3.4.0 - 2023-03-16-23 [PR#847](https://github.com/NOAA-OWP/inundation-mapping/pull/847)

### Changes

Create a 'working directory' in the Docker container to run processes within the container's non-persistent filesystem. Modify variables in scripts that process HUCs and branches to use the temporary working directory, and then copy temporary directory (after trimming un-wanted files) over to output directory (persistent filesystem).  Roll back changes to `unit_tests/` to use `/data/outputs` (contains canned data), as the volume mounted `outputs/` most likely will not contain the necessary unit test data.

- `Dockerfile` - create a `/fim_temp` working directory, update `projectDir` to an `ENV`, rename inputs and outputs directory variables
- `fim_pipeline.sh` - remove `projectDir=/foss_fim`, update path of `logFile`, remove indentation
- `fim_pre_processing.sh` - change `$outputRunDataDir` => `$outputDestDir` & add `$tempRunDir`
- `fim_post_processing.sh` - change `$outputRunDataDir` => `$outputDestDir`
- `fim_process_unit_wb.sh` - change `$outputRunDataDir` => `$outputDestDir`, add vars & export `tempRunDir`, `tempHucDataDir`, & `tempBranchDataDir` to `run_unit_wb.sh`
- `README.md` - add linebreaks to codeblocks

- `src/`
  - `bash_variables.env` - `$inputDataDir` => `$inputsDir`
  - `check_huc_inputs.py` - `$inputDataDir` => `$inputsDir`
  - `delineate_hydros_and_produce_HAND.py` - `$outputHucDataDir` => `$tempHucDataDir`, `$outputCurrentBranchDataDir` => `$tempCurrentBranchDataDir`
  - `process_branch.sh` - `$outputRunDataDir` => `$outputsDestDir`
  - `run_by_branch.sh` - `$outputCurrentBranchDataDir` => `$tempCurrentBranchDataDir`, `$outputHucDataDir` => `$tempHucDataDir`
  - `run_unit_wb.sh` - `$outputRunDataDir` => `$outputDestDir`, `$outputHucDataDir` => `$tempHucDataDir`
  - `utils/`
    - `shared_functions.py` - `$inputDataDir` => `$inputsDir`

- `tools/`
  - `inundation_wrapper_custom_flow.py` - `$outputDataDir` => `$outputsDir`
  - `inundation_wrapper_nwm_flows.py`  - `$outputDataDir` => `$outputsDir`
  - `tools_shared_variables.py` - `$outputDataDir` => `$outputsDir`

- `unit_tests/`
  - `README.md` - add linebreaks to code blocks, `/outputs/` => `/data/outputs/`
  - `*_params.json` - `/outputs/` => `/data/outputs/` & `$outputRunDataDir` => `$outputDestDir`
  - `derive_level_paths_test.py` - `$outputRunDataDir` => `$outputDestDir`
  - `check_unit_errors_test.py` - `/outputs/` => `/data/outputs/`
  - `shared_functions_test.py` - `$outputRunDataDir` => `$outputDestDir`
  - `split_flows_test.py`  - `/outputs/` => `/data/outputs/`
  - `tools/`
    - `*_params.json` - `/outputs/` => `/data/outputs/` & `$outputRunDataDir` => `$outputDestDir`

<br/><br/>

## v4.3.3.7 - 2023-03-22 - [PR#856](https://github.com/NOAA-OWP/inundation-mapping/pull/856)

Simple update to the `PULL_REQUEST_TEMPLATE.md` to remove unnecessary/outdated boilerplate items, add octothorpe (#) in front of Additions, Changes, Removals to mirror `CHANGELOG.md` format, and clean up the PR Checklist.

### Changes
- `docs/`
  - `PULL_REQUEST_TEMPLATE.md`

<br/><br/>

## v4.3.3.6 - 2023-03-30 - [PR#859](https://github.com/NOAA-OWP/inundation-mapping/pull/859)

Addresses the issue of output storage space being taken up by output files from branches that did not run. Updates branch processing to remove the extraneous branch file if a branch gets an error code of 61.

### Changes

- `src/process_branch.sh`: added line 41, which removes the outputs and output folder if Error 61 occurs.

<br/><br/>

## v4.3.3.5 - 2023-03-23 - [PR#848](https://github.com/NOAA-OWP/inundation-mapping/pull/848)

Introduces two new arguments (`-pcsv` and `-pfiles`) and improves the documentation of  `synthesize_test_cases.py`. The new arguments allow the user to provide a CSV of previous metrics (`-pcsv`) and to specity whether or not metrics should pulled from previous directories (`-pfiles`).

The dtype warning was suppressed through updates to the `read_csv` function in `hydrotable.py` and additional comments were added throughout script to improve readability.

### Changes
- `tools/inundation.py`: Add data types to the section that reads in the hydrotable (line 483).

- `tools/synthesize_test_cases.py`: Improved formatting, spacing, and added comments. Added two new arguments: `pcsv` and `pfiles` along with checks to verify they are not being called concurrently (lines 388-412). In `create_master_metrics_csv`, creates an `iteration_list` that only contains `['comparison']` if `pfiles` is not true, reads in the previous metric csv `prev_metrics_csv` if it is provided and combine it with the compiled metrics (after it is converted to dataframe), and saves the metrics dataframe (`df_to_write`) to CSV.

<br/><br/>

## v4.3.3.4 - 2023-03-17 - [PR#849](https://github.com/NOAA-OWP/inundation-mapping/pull/849)

This hotfix addresses an error in inundate_nation.py relating to projection CRS.

### Changes

- `tools/inundate_nation.py`: #782 CRS projection change likely causing issue with previous projection configuration

<br/><br/>

## v4.3.3.3 - 2023-03-20 - [PR#854](https://github.com/NOAA-OWP/inundation-mapping/pull/854)

At least one site (e.g. TRYM7) was not been getting mapped in Stage-Based CatFIM, despite having all of the acceptable accuracy codes. This was caused by a data type issue in the `acceptable_coord_acc_code_list` in `tools_shared_variables.py` having the accuracy codes of 5 and 1 as a strings instead of an integers.

### Changes

- `/tools/tools_shared_variables.py`: Added integers 5 and 1 to the acceptable_coord_acc_code_list, kept the '5' and '1' strings as well.

<br/><br/>

## v4.3.3.2 - 2023-03-20 - [PR#851](https://github.com/NOAA-OWP/inundation-mapping/pull/851)

Bug fix to change `.split()` to `os.path.splitext()`

### Changes

- `src/stream_branches.py`: Change 3 occurrences of `.split()` to `os.path.splitext()`

<br/><br/>

## v4.3.3.1 - 2023-03-20 - [PR#855](https://github.com/NOAA-OWP/inundation-mapping/pull/855)

Bug fix for KeyError in `src/associate_levelpaths_with_levees.py`

### Changes

- `src/associate_levelpaths_with_levees.py`: Adds check if input files exist and handles empty GeoDataFrame(s) after intersecting levee buffers with leveed areas.

<br/><br/>

## v4.3.3.0 - 2023-03-02 - [PR#831](https://github.com/NOAA-OWP/inundation-mapping/pull/831)

Addresses bug wherein multiple CatFIM sites in the flow-based service were displaying the same NWS LID. This merge also creates a workaround solution for a slowdown that was observed in the WRDS location API, which may be a temporary workaround, until WRDS addresses the slowdown.

### Changes

- `tools/generate_categorical_fim_mapping.py`: resets the list of tifs to format for each LID within the loop that does the map processing, instead of only once before the start of the loop.
- `tools/tools_shared_functions.py`:
  - adds a try-except block around code that attempted to iterate on an empty list when the API didn't return relevant metadata for a given feature ID (this is commented out, but may be used in the future once WRDS slowdown is addressed).
  - Uses a passed NWM flows geodataframe to determine stream order.
- `/tools/generate_categorical_fim_flows.py`:
  - Adds multiprocessing to flows generation and uses `nwm_flows.gpkg` instead of the WRDS API to determine stream order of NWM feature_ids.
  - Adds duration print messages.
- `/tools/generate_categorical_fim.py`:
  - Refactor to allow for new NWM filtering scheme.
  - Bug fix in multiprocessing calls for interval map production.
  - Adds duration print messages.

<br/><br/>

## v4.3.2.0 - 2023-03-15 - [PR#845](https://github.com/NOAA-OWP/inundation-mapping/pull/845)

This merge revises the methodology for masking levee-protected areas from inundation. It accomplishes two major tasks: (1) updates the procedure for acquiring and preprocessing the levee data to be burned into the DEM and (2) revises the way levee-protected areas are masked from branches.

(1) There are now going to be two different levee vector line files in each HUC. One (`nld_subset_levees_burned.gpkg`) for the levee elevation burning and one (`nld_subset_levees.gpkg`) for the levee-level-path assignment and masking workflow.

(2) Levee-protected areas are masked from inundation based on a few methods:
  - Branch 0: All levee-protected areas are masked.
  - Other branches: Levee-protected areas are masked from the DEMs of branches for level path(s) that the levee is protecting against by using single-sided buffers alongside each side of the levee to determine which side the levee is protecting against (the side opposite the associated levee-protected area).

### Additions

- `.gitignore`: Adds `.private` folder for unversioned code.
- `data/`
    - `esri.py`: Class for querying and downloading ESRI feature services.
    - `nld/`
        - `levee_download.py`: Module that handles downloading and preprocessing levee lines and protected areas from the National Levee Database.
- `src/associate_levelpaths_with_levees.py`: Associates level paths with levees using single-sided levee buffers and writes to CSV to be used by `src/mask_dem.py`

### Changes

- `.config/`
    - `deny_branch_zero.lst`: Adds `dem_meters_{}.tif`.
    - `deny_branches.lst`: Adds `levee_levelpaths.csv` and removes `nld_subset_levees_{}.tif`.
    - `deny_unit.lst`: Adds `dem_meters.tif`.
    - `params_template.env`: Adds `levee_buffer` parameter for levee buffer size/distance in meters and `levee_id_attribute`.
- `src/`
    - `bash_variables.env`: Updates `input_nld_levee_protected_areas` and adds `input_NLD` (moved from `run_unit_wb.sh`) and `input_levees_preprocessed` environment. .variables
    - `burn_in_levees.py`: Removed the unit conversion from feet to meters because it's now being done in `levee_download.py`.
    - `clip_vectors_to_wbd.py`: Added the new levee lines for the levee-level-path assignment and masking workflow.
    - `delineate_hydros_and_produce_HAND.sh`: Updates input arguments.
    - `mask_dem.py`: Updates to use `levee_levelpaths.csv` (output from `associate_levelpaths_with_levees.py`) to mask branch DEMs.
    - `run_by_branch.sh`: Clips `dem_meters.tif` to use for branches instead of `dem_meters_0.tif` since branch 0 is already masked.
    - `run_unit_wb.sh`: Added inputs to `clip_vectors_to_wbd.py`. Added `associate_levelpaths_with_levees.py`. Processes `dem_meters.tif` and then makes a copy for branch 0. Moved `deny_unit.lst` cleanup to after branch processing.

### Removals
- `data/nld/preprocess_levee_protected_areas.py`: Deprecated.

<br/><br/>

## v4.3.1.0 - 2023-03-10 - [PR#834](https://github.com/NOAA-OWP/inundation-mapping/pull/834)

Change all occurances of /data/outputs to /outputs to honor the correct volume mount directory specified when executing docker run.

### Changes

- `Dockerfile` - updated comments in relation to `projectDir=/foss_fim`
- `fim_pipeline.sh` - updated comments in relation to `projectDir=/foss_fim`
- `fim_pre_processing.sh` -updated comments in relation to `projectDir=/foss_fim`
- `fim_post_processing.sh` - updated comments in relation to `projectDir=/foss_fim`
- `README.md` - Provide documentation on starting the Docker Container, and update docs to include additional command line option for calibration database tool.

- `src/`
  - `usgs_gage_crosswalk.py` - added newline character to shorten commented example usage
  - `usgs_gage_unit_setup.py` - `/data/outputs/` => `/outputs/`

- `tools/`
  - `cache_metrics.py` -  `/data/outputs/` => `/outputs/`
  - `copy_test_case_folders.py`  - `/data/outputs/` => `/outputs/`
  - `run_test_case.py` - `/data/outputs/` => `/outputs/`

- `unit_tests/*_params.json`  - `/data/outputs/` => `/outputs/`

- `unit_tests/split_flows_test.py`  - `/data/outputs/` => `/outputs/`

<br/><br/>

## v4.3.0.1 - 2023-03-06 - [PR#841](https://github.com/NOAA-OWP/inundation-mapping/pull/841)

Deletes intermediate files generated by `src/agreedem.py` by adding them to `config/deny_*.lst`

- `config/`
    - `deny_branch_zero.lst`, `deny_branches.lst`, `deny_branch_unittests.lst`: Added `agree_binary_bufgrid.tif`, `agree_bufgrid_zerod.tif`, and `agree_smogrid_zerod.tif`
    - `deny_unit.lst`: Added `agree_binary_bufgrid.tif`, `agree_bufgrid.tif`, `agree_bufgrid_allo.tif`, `agree_bufgrid_dist.tif`,  `agree_bufgrid_zerod.tif`, `agree_smogrid.tif`, `agree_smogrid_allo.tif`, `agree_smogrid_dist.tif`, `agree_smogrid_zerod.tif`

<br/><br/>

## v4.3.0.0 - 2023-02-15 - [PR#814](https://github.com/NOAA-OWP/inundation-mapping/pull/814)

Replaces GRASS with Whitebox. This addresses several issues, including Windows permissions and GRASS projection issues. Whitebox also has a slight performance benefit over GRASS.

### Removals

- `src/r_grow_distance.py`: Deletes file

### Changes

- `Dockerfile`: Removes GRASS, update `$outputDataDir` from `/data/outputs` to `/outputs`
- `Pipfile` and `Pipfile.lock`: Adds Whitebox and removes GRASS
- `src/`
    - `agreedem.py`: Removes `r_grow_distance`; refactors to use with context and removes redundant raster reads.
    - `adjust_lateral_thalweg.py` and `agreedem.py`: Refactors to use `with` context and removes redundant raster reads
    - `unique_pixel_and_allocation.py`: Replaces GRASS with Whitebox and remove `r_grow_distance`
    - `gms/`
        - `delineate_hydros_and_produce_HAND.sh` and `run_by_unit.sh`: Removes GRASS parameter
        - `mask_dem.py`: Removes unnecessary line

<br/><br/>

## v4.2.1.0 - 2023-02-21 - [PR#829](https://github.com/NOAA-OWP/inundation-mapping/pull/829)

During the merge from remove-fim3 PR into dev, merge conflicts were discovered in the unit_tests folders and files. Attempts to fix them at that time failed, so some files were removed, other renamed, other edited to get the merge to work.  Here are the fixes to put the unit tests system back to par.

Note: some unit tests are now temporarily disabled due to dependencies on other files / folders which may not exist in other environments.

Also.. the Changelog.md was broken and is being restored here.

Also.. a minor text addition was added to the acquire_and_preprocess_3dep_dems.py files (not directly related to this PR)

For file changes directly related to unit_test folder and it's file, please see [PR#829](https://github.com/NOAA-OWP/inundation-mapping/pull/829)

Other file changes:

### Changes
- `Pipfile.lock` : rebuilt and updated as a safety pre-caution.
- `docs`
    - `CHANGELOG.md`: additions to this file for FIM 4.2.0.0 were not merged correctly.  (re-added just below in the 4.2.0.0 section)
- `data`
    - `usgs`
        - `acquire_and_preprocess_3dep_dems.py`: Added text on data input URL source.

<br/><br/>

## v4.2.0.1 - 2023-02-16 - [PR#827](https://github.com/NOAA-OWP/inundation-mapping/pull/827)

FIM 4.2.0.0. was throwing errors for 14 HUCs that did not have any level paths. These are HUCs that have only stream orders 1 and 2 and are covered under branch zero, but no stream orders 3+ (no level paths).  This has now been changed to not throw an error but continue to process of the HUC.

### Changes

- `src`
    - `run_unit_wb.sh`: Test if branch_id.lst exists, which legitimately might not. Also a bit of text cleanup.

<br/><br/>

## v4.2.0.0 - 2023-02-16 - [PR#816](https://github.com/NOAA-OWP/inundation-mapping/pull/816)

This update removes the remaining elements of FIM3 code.  It further removes the phrases "GMS" as basically the entire FIM4 model. FIM4 is GMS. With removing FIM3, it also means remove concepts of "MS" and "FR" which were no longer relevant in FIM4.  There are only a few remaining places that will continue with the phrase "GMS" which is in some inundation files which are being re-evaluated.  Some deprecated files have been removed and some subfolders removed.

There are a lot of duplicate explanations for some of the changes, so here is a shortcut system.

- desc 1:  Remove or rename values based on phrase "GMS, MS and/or FR"
- desc 2:  Moved file from the /src/gms folder to /src  or /tools/gms_tools to /tools
- desc 3:  No longer needed as we now use the `fim_pipeline.sh` processing model.

### Removals

- `data`
    - `acquire_and_preprocess_inputs.py`:  No longer needed
- `gms_pipeline.sh` : see desc 3
- `gms_run_branch.sh` : see desc 3
- `gms_run_post_processing.sh` : see desc 3
- `gms_run_unit.sh` : see desc 3
- `src`
    - `gms`
        - `init.py` : folder removed, no longer needed.
        - `aggregate_branch_lists.py`: no longer needed.  Newer version already exists in src directory.
        - `remove_error_branches.py` :  see desc 3
        - `run_by_unit.sh` : see desc 3
        - `test_new_crosswalk.sh` : no longer needed
        - `time_and_tee_run_by_branch.sh` : see desc 3
        - `time_and_tee_run_by_unit.sh` : see desc 3
    - `output_cleanup.py` : see desc 3
 - `tools/gms_tools`
     - `init.py` : folder removed, no longer needed.

### Changes

- `config`
   - `deny_branch_unittests.lst` :  renamed from `deny_gms_branch_unittests.lst`
   - `deny_branch_zero.lst` : renamed from `deny_gms_branch_zero.lst`
   - `deny_branches.lst` :  renamed from `deny_gms_branches.lst`
   - `deny_unit.lst`  : renamed from `deny_gms_unit.lst`
   - `params_template.env` : see desc 1

- `data`
    - `nws`
        - `preprocess_ahps_nws.py`:   Added deprecation note: If reused, it needs review and/or upgrades.
    - `acquire_and_preprocess_3dep_dems.py` : see desc 1
 - `fim_post_processing.sh` : see desc 1, plus a small pathing change.
 - `fim_pre_processing.sh` : see desc 1
 - ` src`
     - `add_crosswalk.py` : see desc 1. Also cleaned up some formatting and commented out a code block in favor of a better way to pass args from "__main__"
     - `bash_variables.env` : see desc 1
     - `buffer_stream_branches.py` : see desc 2
     - `clip_rasters_to_branches.py` : see desc 2
     - `crosswalk_nwm_demDerived.py` :  see desc 1 and desc 2
     - `delineate_hydros_and_produce_HAND.sh` : see desc 1 and desc 2
     - `derive_level_paths.py`  :  see desc 1 and desc 2
     - `edit_points.py` : see desc  2
     - `filter_inputs_by_huc.py`: see desc 1 and desc 2
     - `finalize_srcs.py`:  see desc 2
     - `generate_branch_list.py` : see desc 1
     - `make_rem.py` : see desc 2
     - `make_dem.py` : see desc  2
     - `outputs_cleanup.py`:  see desc 1
     - `process_branch.sh`:  see desc 1
     - `query_vectors_by_branch_polygons.py`: see desc 2
     - `reset_mannings.py` : see desc 2
     - `run_by_branch.sh`:  see desc 1
     - `run_unit_wb.sh`: see desc 1
     - `stream_branches.py`:  see desc 2
     - `subset_catch_list_by_branch_id.py`: see desc 2
     - `toDo.md`: see desc 2
     - `usgs_gage_aggregate.py`:  see desc 1
     - `usgs_gage_unit_setup.py` : see desc 1
     - `utils`
         - `fim_enums.py` : see desc 1

- `tools`
    - `combine_crosswalk_tables.py` : see desc 2
    - `compare_ms_and_non_ms_metrics.py` : see desc 2
    - `compile_comp_stats.py`: see desc 2  and added note about possible deprecation.
    - `compile_computation_stats.py` : see desc 2  and added note about possible deprecation.
    - `composite_inundation.py` : see desc 1 : note.. references a file called inundate_gms which retains it's name for now.
    - `consolidate_metrics.py`: added note about possible deprecation.
    - `copy_test_case_folders.py`: see desc 1
    - `eval_plots.py` : see desc 1
    - `evaluate_continuity.py`: see desc 2
    - `find_max_catchment_breadth.py` : see desc 2
    - `generate_categorical_fim_mapping.py` : see desc 1
    - `inundate_gms.py`: see desc 1 and desc 2. Note: This file has retained its name with the phrase "gms" in it as it might be upgraded later and there are some similar files with similar names.
    - `inundate_nation.py` : see desc 1
    - `inundation.py`:  text styling change
    - `make_boxes_from_bounds.py`: text styling change
    - `mosaic_inundation.py`:  see desc 1 and desc 2
    - `overlapping_inundation.py`: see desc 2
    - `plots.py` : see desc 2
    - `run_test_case.py`:  see desc 1
    - `synthesize_test_cases.py`: see desc 1

- `unit_tests`
    - `README.md`: see desc 1
    - `__template_unittests.py`: see desc 1
    - `check_unit_errors_params.json`  and `check_unit_errors_unittests.py` : see desc 1
    - `derive_level_paths_params.json` and `derive_level_paths_unittests.py` : see desc 1 and desc 2
    - `filter_catchments_and_add_attributes_unittests.py`: see desc 1
    - `outputs_cleanup_params.json` and `outputs_cleanup_unittests.py`: see desc 1 and desc 2
    - `split_flows_unittests.py` : see desc 1
    - `tools`
        - `inundate_gms_params.json` and `inundate_gms_unittests.py`: see desc 1 and desc 2

<br/><br/>

## v4.1.3.0 - 2023-02-13 - [PR#812](https://github.com/NOAA-OWP/inundation-mapping/pull/812)

An update was required to adjust host name when in the AWS environment

### Changes

- `fim_post_processing.sh`: Added an "if isAWS" flag system based on the input command args from fim_pipeline.sh or

- `tools/calibration-db`
    - `README.md`: Minor text correction.

<br/><br/>

## v4.1.2.0 - 2023-02-15 - [PR#808](https://github.com/NOAA-OWP/inundation-mapping/pull/808)

Add `pytest` package and refactor existing unit tests. Update parameters to unit tests (`/unit_tests/*_params.json`) to valid paths. Add leading slash to paths in `/config/params_template.env`.

### Additions

- `/unit_tests`
  - `__init__.py`  - needed for `pytest` command line executable to pick up tests.
  - `pyproject.toml`  - used to specify which warnings are excluded/filtered.
  - `/gms`
    - `__init__.py` - needed for `pytest` command line executable to pick up tests.
  - `/tools`
    - `__init__.py`  - needed for `pytest` command line executable to pick up tests.
    - `inundate_gms_params.json` - file moved up into this directory
    - `inundate_gms_test.py`     - file moved up into this directory
    - `inundation_params.json`   - file moved up into this directory
    - `inundation_test.py`       - file moved up into this directory

### Removals

- `/unit_tests/tools/gms_tools/` directory removed, and files moved up into `/unit_tests/tools`

### Changes

- `Pipfile` - updated to include pytest as a dependency
- `Pipfile.lock` - updated to include pytest as a dependency

- `/config`
  - `params_template.env` - leading slash added to paths

- `/unit_tests/` - All of the `*_test.py` files were refactored to follow the `pytest` paradigm.
  - `*_params.json` - valid paths on `fim-dev1` provided
  - `README.md`  - updated to include documentation on pytest.
  - `unit_tests_utils.py`
  - `__template_unittests.py` -> `__template.py` - exclude the `_test` suffix to remove from test suite. Updated example on new format for pytest.
  - `check_unit_errors_test.py`
  - `clip_vectors_to_wbd_test.py`
  - `filter_catchments_and_add_attributes_test.py`
  - `rating_curve_comparison_test.py`
  - `shared_functions_test.py`
  - `split_flow_test.py`
  - `usgs_gage_crosswalk_test.py`
  - `aggregate_branch_lists_test.py`
  - `generate_branch_list_test.py`
  - `generate_branch_list_csv_test.py`
  - `aggregate_branch_lists_test.py`
  - `generate_branch_list_csv_test.py`
  - `generate_branch_list_test.py`
    - `/gms`
      - `derive_level_paths_test.py`
      - `outputs_cleanup_test.py`
    - `/tools`
      - `inundate_unittests.py` -> `inundation_test.py`
      - `inundate_gms_test.py`


<br/><br/>

## v4.1.1.0 - 2023-02-16 - [PR#809](https://github.com/NOAA-OWP/inundation-mapping/pull/809)

The CatFIM code was updated to allow 1-foot interval processing across all stage-based AHPS sites ranging from action stage to 5 feet above major stage, along with restart capability for interrupted processing runs.

### Changes

- `tools/generate_categorical_fim.py` (all changes made here)
    - Added try-except blocks for code that didn't allow most sites to actually get processed because it was trying to check values of some USGS-related variables that most of the sites didn't have
    - Overwrite abilities of the different outputs for the viz team were not consistent (i.e., one of the files had the ability to be overwritten but another didn't), so that has been made consistent to disallow any overwrites of the existing final outputs for a specified output folder.
    - The code also has the ability to restart from an interrupted run and resume processing uncompleted HUCs by first checking for a simple "complete" file for each HUC. If a HUC has that file, then it is skipped (because it already completed processing during a run for a particular output folder / run name).
    - When a HUC is successfully processed, an empty "complete" text file is created / touched.

<br/><br/>

## v4.1.0.0 - 2023-01-30 - [PR#806](https://github.com/NOAA-OWP/inundation-mapping/pull/806)

As we move to Amazon Web Service, AWS, we need to change our processing system. Currently, it is `gms_pipeline.sh` using bash "parallel" as an iterator which then first processes all HUCs, but not their branches. One of `gms_pipeline.sh`'s next steps is to do branch processing which is again iterated via "parallel". AKA. Units processed as one step, branches processed as second independent step.

**Note:** While we are taking steps to move to AWS, we will continue to maintain the ability of doing all processing on a single server using a single docker container as we have for a long time. Moving to AWS is simply taking portions of code from FIM and adding it to AWS tools for performance of large scale production runs.

Our new processing system, starting with this PR,  is to allow each HUC to process it's own branches.

A further requirement was to split up the overall processing flow to independent steps, with each step being able to process itself without relying on "export" variables from other files. Note: There are still a few exceptions.  The basic flow now becomes
- `fim_pre_processing.sh`,
- one or more calls to `fim_process_unit_wb.sh` (calling this file for each single HUC to be processed).
- followed by a call to `fim_post_processing.sh`.


Note: This is a very large, complex PR with alot of critical details. Please read the details at [PR 806](https://github.com/NOAA-OWP/inundation-mapping/pull/806).

### CRITICAL NOTE
The new `fim_pipeline.sh` and by proxy `fim_pre_processing.sh` has two new key input args, one named **-jh** (job HUCs) and one named **-jb** (job branches).  You can assign the number of cores/CPU's are used for processing a HUC versus the number of branches.  For the -jh number arg, it only is used against the `fim_pipeline.sh` file when it is processing more than one HUC or a list of HUCs as it is the iterator for HUCs.   The -jb flag says how many cores/CPU's can be used when processing branches (note.. the average HUC has 26 branches).

BUT.... you have to be careful not to overload your system.  **You need to multiply the -jh and the -jb values together, but only when using the `fim_pipeline.sh` script.**  Why? _If you have 16 CPU's available on your machine, and you assign -jh as 10 and -jb as 26, you are actually asking for 126 cores (10 x 26) but your machine only has 16 cores._   If you are not using `fim_pipeline.sh` but using the three processing steps independently, then the -jh value has not need to be anything but the number of 1 as each actual HUC can only be processed one at a time. (aka.. no iterator).
</br>

### Additions

- `fim_pipeline.sh` :  The wrapper for the three new major "FIM" processing steps. This script allows processing in one command, same as the current tool of `gms_pipeline.sh`.
- `fim_pre_processing.sh`: This file handles all argument input from the user, validates those inputs and sets up or cleans up folders. It also includes a new system of taking most input parameters and some key enviro variables and writing them out to a files called `runtime_args.env`.  Future processing steps need minimal input arguments as it can read most values it needs from this new `runtime_args.env`. This allows the three major steps to work independently from each other. Someone can now come in, run `fim_pre_processing.sh`, then run `fim_process_unit_wb.sh`, each with one HUC, as many time as they like, each adding just its own HUC folder to the output runtime folder.
- `fim_post_processing.sh`: Scans all HUC folders inside the runtime folders to handle a number of processing steps which include (to name a few):
    - aggregating errors
    - aggregating to create a single list (gms_inputs.csv) for all valid HUCs and their branch ids
    - usgs gage aggregation
    - adjustments to SRV's
    - and more
- `fim_process_unit_wb.sh`: Accepts only input args of runName and HUC number. It then sets up global variable, folders, etc to process just the one HUC. The logic for processing the HUC is in `run_unit_wb.sh` but managed by this `fim_process_unit_wb.sh` file including all error trapping.
- `src`
    - `aggregate_branch_lists.py`:  When each HUC is being processed, it creates it's own .csv file with its branch id's. In post processing we need one master csv list and this file aggregates them. Note: This is a similar file already in the `src/gms` folder but that version operates a bit different and will be deprecated soon.
    - `generate_branch_list.py`: This creates the single .lst for a HUC defining each branch id. With this list, `run_unit_wb.sh` can do a parallelized iteration over each of its branches for processing. Note: This is also similar to the current `src/gms` file of the same name and the gms folder version will also be deprecated soon.
    - `generate_branch_list_csv.py`. As each branch, including branch zero, has processed and if it was successful, it will add to a .csv list in the HUC directory. At the end, it becomes a list of all successful branches. This file will be aggregates with all similar .csv in post processing for future processing.
    - `run_unit_wb.sh`:  The actual HUC processing logic. Note: This is fundamentally the same as the current HUC processing logic that exists currently in `src/gms/run_by_unit.sh`, which will be removed in the very near future. However, at the end of this file, it creates and manages a parallelized iterator for processing each of it's branches.
    - `process_branch.sh`:  Same concept as `process_unit_wb.sh` but this one is for processing a single branch. This file manages the true branch processing file of `src/gms/run_by_branch.sh`.  It is a wrapper file to `src/gms/run_by_branch.sh` and catches all error and copies error files as applicable. This allows the parent processing files to continue despite branch errors. Both the new fim processing system and the older gms processing system currently share the branch processing file of `src/gms/run_by_branch.sh`. When the gms processing file is removed, this file will likely not change, only moved one directory up and be no longer in the `gms` sub-folder.
- `unit_tests`
    - `aggregate_branch_lists_unittests.py' and `aggregate_branch_lists_params.json`  (based on the newer `src` directory edition of `aggregate_branch_lists.py`).
    - `generate_branch_list_unittest.py` and `generate_branch_list_params.json` (based on the newer `src` directory edition of `generate_branch_list.py`).
    -  `generate_branch_list_csv_unittest.py` and `generate_branch_list_csv_params.json`

### Changes

- `config`
    - `params_template.env`: Removed the `default_max_jobs` value and moved the `startDiv` and `stopDiv` to the `bash_variables.env` file.
    - `deny_gms_unit.lst` : Renamed from `deny_gms_unit_prod.lst`
    - `deny_gms_branches.lst` : Renamed from `deny_gms_branches_prod.lst`

- `gms_pipeline.sh`, `gms_run_branch.sh`, `gms_run_unit.sh`, and `gms_post_processing.sh` :  Changed to hardcode the `default_max_jobs` to the value of 1. (we don't want this to be changed at all). They were also changed for minor adjustments for the `deny` list files names.

- `src`
    - `bash_functions.env`: Fix error with calculating durations.
    - `bash_variables.env`:  Adds the two export lines (stopDiv and startDiv) from `params_template.env`
    - `clip_vectors_to_wbd.py`: Cleaned up some print statements for better output traceability.
    - `check_huc_inputs.py`: Added logic to ensure the file was an .lst file. Other file formats were not be handled correctly.
    - `gms`
        - `delineate_hydros_and_produce_HAND.sh`: Removed all `stopDiv` variable to reduce log and screen output.
        - `run_by_branch.sh`: Removed an unnecessary test for overriding outputs.

### Removed

- `config`
    - `deny_gms_branches_dev.lst`

<br/><br/>

## v4.0.19.5 - 2023-01-24 - [PR#801](https://github.com/NOAA-OWP/inundation-mapping/pull/801)

When running tools/test_case_by_hydroid.py, it throws an error of local variable 'stats' referenced before assignment.

### Changes

- `tools`
    - `pixel_counter.py`: declare stats object and remove the GA_Readonly flag
    - `test_case_by_hydroid_id_py`: Added more logging.

<br/><br/>

## v4.0.19.4 - 2023-01-25 - [PR#802](https://github.com/NOAA-OWP/inundation-mapping/pull/802)

This revision includes a slight alteration to the filtering technique used to trim/remove lakeid nwm_reaches that exist at the upstream end of each branch network. By keeping a single lakeid reach at the branch level, we can avoid issues with the branch headwater point starting at a lake boundary. This ensures the headwater catchments for some branches are properly identified as a lake catchment (no inundation produced).

### Changes

- `src/gms/stream_branches.py`: New changes to the `find_upstream_reaches_in_waterbodies` function: Added a step to create a list of nonlake segments (lakeid = -9999) . Use the list of nonlake reaches to allow the filter to keep a the first lakeid reach that connects to a nonlake segment.

<br/><br/>

## v4.0.19.3 - 2023-01-17 - [PR#794](https://github.com/NOAA-OWP/inundation-mapping/pull/794)

Removing FIM3 files and references.  Anything still required for FIM 3 are held in the dev-fim3 branch.

### Removals

- `data`
    - `preprocess_rasters.py`: no longer valid as it is for NHD DEM rasters.
- `fim_run.sh`
- ` src`
    - `aggregate_fim_outputs.sh`
    - `fr_to_ms_raster.mask.py`
    - `get_all_huc_in_inputs.py`
    - `reduce_nhd_stream_density.py`
    - `rem.py`:  There are two files named `rem.py`, one in the src directory and one in the gms directory. This version in the src directory is no longer valid. The `rem.py` in the gms directory is being renamed to avoid future enhancements of moving files.
    - `run_by_unit.sh`:  There are two files named `run_by_unit.sh`, one in the src directory and one in the gms directory. This version in the src directory is for fim3. For the remaining `run_by_unit.sh`, it is NOT being renamed at this time as it will likely be renamed in the near future.
    - `time_and_tee_run_by_unit.sh`:  Same not as above for `run_by_unit.sh`.
    - `utils`
        - `archive_cleanup.py`
 - `tools`
     - `compare_gms_srcs_to_fr.py`
     - `preprocess_fimx.py`

### Changes

- `src`
    - `adjust_headwater_streams.py`: Likely deprecated but kept for safety reason. Deprecation note added.
- `tools`
    - `cygnss_preprocess.py`: Likely deprecated but kept for safety reason. Deprecation note added.
    - `nesdis_preprocess.py`: Likely deprecated but kept for safety reason. Deprecation note added.

<br/><br/>

## v4.0.19.2 - 2023-01-17 - [PR#797](https://github.com/NOAA-OWP/inundation-mapping/pull/797)

Consolidates global bash environment variables into a new `src/bash_variables.env` file. Additionally, Python environment variables have been moved into this file and `src/utils/shared_variables.py` now references this file. Hardcoded projections have been replaced by an environment variable. This also replaces the Manning's N file in `config/params_template.env` with a constant and updates relevant code. Unused environment variables have been removed.

### Additions

- `src/bash_variables.env`: Adds file for global environment variables

### Removals

- `config/`
    - `mannings_default.json`
    - `mannings_default_calibrated.json`

### Changes

- `config/params_template.env`: Changes manning_n from filename to default value of 0.06
- `gms_run_branch.sh`: Adds `bash_variables.env`
- `gms_run_post_processing.sh`: Adds `bash_variables.env` and changes projection from hardcoded to environment variable
- `gms_run_unit.sh`: Adds `bash_variables.env`
- `src/`
    - `add_crosswalk.py`: Assigns default manning_n value and removes assignments by stream orders
    - `aggregate_vector_inputs.py`: Removes unused references to environment variables and function
    - `gms/run_by_unit.sh`: Removes environment variable assignments and uses projection from environment variables
    - `utils/shared_variables.py`: Removes environment variables and instead references src/bash_variables.env

<br/><br/>

## v4.0.19.1 - 2023-01-17 - [PR#796](https://github.com/NOAA-OWP/inundation-mapping/pull/796)

### Changes

- `tools/gms_tools/combine_crosswalk_tables.py`: Checks length of dataframe list before concatenating

<br/><br/>

## v4.0.19.0 - 2023-01-06 - [PR#782](https://github.com/NOAA-OWP/inundation-mapping/pull/782)

Changes the projection of HAND processing to EPSG 5070.

### Changes

- `gms_run_post_processing.sh`: Adds target projection for `points`
- `data/nld/preprocess_levee_protected_areas.py`: Changed to use `utils.shared_variables.DEFAULT_FIM_PROJECTION_CRS`
- `src/`
    - `clip_vectors_to_wbd.py`: Save intermediate outputs in EPSG:5070
    - `src_adjust_spatial_obs.py`: Changed to use `utils.shared_variables.DEFAULT_FIM_PROJECTION_CRS`
    - `utils/shared_variables.py`: Changes the designated projection variables
    - `gms/`
        - `stream_branches.py`: Checks the projection of the input streams and changes if necessary
        - `run_by_unit.py`: Changes the default projection crs variable and added as HUC target projection
- `tools/inundate_nation.py`: Changed to use `utils.shared_variables.PREP_PROJECTION`

<br/><br/>

## v4.0.18.2 - 2023-01-11 - [PR#790](https://github.com/NOAA-OWP/inundation-mapping/pull/790)

Remove Great Lakes clipping

### Changes

- `src/`
    - `clip_vectors_to_wbd.py`: Removes Great Lakes clipping and references to Great Lakes polygons and lake buffer size

    - `gms/run_by_unit.sh`: Removes Great Lakes polygon and lake buffer size arguments to `src/clip_vectors_to_wbd.py`

<br/><br/>

## v4.0.18.1 - 2022-12-13 - [PR #760](https://github.com/NOAA-OWP/inundation-mapping/pull/760)

Adds stacked bar eval plots.

### Additions

- `/tools/eval_plots_stackedbar.py`: produces stacked bar eval plots in the same manner as `eval_plots.py`.

<br/><br/>

## v4.0.18.0 - 2023-01-03 - [PR#780](https://github.com/NOAA-OWP/inundation-mapping/pull/780)

Clips WBD and stream branch buffer polygons to DEM domain.

### Changes

- `src/`
    - `clip_vectors_to_wbd.py`: Clips WBD polygon to DEM domain

    - `gms/`
        - `buffer_stream_branches.py`: Clips branch buffer polygons to DEM domain
        - `derive_level_paths.py`: Stop processing if no branches exist
        - `mask_dem.py`: Checks if stream file exists before continuing
        - `remove_error_branches.py`: Checks if error_branches has data before continuing
        - `run_by_unit.sh`: Adds DEM domain as bash variable and adds it as an argument to calling `clip_vectors_to_wbd.py` and `buffer_stream_branches.py`

<br/><br/>


## v4.0.17.4 - 2023-01-06 - [PR#781](https://github.com/NOAA-OWP/inundation-mapping/pull/781)

Added crosswalk_table.csv from the root output folder as being a file push up to Hydrovis s3 bucket after FIM BED runs.

### Changes

- `config`
    - `aws_s3_put_fim4_hydrovis_whitelist.lst`:  Added crosswalk_table.csv to whitelist.


<br/><br/>

## v4.0.17.3 - 2022-12-23 - [PR#773](https://github.com/NOAA-OWP/inundation-mapping/pull/773)

Cleans up REM masking of levee-protected areas and fixes associated error.

### Removals

- `src/gms/`
    - `delineate_hydros_and_produce_HAND.sh`: removes rasterization and masking of levee-protected areas from the REM
    - `rasterize_by_order`: removes this file
- `config/`
    - `deny_gms_branch_zero.lst`, `deny_gms_branches_dev.lst`, and `deny_gms_branches_prod.lst`: removes `LeveeProtectedAreas_subset_{}.tif`

### Changes

- `src/gms/rem.py`: fixes an error where the nodata value of the DEM was overlooked

<br/><br/>

## v4.0.17.2 - 2022-12-29 - [PR #779](https://github.com/NOAA-OWP/inundation-mapping/pull/779)

Remove dependency on `other` folder in `test_cases`. Also updates ESRI and QGIS agreement raster symbology label to include the addition of levee-protected areas as a mask.

### Removals

- `tools/`
    - `aggregate_metrics.py` and `cache_metrics.py`: Removes reference to test_cases/other folder

### Changes

- `config/symbology/`
    - `esri/agreement_raster.lyr` and `qgis/agreement_raster.qml`: Updates label from Waterbody mask to Masked since mask also now includes levee-protected areas
- `tools/`
    - `eval_alt_catfim.py` and `run_test_case.py`: Updates waterbody mask to dataset located in /inputs folder

<br/><br/>

## v4.0.17.1 - 2022-12-29 - [PR #778](https://github.com/NOAA-OWP/inundation-mapping/pull/778)

This merge fixes a bug where all of the Stage-Based intervals were the same.

### Changes
- `/tools/generate_categorical_fim.py`: Changed `stage` variable to `interval_stage` variable in `produce_stage_based_catfim_tifs` function call.

<br/><br/>

## v4.0.17.0 - 2022-12-21 - [PR #771](https://github.com/NOAA-OWP/inundation-mapping/pull/771)

Added rysnc to docker images. rysnc can now be used inside the images to move data around via docker mounts.

### Changes

- `Dockerfile` : added rsync

<br/><br/>

## v4.0.16.0 - 2022-12-20 - [PR #768](https://github.com/NOAA-OWP/inundation-mapping/pull/768)

`gms_run_branch.sh` was processing all of the branches iteratively, then continuing on to a large post processing portion of code. That has now be split to two files, one for branch iteration and the other file for just post processing.

Other minor changes include:
- Removing the system where a user could override `DropStreamOrders` where they could process streams with stream orders 1 and 2 independently like other GMS branches.  This option is now removed, so it will only allow stream orders 3 and higher as gms branches and SO 1 and 2 will always be in branch zero.

- The `retry` flag on the three gms*.sh files has been removed. It did not work correctly and was not being used. Usage of it would have created unreliable results.

### Additions

- `gms_run_post_processing.sh`
   - handles all tasks from after `gms_run_branch.sh` to this file, except for output cleanup, which stayed in `gms_run_branch.sh`.
   - Can be run completely independent from `gms_run_unit.sh` or gms_run_branch.sh` as long as all of the files are in place. And can be re-run if desired.

### Changes

- `gms_pipeline.sh`
   - Remove "retry" system.
   - Remove "dropLowStreamOrders" system.
   - Updated for newer reusable output date/time/duration system.
   - Add call to new `gms_run_post_processing.sh` file.

- `gms_run_branch.sh`
   - Remove "retry" system.
   - Remove "dropLowStreamOrders" system.
   - Updated for newer reusable output date/time/duration system.
   - Removed most code from below the branch iterator to the new `gms_run_post_processing.sh` file. However, it did keep the branch files output cleanup and non-zero exit code checking.

- `gms_run_unit.sh`
   - Remove "retry" system.
   - Remove "dropLowStreamOrders" system.
   - Updated for newer reusable output date/time/duration system.

- `src`
    - `bash_functions.env`:  Added a new method to make it easier / simpler to calculation and display duration time.
    - `filter_catchments_and_add_attributes.py`:  Remove "dropLowStreamOrders" system.
    - `split_flows.py`: Remove "dropLowStreamOrders" system.
    - `usgs_gage_unit_setup.py`:  Remove "dropLowStreamOrders" system.

- `gms`
    - `delineate_hydros_and_produced_HAND.sh` : Remove "dropLowStreamOrders" system.
    - `derive_level_paths.py`: Remove "dropLowStreamOrders" system and some small style updates.
    - `run_by_unit.sh`: Remove "dropLowStreamOrders" system.

- `unit_tests/gms`
    - `derive_level_paths_params.json` and `derive_level_paths_unittests.py`: Remove "dropLowStreamOrders" system.

<br/><br/>

## v4.0.15.0 - 2022-12-20 - [PR #758](https://github.com/NOAA-OWP/inundation-mapping/pull/758)

This merge addresses feedback received from field users regarding CatFIM. Users wanted a Stage-Based version of CatFIM, they wanted maps created for multiple intervals between flood categories, and they wanted documentation as to why many sites are absent from the Stage-Based CatFIM service. This merge seeks to address this feedback. CatFIM will continue to evolve with more feedback over time.

## Changes
- `/src/gms/usgs_gage_crosswalk.py`: Removed filtering of extra attributes when writing table
- `/src/gms/usgs_gage_unit_setup.py`: Removed filter of gages where `rating curve == yes`. The filtering happens later on now.
- `/tools/eval_plots.py`: Added a post-processing step to produce CSVs of spatial data
- `/tools/generate_categorical_fim.py`:
  - New arguments to support more advanced multiprocessing, support production of Stage-Based CatFIM, specific output directory pathing, upstream and downstream distance, controls on how high past "major" magnitude to go when producing interval maps for Stage-Based, the ability to run a single AHPS site.
- `/tools/generate_categorical_fim_flows.py`:
  - Allows for flows to be retrieved for only one site (useful for testing)
  - More logging
  - Filtering stream segments according to stream order
- `/tools/generate_categorical_fim_mapping.py`:
  - Support for Stage-Based CatFIM production
  - Enhanced multiprocessing
  - Improved post-processing
- `/tools/pixel_counter.py`: fixed a bug where Nonetypes were being returned
- `/tools/rating_curve_get_usgs_rating_curves.py`:
  - Removed filtering when producing `usgs_gages.gpkg`, but adding attribute as to whether or not it meets acceptance criteria, as defined in `gms_tools/tools_shared_variables.py`.
  - Creating a lookup list to filter out unacceptable gages before they're written to `usgs_rating_curves.csv`
  - The `usgs_gages.gpkg` now includes two fields indicating whether or not gages pass acceptance criteria (defined in `tools_shared_variables.py`. The fields are `acceptable_codes` and `acceptable_alt_error`
- `/tools/tools_shared_functions.py`:
  - Added `get_env_paths()` function to retrieve environmental variable information used by CatFIM and rating curves scripts
  - `Added `filter_nwm_segments_by_stream_order()` function that uses WRDS to filter out NWM feature_ids from a list if their stream order is different than a desired stream order.
- `/tools/tools_shared_variables.py`: Added the acceptance criteria and URLS for gages as non-constant variables. These can be modified and tracked through version changes. These variables are imported by the CatFIM and USGS rating curve and gage generation scripts.
- `/tools/test_case_by_hydroid.py`: reformatting code, recommend adding more comments/docstrings in future commit

<br/><br/>

## v4.0.14.2 - 2022-12-22 - [PR #772](https://github.com/NOAA-OWP/inundation-mapping/pull/772)

Added `usgs_elev_table.csv` to hydrovis whitelist files.  Also updated the name to include the word "hydrovis" in them (anticipating more s3 whitelist files).

### Changes

- `config`
    - `aws_s3_put_fim4_hydrovis_whitelist.lst`:  File name updated and added usgs_elev_table.csv so it gets push up as well.
    - `aws_s3_put_fim3_hydrovis_whitelist.lst`: File name updated

- `data/aws`
   - `s3.py`: added `/foss_fim/config/aws_s3_put_fim4_hydrovis_whitelist.lst` as a default to the -w param.

<br/><br/>

## v4.0.14.1 - 2022-12-03 - [PR #753](https://github.com/NOAA-OWP/inundation-mapping/pull/753)

Creates a polygon of 3DEP DEM domain (to eliminate errors caused by stream networks with no DEM data in areas of HUCs that are outside of the U.S. border) and uses the polygon layer to clip the WBD and stream network (to a buffer inside the WBD).

### Additions
- `data/usgs/acquire_and_preprocess_3dep_dems.py`: Adds creation of 3DEP domain polygon by polygonizing all HUC6 3DEP DEMs and then dissolving them.
- `src/gms/run_by_unit.sh`: Adds 3DEP domain polygon .gpkg as input to `src/clip_vectors_to_wbd.py`

### Changes
- `src/clip_vectors_to_wbd.py`: Clips WBD to 3DEP domain polygon and clips streams to a buffer inside the clipped WBD polygon.

<br/><br/>

## v4.0.14.0 - 2022-12-20 - [PR #769](https://github.com/NOAA-OWP/inundation-mapping/pull/769)

Masks levee-protected areas from the DEM in branch 0 and in highest two stream order branches.

### Additions

- `src/gms/`
    - `mask_dem.py`: Masks levee-protected areas from the DEM in branch 0 and in highest two stream order branches
    - `delineate_hydros_and_produce_HAND.sh`: Adds `src/gms/mask_dem.py`

<br/><br/>

## v4.0.13.2 - 2022-12-20 - [PR #767](https://github.com/NOAA-OWP/inundation-mapping/pull/767)

Fixes inundation of nodata areas of REM.

### Changes

- `tools/inundation.py`: Assigns depth a value of `0` if REM is less than `0`

<br/><br/>

## v4.0.13.1 - 2022-12-09 - [PR #743](https://github.com/NOAA-OWP/inundation-mapping/pull/743)

This merge adds the tools required to generate Alpha metrics by hydroid. It summarizes the Apha metrics by branch 0 catchment for use in the Hydrovis "FIM Performance" service.

### Additions

- `pixel_counter.py`:  A script to perform zonal statistics against raster data and geometries
- `pixel_counter_functions.py`: Supporting functions
- `pixel_counter_wrapper.py`: a script that wraps `pixel_counter.py` for batch processing
- `test_case_by_hydroid.py`: the main script to orchestrate the generation of alpha metrics by catchment

<br/><br/>

## v4.0.13.0 - 2022-11-16 - [PR #744](https://github.com/NOAA-OWP/inundation-mapping/pull/744)

Changes branch 0 headwaters data source from NHD to NWS to be consistent with branches. Removes references to NHD flowlines and headwater data.

### Changes

- `src/gms/derive_level_paths.py`: Generates headwaters before stream branch filtering

### Removals

- Removes NHD flowlines and headwater references from `gms_run_unit.sh`, `config/deny_gms_unit_prod.lst`, `src/clip_vectors_to_wbd.py`, `src/gms/run_by_unit.sh`, `unit_tests/__template_unittests.py`, `unit_tests/clip_vectors_to_wbd_params.json`, and `unit_tests/clip_vectors_to_wbd_unittests.py`

<br/><br/>

## V4.0.12.2 - 2022-12-04 - [PR #754](https://github.com/NOAA-OWP/inundation-mapping/pull/754)

Stop writing `gms_inputs_removed.csv` if no branches are removed with Error status 61.

### Changes

- `src/gms/remove_error_branches.py`: Checks if error branches is not empty before saving gms_inputs_removed.csv

<br/><br/>

## v4.0.12.1 - 2022-11-30 - [PR #751](https://github.com/NOAA-OWP/inundation-mapping/pull/751)

Updating a few deny list files.

### Changes

- `config`:
    - `deny_gms_branches_dev.lst`, `deny_gms_branches_prod.lst`, and `deny_gms_unit_prod.lst`

<br/><br/>


## v4.0.12.0 - 2022-11-28 - [PR #736](https://github.com/NOAA-OWP/inundation-mapping/pull/736)

This feature branch introduces a new methodology for computing Manning's equation for the synthetic rating curves. The new subdivision approach 1) estimates bankfull stage by crosswalking "bankfull" proxy discharge data to the raw SRC discharge values 2) identifies in-channel vs. overbank geometry values 3) applies unique in-channel and overbank Manning's n value (user provided values) to compute Manning's equation separately for channel and overbank discharge and adds the two components together for total discharge 4) computes a calibration coefficient (where benchmark data exists) that applies to the  calibrated total discharge calculation.

### Additions

- `src/subdiv_chan_obank_src.py`: new script that performs all subdiv calculations and then produce a new (modified) `hydroTable.csv`. Inputs include `src_full_crosswalked.csv` for each huc/branch and a Manning's roughness csv file (containing: featureid, channel n, overbank n; file located in the `/inputs/rating_curve/variable_roughness/`). Note that the `identify_src_bankfull.py` script must be run prior to running the subdiv workflow.

### Changes

- `config/params_template.env`: removed BARC and composite roughness parameters; added new subdivision parameters; default Manning's n file set to `mannings_global_06_12.csv`
- `gms_run_branch.sh`: moved the PostgreSQL database steps to occur immediately before the SRC calibration steps; added new subdivision step; added condition to SRC calibration to ensure subdivision routine is run
- `src/add_crosswalk.py`: removed BARC function call; update placeholder value list (removed BARC and composite roughness variables) - these placeholder variables ensure that all hydrotables have the same dimensions
- `src/identify_src_bankfull.py`: revised FIM3 starting code to work with FIM4 framework; stripped out unnecessary calculations; restricted bankfull identification to stage values > 0
- `src/src_adjust_spatial_obs.py`: added huc sort function to help user track progress from console outputs
- `src/src_adjust_usgs_rating.py`: added huc sort function to help user track progress from console outputs
- `src/src_roughness_optimization.py`: reconfigured code to compute a calibration coefficient and apply adjustments using the subdivision variables; renamed numerous variables; simplified code where possible
- `src/utils/shared_variables.py`: increased `ROUGHNESS_MAX_THRESH` from 0.6 to 0.8
- `tools/vary_mannings_n_composite.py`: *moved this script from /src to /tools*; updated this code from FIM3 to work with FIM4 structure; however, it is not currently implemented (the subdivision routine replaces this)
- `tools/aggregate_csv_files.py`: helper tool to search for csv files by name/wildcard and concatenate all found files into one csv (used for aggregating previous calibrated roughness values)
- `tools/eval_plots.py`: updated list of metrics to plot to also include equitable threat score and mathews correlation coefficient (MCC)
- `tools/synthesize_test_cases.py`: updated the list of FIM version metrics that the `PREV` flag will use to create the final aggregated metrics csv; this change will combine the dev versions provided with the `-dc` flag along with the existing `previous_fim_list`

<br/><br/>

## v4.0.11.5 - 2022-11-18 - [PR #746](https://github.com/NOAA-OWP/inundation-mapping/pull/746)

Skips `src/usgs_gage_unit_setup.py` if no level paths exist. This may happen if a HUC has no stream orders > 2. This is a bug fix for #723 for the case that the HUC also has USGS gages.

### Changes

- `src/gms/run_by_unit.sh`: Adds check for `nwm_subset_streams_levelPaths.gpkg` before running `usgs_gage_unit_setup.py`

<br/><br/>

## v4.0.11.4 - 2022-10-12 - [PR #709](https://github.com/NOAA-OWP/inundation-mapping/pull/709)

Adds capability to produce single rating curve comparison plots for each gage.

### Changes

- `tools/rating_curve_comparison.py`
    - Adds generate_single_plot() to make a single rating curve comparison plot for each gage in a given HUC
    - Adds command line switch to generate single plots

<br/><br/>

## v4.0.11.3 - 2022-11-10 - [PR #739](https://github.com/NOAA-OWP/inundation-mapping/pull/739)

New tool with instructions of downloading levee protected areas and a tool to pre-process it, ready for FIM.

### Additions

- `data`
    - `nld`
         - `preprocess_levee_protected_areas.py`:  as described above

### Changes

- `data`
     - `preprocess_rasters.py`: added deprecation note. It will eventually be replaced in it's entirety.
- `src`
    - `utils`
        - `shared_functions.py`: a few styling adjustments.

<br/><br/>

## v4.0.11.2 - 2022-11-07 - [PR #737](https://github.com/NOAA-OWP/inundation-mapping/pull/737)

Add an extra input args to the gms_**.sh files to allow for an override of the branch zero deny list, same as we can do with the unit and branch deny list overrides. This is needed for debugging purposes.

Also, if there is no override for the deny branch zero list and is not using the word "none", then use the default or overridden standard branch deny list.  This will keep the branch zero's and branch output folders similar but not identical for outputs.

### Changes

- `gms_pipeline.sh`:  Add new param to allow for branch zero deny list override. Plus added better logic for catching bad deny lists earlier.
- `gms_run_branch.sh`:  Add new param to allow for branch zero deny list override.  Add logic to cleanup all branch zero output folders with the default branch deny list (not the branch zero list), UNLESS an override exists for the branch zero deny list.
- `gms_run_unit.sh`: Add new param to allow for branch zero deny list override.
- `config`
    - `deny_gms_branch_zero.lst`: update to keep an additional file in the outputs.
- `src`
    - `output_cleanup.py`: added note saying it is deprecated.
    - `gms`
        - `run_by_branch.sh`: variable name change (matching new names in related files for deny lists)
        - `run_by_unit.sh`: Add new param to allow for branch zero deny list override.

<br/><br/>

## v4.0.11.1 - 2022-11-01 - [PR #732](https://github.com/NOAA-OWP/inundation-mapping/pull/732)

Due to a recent IT security scan, it was determined that Jupyter-core needed to be upgraded.

### Changes

- `Pipfile` and `Pipfile.lock`:  Added a specific version of Jupyter Core that is compliant with IT.

<br/><br/>

## v4.0.11.0 - 2022-09-21 - [PR #690](https://github.com/NOAA-OWP/inundation-mapping/pull/690)

Masks levee-protected areas from Relative Elevation Model if branch 0 or if branch stream order exceeds a threshold.

### Additions

- `src/gms/`
   - `delineate_hydros_and_produce_HAND.sh`
      - Reprojects and creates HUC-level raster of levee-protected areas from polygon layer
      - Uses that raster to mask/remove those areas from the Relative Elevation Model
   - `rasterize_by_order.py`: Subsets levee-protected area branch-level raster if branch 0 or if order exceeds a threshold (default threshold: max order - 1)
- `config/`
   - `deny_gms_branches_default.lst`, and `deny_gms_branches_min.lst`: Added LeveeProtectedAreas_subset_{}.tif
   - `params_template.env`: Adds mask_leveed_area_toggle

### Changes

- `src/gms/delineate_hydros_and_produce_HAND.sh`: Fixes a bug in ocean/Great Lakes masking
- `tools/`
    - `eval_alt_catfim.py` and `run_test_case.py`: Changes the levee mask to the updated inputs/nld_vectors/Levee_protected_areas.gpkg

<br/><br/>

## v4.0.10.5 - 2022-10-21 - [PR #720](https://github.com/NOAA-OWP/inundation-mapping/pull/720)

Earlier versions of the acquire_and_preprocess_3dep_dems.py did not have any buffer added when downloading HUC6 DEMs. This resulted in 1 pixel nodata gaps in the final REM outputs in some cases at HUC8 sharing a HUC6 border. Adding the param of cblend 6 to the gdalwarp command meant put a 6 extra pixels all around perimeter. Testing showed that 6 pixels was plenty sufficient as the gaps were never more than 1 pixel on borders of no-data.

### Changes

- `data`
    - `usgs`
        - `acquire_and_preprocess_3dep_dems.py`: Added the `cblend 6` param to the gdalwarp call for when the dem is downloaded from USGS.
    - `create_vrt_file.py`:  Added sample usage comment.
 - `src`
     - `gms`
         `run_by_unit.sh`: Added a comment about gdal as it relates to run_by_unit.

Note: the new replacement inputs/3dep_dems/10m_5070/ files can / will be copied before PR approval as the true fix was replacment DEM's. There is zero risk of overwriting prior to code merge.

<br/><br/>

## v4.0.10.4 - 2022-10-27 - [PR #727](https://github.com/NOAA-OWP/inundation-mapping/pull/727)

Creates a single crosswalk table containing HUC (huc8), BranchID, HydroID, feature_id (and optionally LakeID) from branch-level hydroTables.csv files.

### Additions

- `tools/gms_tools/combine_crosswalk_tables.py`: reads and concatenates hydroTable.csv files, writes crosswalk table
- `gms_run_branch.sh`: Adds `tools/gms_tools/make_complete_hydrotable.py` to post-processing

<br/><br/>

## v4.0.10.3 - 2022-10-19 - [PR #718](https://github.com/NOAA-OWP/inundation-mapping/pull/718)

Fixes thalweg notch by clipping upstream ends of the stream segments to prevent the stream network from reaching the edge of the DEM and being treated as outlets when pit filling the burned DEM.

### Changes

- `src/clip_vectors_to_wbd.py`: Uses a slightly smaller buffer than wbd_buffer (wbd_buffer_distance-2*(DEM cell size)) to clip stream network inside of DEM extent.

<br/><br/>

## v4.0.10.2 - 2022-10-24 - [PR #723](https://github.com/NOAA-OWP/inundation-mapping/pull/723)

Runs branch 0 on HUCs with no other branches remaining after filtering stream orders if `drop_low_stream_orders` is used.

### Additions

- `src/gms`
    - `stream_branches.py`: adds `exclude_attribute_values()` to filter out stream orders 1&2 outside of `load_file()`

### Changes

- `src/gms`
    - `buffer_stream_branches.py`: adds check for `streams_file`
    - `derive_level_paths.py`: checks length of `stream_network` before filtering out stream orders 1&2, then filters using `stream_network.exclude_attribute_values()`
    - `generate_branch_list.py`: adds check for `stream_network_dissolved`

<br/><br/>

## v4.0.10.1 - 2022-10-5 - [PR #695](https://github.com/NOAA-OWP/inundation-mapping/pull/695)

This hotfix address a bug with how the rating curve comparison (sierra test) handles the branch zero synthetic rating curve in the comparison plots. Address #676

### Changes

- `tools/rating_curve_comparison.py`
  - Added logging function to print and write to log file
  - Added new filters to ignore AHPS only sites (these are sites that we need for CatFIM but do not have a USGS gage or USGS rating curve available for sierra test analysis)
  - Added functionality to identify branch zero SRCs
  - Added new plot formatting to distinguish branch zero from other branches

<br/><br/>

## v4.0.10.0 - 2022-10-4 - [PR #697](https://github.com/NOAA-OWP/inundation-mapping/pull/697)

Change FIM to load DEM's from the new USGS 3Dep files instead of the original NHD Rasters.

### Changes

- `config`
    - `params_template.env`: Change default of the calib db back to true:  src_adjust_spatial back to "True". Plus a few text updates.
- `src`
    - `gms`
        - `run_by_unit.sh`: Change input_DEM value to the new vrt `$inputDataDir/3dep_dems/10m_5070/fim_seamless_3dep_dem_10m_5070.vrt` to load the new 3Dep DEM's. Note: The 3Dep DEM's are projected as CRS 5070, but for now, our code is using ESRI:102039. Later all code and input will be changed to CRS:5070. We now are defining the FIM desired projection (102039), so we need to reproject on the fly from 5070 to 102039 during the gdalwarp cut.
        - `run_by_branch.sh`: Removed unused lines.
    - `utils`
        - `shared_variables.py`: Changes to use the new 3Dep DEM rasters instead of the NHD rasters. Moved some values (grouped some variables). Added some new variables for 3Dep. Note: At this time, some of these new enviro variables for 3Dep are not used but are expected to be used shortly.
- `data`
    - `usgs`
        - `acquire_and_preprocess_3dep_dems.py`: Minor updates for adjustments of environmental variables. Adjustments to ensure the cell sizes are fully defined as 10 x 10 as source has a different resolution. The data we downloaded to the new `inputs/3dep_dems/10m_5070` was loaded as 10x10, CRS:5070 rasters.

### Removals

- `lib`
    - `aggregate_fim_outputs.py` : obsolete. Had been deprecated for a while and replaced by other files.
    - `fr_to_mr_raster_mask.py` : obsolete. Had been deprecated for a while and replaced by other files.

<br/><br/>

## v4.0.9.8 - 2022-10-06 - [PR #701](https://github.com/NOAA-OWP/inundation-mapping/pull/701)

Moved the calibration tool from dev-fim3 branch into "dev" (fim4) branch. Git history not available.

Also updated making it easier to deploy, along with better information for external contributors.

Changed the system so the calibration database name is configurable. This allows test databases to be setup in the same postgres db / server system. You can have more than one calb_db_keys.env running in different computers (or even more than one on one server) pointing to the same actual postgres server and service. ie) multiple dev machine can call a single production server which hosts the database.

For more details see /tools/calibration-db/README.md

### Changes

- `tools`
    - `calibration-db`
        - `docker-compose.yml`: changed to allow for configurable database name. (allows for more then one database in a postgres database system (one for prod, another for test if needed))

### Additions

- `config`
    - `calb_db_keys_template.env`: a new template verison of the required config values.

### Removals

- `tools`
    - `calibration-db`
        - `start_db.sh`: Removed as the command should be run on demand and not specifically scripted because of its configurable location of the env file.

<br/><br/>

## v4.0.9.7 - 2022-10-7 - [PR #703](https://github.com/NOAA-OWP/inundation-mapping/pull/703)

During a recent release of a FIM 3 version, it was discovered that FIM3 has slightly different AWS S3 upload requirements. A new s3 whitelist file has been created for FIM3 and the other s3 file was renamed to include the phrase "fim4" in it.

This is being added to source control as it might be used again and we don't want to loose it.

### Additions

- `config`
   - `aws_s3_put_fim3_whitelist.lst`

### Renamed

- `config`
   - `aws_s3_put_fim4_whitelist.lst`: renamed from aws_s3_put_whitelist.lst

<br/><br/>

## v4.0.9.6 - 2022-10-17 - [PR #711](https://github.com/NOAA-OWP/inundation-mapping/pull/711)

Bug fix and formatting upgrades. It was also upgraded to allow for misc other inundation data such as high water data.

### Changes

- `tools`
    - `inundate_nation.py`:  As stated above.

### Testing

- it was run in a production model against fim 4.0.9.2 at 100 yr and 2 yr as well as a new High Water dataset.

<br/><br/>

## v4.0.9.5 - 2022-10-3 - [PR #696](https://github.com/NOAA-OWP/inundation-mapping/pull/696)

- Fixed deny_gms_unit_prod.lst to comment LandSea_subset.gpkg, so it does not get removed. It is needed for processing in some branches
- Change default for params_template.env -> src_adjust_spatial="False", back to default of "True"
- Fixed an infinite loop when src_adjust_usgs_rating.py was unable to talk to the calib db.
- Fixed src_adjsust_usgs_rating.py for when the usgs_elev_table.csv may not exist.

### Changes

- `gms_run_branch.sh`:  removed some "time" command in favour of using fim commands from bash_functions.sh which give better time and output messages.

- `config`
    - `deny_gms_unit_prod.lst`: Commented out LandSea_subset.gpkg as some HUCs need that file in place.
    - `params_template.env`: Changed default src_adjust_spatial back to True

- `src`
    - `src_adjust_spatial_obs.py`:  Added code to a while loop (line 298) so it is not an indefinite loop that never stops running. It will now attempts to contact the calibration db after 6 attempts. Small adjustments to output and logging were also made and validation that a connection to the calib db was actually successful.
    - `src_adjust_usgs_rating.py`: Discovered that a usgs_elev_df might not exist (particularly when processing was being done for hucs that have no usgs guage data). If the usgs_elev_df does not exist, it no longer errors out.

<br/><br/>

## v4.0.9.4 - 2022-09-30 - [PR #691](https://github.com/NOAA-OWP/inundation-mapping/pull/691)

Cleanup Branch Zero output at the end of a processing run. Without this fix, some very large files were being left on the file system. Adjustments and cleanup changed the full BED output run from appx 2 TB output to appx 1 TB output.

### Additions

- `unit_tests`
    - `gms`
        - `outputs_cleanup_params.json` and `outputs_cleanup_unittests.py`: The usual unit test files.

### Changes

- `gms_pipeline.sh`: changed variables and text to reflect the renamed default `deny_gms_branchs_prod.lst` and `deny_gms_unit_prod.lst` files. Also tells how a user can use the word 'none' for the deny list parameter (both or either unit or branch deny list) to skip output cleanup(s).

- `gms_run_unit.sh`: changed variables and text to reflect the renamed default `deny_gms_unit_prod.lst` files. Also added a bit of minor output text (styling). Also tells how a user can use the word 'none' for the deny list parameter to skip output cleanup.

- `gms_run_branch.sh`:
       ... changed variables and text to reflect the renamed default `deny_gms_branches.lst` files.
       ... added a bit of minor output text (styling).
       ... also tells how a user can use the word 'none' for the deny list parameter to skip output cleanup.
       ... added a new section that calls the `outputs_cleanup.py` file and will do post cleanup on branch zero output files.

- `src`
    - `gms`
        - `outputs_cleanup.py`: pretty much rewrote it in its entirety. Now accepts a manditory branch id (can be zero) and can recursively search subdirectories. ie) We can submit a whole output directory with all hucs and ask to cleanup branch 0 folder OR cleanup files in any particular directory as we did before (per branch id).

          - `run_by_unit.sh`:  updated to pass in a branch id (or the value of "0" meaning branch zero) to outputs_cleanup.py.
          - `run_by_branch.sh`:  updated to pass in a branch id to outputs_cleanup.py.

- `unit_tests`
    - `README.md`: updated to talk about the specific deny list for unit_testing.
    - `__template_unittests.py`: updated for the latest code standards for unit tests.

- `config`
    - `deny_gms_branch_unittest.lst`: Added some new files to be deleted, updated others.
    - `deny_gms_branch_zero.lst`: Added some new files to be deleted.
    - `deny_gms_branches_dev.lst`:  Renamed from `deny_gms_branches_default.lst` and some new files to be deleted, updated others. Now used primarily for development and testing use.
    - `deny_gms_branches_prod.lst`:  Renamed from `deny_gms_branches_min` and some new files to be deleted, updated others. Now used primarily for when releasing a version to production.
    - `deny_gms_unit_prod.lst`: Renamed from `deny_gms_unit_default.lst`, yes... there currently is no "dev" version.  Added some new files to be deleted.

<br/><br/>

## v4.0.9.3 - 2022-09-13 - [PR #681](https://github.com/NOAA-OWP/inundation-mapping/pull/681)

Created a new tool to downloaded USGS 3Dep DEM's via their S3 bucket.

Other changes:
 - Some code file re-organization in favour of the new `data` folder which is designed for getting, setting, and processing data from external sources such as AWS, WBD, NHD, NWM, etc.
 - Added tmux as a new tool embedded inside the docker images.

### Additions

- `data`
   - `usgs`
      - `acquire_and_preprocess_3dep_dems.py`:  The new tool as described above. For now it is hardcoded to a set path for USGS AWS S3 vrt file but may change later for it to become parameter driven.
 - `create_vrt_file.py`: This is also a new tool that can take a directory of geotiff files and create a gdal virtual file, .vrt extention, also called a `virtual raster`. Instead of clipping against HUC4, 6, 8's raster files, and run risks of boundary issues, vrt's actual like all of the tif's are one giant mosaiced raster and can be clipped as one.

### Removals

- 'Dockerfile.prod`:  No longer being used (never was used)

### Changes

- `Dockerfile`:  Added apt install for tmux. This tool will now be available in docker images and assists developers.

- `data`
   - `acquire_and_preprocess_inputs.py`:  moved from the `tools` directory but not other changes made. Note: will required review/adjustments before being used again.
   - `nws`
      - `preprocess_ahps_nws.py`:  moved from the `tools` directory but not other changes made. Note: will required review/adjustments before being used again.
      - `preprocess_rasters.py`: moved from the `tools` directory but not other changes made. Note: will required review/adjustments before being used again.
    - `usgs`
         - `preprocess_ahps_usgs.py`:  moved from the `tools` directory but not other changes made. Note: will required review/adjustments before being used again.
         - `preprocess_download_usgs_grids.py`: moved from the `tools` directory but not other changes made. Note: will required review/adjustments before being used again.

 - `src`
     - `utils`
         - `shared_functions.py`:  changes made were
              - Cleanup the "imports" section of the file (including a change to how the utils.shared_variables file is loaded.
              - Added `progress_bar_handler` function which can be re-used by other code files.
              - Added `get_file_names` which can create a list of files from a given directory matching a given extension.
              - Modified `print_current_date_time` and `print_date_time_duration` and  methods to return the date time strings. These helper methods exist to help with standardization of logging and output console messages.
              - Added `print_start_header` and `print_end_header` to help with standardization of console and logging output messages.
          - `shared_variables.py`: Additions in support of near future functionality of having fim load DEM's from USGS 3DEP instead of NHD rasters.

<br/><br/>

## v4.0.9.2 - 2022-09-12 - [PR #678](https://github.com/NOAA-OWP/inundation-mapping/pull/678)

This fixes several bugs related to branch definition and trimming due to waterbodies.

### Changes

- `src/gms/stream_branches.py`
   - Bypasses erroneous stream network data in the to ID field by using the Node attribute instead.
   - Adds check if no nwm_lakes_proj_subset.gpkg file is found due to no waterbodies in the HUC.
   - Allows for multiple upstream branches when stream order overrides arbolate sum.

<br/><br/>

## v4.0.9.1 - 2022-09-01 - [PR #664](https://github.com/NOAA-OWP/inundation-mapping/pull/664)

A couple of changes:
1) Addition of a new tool for pushing files / folders up to an AWS (Amazon Web Service) S3 bucket.
2) Updates to the Docker image creation files to include new packages for boto3 (for AWS) and also added `jupyter`, `jupterlab` and `ipympl` to make it easier to use those tools during development.
3) Correct an oversight of `logs\src_optimization` not being cleared upon `overwrite` run.

### Additions

- `src`
   - `data`
       - `README.md`: Details on how the new system for `data` folders (for communication for external data sources/services).
       - `aws`
           - `aws_base.py`:  A file using a class and inheritance system (parent / child). This file has properties and a method that all child class will be expected to use and share. This makes it quicker and easier to added new AWS tools and helps keep consistant patterns and standards.
           - `aws_creds_template.env`: There are a number of ways to validate credentials to send data up to S3. We have chosen to use an `.env` file that can be passed into the tool from any location. This is the template for that `.env` file. Later versions may be changed to use AWS profile security system.
           - `s3.py`: This file pushes file and folders up to a defined S3 bucket and root folder. Note: while it is designed only for `puts` (pushing to S3), hooks were added in case functional is added later for `gets` (pull from S3).


### Changes

- `utils`
   - `shared_functions.py`:  A couple of new features
       -  Added a method which accepts a path to a .lst or .txt file with a collection of data and load it into a  python list object. It can be used for a list of HUCS, file paths, or almost anything.
       - A new method for quick addition of current date/time in output.
       - A new method for quick calculation and formatting of time duration in hours, min and seconds.
       - A new method for search for a string in a given python list. It was designed with the following in mind, we already have a python list loaded with whitelist of files to be included in an S3 push. As we iterate through files from the file system, we can use this tool to see if the file should be pushed to S3. This tool can easily be used contexts and there is similar functionality in other FIM4 code that might be able to this method.

- `Dockerfile` : Removed a line for reloading Shapely in recent PRs, which for some reason is no longer needed after adding the new BOTO3 python package. Must be related to python packages dependencies. This removed Shapely warning seen as a result of another recent PR. Also added AWS CLI for bash commands.

- `Pipfile` and `Pipfile.lock`:  Updates for the four new python packages, `boto3` (for AWS), `jupyter`, `jupyterlab` and `ipympl`. We have some staff that use Jupyter in their dev actitivies. Adding this package into the base Docker image will make it easier for them.

<br/><br/>

## 4.0.9.0 - 2022-09-09 - [PR #672](https://github.com/NOAA-OWP/inundation-mapping/pull/672)

When deriving level paths, this improvement allows stream order to override arbolate sum when selecting the proper upstream segment to continue the current branch.

<br/><br/>

## 4.0.8.0 - 2022-08-26 - [PR #671](https://github.com/NOAA-OWP/inundation-mapping/pull/671)

Trims ends of branches that are in waterbodies; also removes branches if they are entirely in a waterbody.

## Changes

- `src/gms/stream_branches.py`: adds `trim_branches_in_waterbodies()` and `remove_branches_in_waterbodies()` to trim and prune branches in waterbodies.

<br/><br/>

## v4.0.7.2 - 2022-08-11 - [PR #654](https://github.com/NOAA-OWP/inundation-mapping/pull/654)

`inundate_nation.py` A change to switch the inundate nation function away from refrences to `inundate.py`, and rather use `inundate_gms.py` and `mosaic_inundation.py`

### Changes

- `inundate_gms`:  Changed `mask_type = 'filter'`

<br/><br/>

## v4.0.7.1 - 2022-08-22 - [PR #665](https://github.com/NOAA-OWP/inundation-mapping/pull/665)

Hotfix for addressing missing input variable when running `gms_run_branch.sh` outside of `gms_pipeline.sh`.

### Changes
- `gms_run_branch.sh`: defining path to WBD HUC input file directly in ogr2ogr call rather than using the $input_WBD_gdb defined in `gms_run_unit.sh`
- `src/src_adjust_spatial_obs.py`: removed an extra print statement
- `src/src_roughness_optimization.py`: removed a log file write that contained sensitive host name

<br/><br/>

## v4.0.7.0 - 2022-08-17 - [PR #657](https://github.com/NOAA-OWP/inundation-mapping/pull/657)

Introduces synthetic rating curve calibration workflow. The calibration computes new Manning's coefficients for the HAND SRCs using input data: USGS gage locations, USGS rating curve csv, and a benchmark FIM extent point database stored in PostgreSQL database. This addresses [#535].

### Additions

- `src/src_adjust_spatial_obs.py`: new synthetic rating curve calibration routine that prepares all of the spatial (point data) benchmark data for ingest to the Manning's coefficient calculations performed in `src_roughness_optimization.py`
- `src/src_adjust_usgs_rating.py`: new synthetic rating curve calibration routine that prepares all of the USGS gage location and observed rating curve data for ingest to the Manning's coefficient calculations performed in `src_roughness_optimization.py`
- `src/src_roughness_optimization.py`: new SRC post-processing script that ingests observed data and HUC/branch FIM output data to compute optimized Manning's coefficient values and update the discharge values in the SRCs. Outputs a new hydroTable.csv.

### Changes

- `config/deny_gms_branch_zero.lst`: added `gw_catchments_reaches_filtered_addedAttributes_crosswalked_{}.gpkg` to list of files to keep (used in calibration workflow)
- `config/deny_gms_branches_min.lst`: added `gw_catchments_reaches_filtered_addedAttributes_crosswalked_{}.gpkg` to list of files to keep (used in calibration workflow)
- `config/deny_gms_unit_default.lst`: added `usgs_elev_table.csv` to list of files to keep (used in calibration workflow)
- `config/params_template.env`: added new variables for user to control calibration
  - `src_adjust_usgs`: Toggle to run src adjustment routine (True=on; False=off)
  - `nwm_recur_file`: input file location with nwm feature_id and recurrence flow values
  - `src_adjust_spatial`: Toggle to run src adjustment routine (True=on; False=off)
  - `fim_obs_pnt_data`: input file location with benchmark point data used to populate the postgresql database
  - `CALB_DB_KEYS_FILE`: path to env file with sensitive paths for accessing postgres database
- `gms_run_branch.sh`: includes new steps in the workflow to connect to the calibration PostgreSQL database, run SRC calibration w/ USGS gage rating curves, run SRC calibration w/ benchmark point database
- `src/add_crosswalk.py`: added step to create placeholder variables to be replaced in post-processing (as needed). Created here to ensure consistent column variables in the final hydrotable.csv
- `src/gms/run_by_unit.sh`: added new steps to workflow to create the `usgs_subset_gages.gpkg` file for branch zero and then perform crosswalk and create `usgs_elev_table.csv` for branch zero
- `src/make_stages_and_catchlist.py`: Reconcile flows and catchments hydroids
- `src/usgs_gage_aggregate.py`: changed streamorder data type from integer to string to better handle missing values in `usgs_gage_unit_setup.py`
- `src/usgs_gage_unit_setup.py`: added new inputs and function to populate `usgs_elev_table.csv` for branch zero using all available gages within the huc (not filtering to a specific branch)
- `src/utils/shared_functions.py`: added two new functions for calibration workflow
  - `check_file_age`: check the age of a file (use for flagging potentially outdated input)
  - `concat_huc_csv`: concatenate huc csv files to a single dataframe/csv
- `src/utils/shared_variables.py`: defined new SRC calibration threshold variables
  - `DOWNSTREAM_THRESHOLD`: distance in km to propogate new roughness values downstream
  - `ROUGHNESS_MAX_THRESH`: max allowable adjusted roughness value (void values larger than this)
  - `ROUGHNESS_MIN_THRESH`: min allowable adjusted roughness value (void values smaller than this)

<br/><br/>

## v4.0.6.3 - 2022-08-04 - [PR #652](https://github.com/NOAA-OWP/inundation-mapping/pull/652)

Updated `Dockerfile`, `Pipfile` and `Pipfile.lock` to add the new psycopg2 python package required for a WIP code fix for the new FIM4 calibration db.

<br/><br/>

## v4.0.6.2 - 2022-08-16 - [PR #639](https://github.com/NOAA-OWP/inundation-mapping/pull/639)

This file converts USFIMR remote sensed inundation shapefiles into a raster that can be used to compare to the FIM data. It has to be run separately for each shapefile. This addresses [#629].

### Additions

- `/tools/fimr_to_benchmark.py`: This file converts USFIMR remote sensed inundation shapefiles into a raster that can be used to compare to the FIM data. It has to be run separately for each shapefile.

<br/><br/>

## v4.0.6.1 - 2022-08-12 - [PR #655](https://github.com/NOAA-OWP/inundation-mapping/pull/655)

Prunes branches that fail with NO_FLOWLINES_EXIST (Exit code: 61) in `gms_run_branch.sh` after running `split_flows.py`

### Additions
- Adds `remove_error_branches.py` (called from `gms_run_branch.sh`)
- Adds `gms_inputs_removed.csv` to log branches that have been removed across all HUCs

### Removals
- Deletes branch folders that fail
- Deletes branch from `gms_inputs.csv`

<br/><br/>

## v4.0.6.0 - 2022-08-10 - [PR #614](https://github.com/NOAA-OWP/inundation-mapping/pull/614)

Addressing #560, this fix in run_by_branch trims the DEM derived streamline if it extends past the end of the branch streamline. It does this by finding the terminal point of the branch stream, snapping to the nearest point on the DEM derived stream, and cutting off the remaining downstream portion of the DEM derived stream.

### Changes

- `/src/split_flows.py`: Trims the DEM derived streamline if it flows past the terminus of the branch (or level path) streamline.
- `/src/gms/delineate_hydros_and_produce_HAND.sh`: Added branch streamlines as an input to `split_flows.py`.

<br/><br/>

## v4.0.5.4 - 2022-08-01 - [PR #642](https://github.com/NOAA-OWP/inundation-mapping/pull/642)

Fixes bug that causes [Errno2] No such file or directory error when running synthesize_test_cases.py if testing_versions folder doesn't exist (for example, after downloading test_cases from ESIP S3).

### Additions

- `run_test_case.py`: Checks for testing_versions folder in test_cases and adds it if it doesn't exist.

<br/><br/>

## v4.0.5.3 - 2022-07-27 - [PR #630](https://github.com/NOAA-OWP/inundation-mapping/issues/630)

A file called gms_pipeline.sh already existed but was unusable. This has been updated and now can be used as a "one-command" execution of the fim4/gms run. While you still can run gms_run_unit.sh and gms_run_branch.sh as you did before, you no longer need to. Input arguments were simplified to allow for more default and this simplification was added to `gms_run_unit.sh` and `gms_run_branch.sh` as well.

A new feature was added that is being used for `gms_pipeline.sh` which tests the percent and number of errors after hucs are processed before continuing onto branch processing.

New FIM4/gms usability is now just (at a minumum): `gms_pipeline.sh -n <output name> -u <HUC(s) or HUC list path>`

`gms_run_branch.sh` and `gms_run_branch.sh` have also been changed to add the new -a flag and default to dropping stream orders 1 and 2.

### Additions

- `src`
    - `check_unit_errors.py`: as described above.
- `unit_tests`
    - `check_unit_errors_unittests.py` and `check_unit_errors_params.json`: to match new file.

### Changes

- `README.md`:  Updated text for FIM4, gms_pipeline, S3 input updates, information about updating dependencies, misc link updates and misc text verbage.
- `gms_pipeline.sh`: as described above.
- `gms_run_unit.sh`: as described above. Also small updates to clean up folders and files in case of an overwrite.
- `gms_run_branch.sh`: as described above.
- `src`
     - `utils`
         - `fim_enums.py`:  FIM_system_exit_codes renamed to FIM_exit_codes.
         - `shared_variables.py`: added configurable values for minimum number and percentage of unit errors.
    - `bash_functions.env`:   Update to make the cumulative time screen outputs in mins/secs instead of just seconds.
    - `check_huc_inputs.py`:  Now returns the number of HUCs being processed, needed by `gms_pipeline.sh` (Note: to get the value back to a bash file, it has to send it back via a "print" line and not a "return" value.  Improved input validation,
- `unit_tests`
   - `README.md`: Misc text and link updates.

### Removals

- `config\params_template_calibrated.env`: No longer needed. Has been removed already from dev-fim3 and confirmed that it is not needed.
<br><br>

## v4.0.5.2 - 2022-07-25 - [PR #622](https://github.com/NOAA-OWP/inundation-mapping/pull/622)

Updates to unit tests including a minor update for outputs and loading in .json parameter files.
<br><br>


## v4.0.5.1 - 2022-06-27 - [PR #612](https://github.com/NOAA-OWP/inundation-mapping/pull/612)

`Alpha Test Refactor` An upgrade was made a few weeks back to the dev-fim3 branch that improved performance, usability and readability of running alpha tests. Some cleanup in other files for readability, debugging verbosity and styling were done as well. A newer, cleaner system for printing lines when the verbose flag is enabled was added.

### Changes

- `gms_run_branch.sh`:  Updated help instructions to about using multiple HUCs as command arguments.
- `gms_run_unit.sh`:  Updated help instructions to about using multiple HUCs as command arguments.
- `src/utils`
    - `shared_functions.py`:
       - Added a new function called `vprint` which creates a simpler way (and better readability) for other python files when wanting to include a print line when the verbose flag is on.
       - Added a new class named `FIM_Helpers` as a wrapper for the new `vprint` method.
       - With the new `FIM_Helpers` class, a previously existing method named `append_id_to_file_name` was moved into this class making it easier and quicker for usage in other classes.

- `tools`
    - `composite_inundation.py`: Updated its usage of the `append_id_to_file_name` function to now call the`FIM_Helpers` method version of it.
    - `gms_tools`
       - `inundate_gms.py`: Updated for its adjusted usage of the `append_id_to_file_name` method, also removed its own `def __vprint` function in favour of the `FIM_Helpers.vprint` method.
       - `mosaic_inundation.py`:
          - Added adjustments for use of `append_id_to_file_name` and adjustments for `fh.vprint`.
          - Fixed a bug for the variable `ag_mosaic_output` which was not pre-declared and would fail as using an undefined variable in certain conditions.
    - `run_test_case.py`: Ported `test_case` class from FIM 3 and tweaked slightly to allow for GMS FIM. Also added more prints against the new fh.vprint method. Also added a default print line for progress / traceability for all alpha test regardless if the verbose flag is set.
    - `synthesize_test_cases.py`: Ported `test_case` class from FIM 3.
- `unit_tests`
   - `shared_functions_unittests.py`: Update to match moving the `append_id_to_file_name` into the `FIM_Helpers` class. Also removed all "header print lines" for each unit test method (for output readability).

<br/><br/>

## v4.0.5.0 - 2022-06-16 - [PR #611](https://github.com/NOAA-OWP/inundation-mapping/pull/611)

'Branch zero' is a new branch that runs the HUCs full stream network to make up for stream orders 1 & 2 being skipped by the GMS solution and is similar to the FR extent in FIM v3. This new branch is created during `run_by_unit.sh` and the processed DEM is used by the other GMS branches during `run_by_branch.sh` to improve efficiency.

### Additions

- `src/gms/delineate_hydros_and_produce_HAND.sh`: Runs all of the modules associated with delineating stream lines and catchments and building the HAND relative elevation model. This file is called once during `gms_run_unit` to produce the branch zero files and is also run for every GMS branch in `gms_run_branch`.
- `config/deny_gms_branch_zero.lst`: A list specifically for branch zero that helps with cleanup (removing unneeded files after processing).

### Changes

- `src/`
    - `output_cleanup.py`: Fixed bug for viz flag.
    - `gms/`
        - `run_by_unit.sh`: Added creation of "branch zero", DEM pre-processing, and now calls.
        -  `delineate_hydros_and_produce_HAND.sh` to produce HAND outputs for the entire stream network.
        - `run_by_branch.sh`: Removed DEM processing steps (now done in `run_by_unit.sh`), moved stream network delineation and HAND generation to `delineate_hydros_and_produce_HAND.sh`.
        - `generate_branch_list.py`: Added argument and parameter to sure that the branch zero entry was added to the branch list.
- `config/`
     - `params_template.env`: Added `zero_branch_id` variable.
- `tools`
     - `run_test_case.py`: Some styling / readability upgrades plus some enhanced outputs.  Also changed the _verbose_ flag to _gms_verbose_ being passed into Mosaic_inundation function.
     - `synthesize_test_cases.py`: arguments being passed into the _alpha_test_args_ from being hardcoded from flags to verbose (effectively turning on verbose outputs when applicable. Note: Progress bar was not affected.
     - `tools_shared_functions.py`: Some styling / readability upgrades.
- `gms_run_unit.sh`: Added export of extent variable, dropped the -s flag and added the -a flag so it now defaults to dropping stream orders 1 and 2.
- `gms_run_branch.sh`: Fixed bug when using overwrite flag saying branch errors folder already exists, dropped the -s flag and added the -a flag so it now defaults to dropping stream orders 1 and 2.

### Removals

- `tests/`: Redundant
- `tools/shared_variables`: Redundant

<br/><br/>

## v4.0.4.3 - 2022-05-26 - [PR #605](https://github.com/NOAA-OWP/inundation-mapping/pull/605)

We needed a tool that could composite / mosaic inundation maps for FIM3 FR and FIM4 / GMS with stream orders 3 and higher. A tool previously existed named composite_fr_ms_inundation.py and it was renamed to composite_inundation.py and upgraded to handle any combination of 2 of 3 items (FIM3 FR, FIM3 MS and/or FIM4 GMS).

### Additions

- `tools/composite_inundation.py`: Technically it is a renamed from composite_ms_fr_inundation.py, and is based on that functionality, but has been heavily modified. It has a number of options, but primarily is designed to take two sets of output directories, inundate the files, then composite them into a single mosiac'd raster per huc. The primary usage is expected to be compositing FIM3 FR with FIM4 / GMS with stream orders 3 and higher.

- `unit_tests/gms/inundate_gms_unittests.py and inundate_gms_params.json`: for running unit tests against `tools/gms_tools/inunundate_gms.py`.
- `unit_tests/shared_functions_unittests.py and shared_functions_params.json`: A new function named `append_id_to_file_name_single_identifier` was added to `src/utils/shared_functions.py` and some unit tests for that function was created.

### Removed

- `tools/composite_ms_fr_inundation.py`: replaced with upgraded version named `composite_inundation.py`.

### Changes

- `tools/gms_tools/inundate_gms.py`: some style, readabilty cleanup plus move a function up to `shared_functions.py`.
- `tools/gms_tools/mosaic_inundation.py`: some style, readabilty cleanup plus move a function up to `shared_functions.py`.
- `tools/inundation.py`: some style, readabilty cleanup.
- `tools/synthesize_test_cases.py`: was updated primarily for sample usage notes.

<br/><br/>

## v4.0.4.2 - 2022-05-03 - [PR #594](https://github.com/NOAA-OWP/inundation-mapping/pull/594)

This hotfix includes several revisions needed to fix/update the FIM4 area inundation evaluation scripts. These changes largely migrate revisions from the FIM3 evaluation code to the FIM4 evaluation code.

### Changes

- `tools/eval_plots.py`: Copied FIM3 code revisions to enable RAS2FIM evals and PND plots. Replaced deprecated parameter name for matplotlib grid()
- `tools/synthesize_test_cases.py`: Copied FIM3 code revisions to assign FR, MS, COMP resolution variable and addressed magnitude list variable for IFC eval
- `tools/tools_shared_functions.py`: Copied FIM3 code revisions to enable probability not detected (PND) metric calculation
- `tools/tools_shared_variables.py`: Updated magnitude dictionary variables for RAS2FIM evals and PND plots

<br/><br/>

## v4.0.4.1 - 2022-05-02 - [PR #587](https://github.com/NOAA-OWP/inundation-mapping/pull/587)

While testing GMS against evaluation and inundation data, we discovered some challenges for running alpha testing at full scale. Part of it was related to the very large output volume for GMS which resulted in outputs being created on multiple servers and folders. Considering the GMS volume and processing, a tool was required to extract out the ~215 HUC's that we have evaluation data for. Next, we needed isolate valid HUC output folders from original 2,188 HUC's and its 100's of thousands of branches. The first new tool allows us to point to the `test_case` data folder and create a list of all HUC's that we have validation for.

Now that we have a list of relavent HUC's, we need to consolidate output folders from the previously processed full CONUS+ output data. The new `copy_test_case_folders.py` tool extracts relavent HUC (gms unit) folders, based on the list created above, into a consolidated folder. The two tools combine result in significantly reduced overall processing time for running alpha tests at scale.

`gms_run_unit.sh` and `aggregated_branch_lists.py` were adjusted to make a previously hardcoded file path and file name to be run-time parameters. By adding the two new arguments, the file could be used against the new `copy_test_case_folders.py`. `copy_test_case_folders.py` and `gms_run_unit.sh` can now call `aggregated_branch_lists.py` to create a key input file called `gms_inputs.csv` which is a key file required for alpha testing.

A few other small adjustments were made for readability and traceability as well as a few small fixes discovered when running at scale.

### Additions

- `tools/find_test_case_folders.py`: A new tool for creating a list of HUC's that we have test/evaluation data for.
- `tools/copy_test_case_folders.py`: A new tool for using the list created above, to scan through other fully processed output folders and extract only the HUC's (gms units) and it's branches into a consolidated folder, ready for alpha test processing (or other needs).

### Changes

- `src/gms/aggregate_branch_lists.py`: Adjusted to allow two previously hardcoded values to now be incoming arguments. Now this file can be used by both `gms_run_unit.sh` and `copy_test_case_folders.py`.
- `tools/synthesize_test_cases.py`: Adjustments for readability and progress status. The embedded progress bars are not working and will be addressed later.
- `tools/run_test_case.py`: A print statement was added to help with processing progess was added.
- `gms_run_unit.sh`: This was adjusted to match the new input parameters for `aggregate_branch_lists.py` as well as additions for progress status. It now will show the entire progress period start datetime, end datetime and duration.
- `gms_run_branch.sh`: Also was upgraded to show the entire progress period start datetime, end datetime and duration.

<br/><br/>

## v4.0.4.0 - 2022-04-12 - [PR #557](https://github.com/NOAA-OWP/inundation-mapping/pull/557)

During large scale testing of the new **filtering out stream orders 1 and 2** feature [PR #548](https://github.com/NOAA-OWP/inundation-mapping/pull/548), a bug was discovered with 14 HUCS that had no remaining streams after removing stream orders 1 and 2. This resulted in a number of unmanaged and unclear exceptions. An exception may be still raised will still be raised in this fix for logging purposes, but it is now very clear what happened. Other types of events are logged with clear codes to identify what happened.

Fixes were put in place for a couple of new logging behaviors.

1. Recognize that for system exit codes, there are times when an event is neither a success (code 0) nor a failure (code 1). During processing where stream orders are dropped, some HUCs had no remaining reaches, others had mismatched reaches and others as had missing flowlines (reaches) relating to dissolved level paths (merging individual reaches as part of GMS). When these occur, we want to abort the HUC (unit) or branch processing, identify that they were aborted for specific reasons and continue. A new custom system exit code system was adding using python enums. Logging was enhanced to recognize that some exit codes were not a 0 or a 1 and process them differently.

2. Pathing and log management became an issue. It us not uncommon for tens or hundreds of thousands of branches to be processed. A new feature was to recognize what is happening with each branch or unit and have them easily found and recognizable. Futher, processing for failure (sys exit code of 1) are now copied into a unique folder as the occur to help with visualization of run time errors. Previously errors were not extracted until the end of the entire run which may be multiple days.

3. A minor correction was made when dissolved level paths were created with the new merged level path not always having a valid stream order value.

### File Additions

- `src/`
   - `utils/`
      - `fim_enums.py`:
         - A new class called `FIM_system_exit_codes` was added. This allows tracking and blocking of duplicate system exit codes when a custom system code is required.


### Changes

- `fim_run.sh`: Added the gms `non-zero-exit-code` system to `fim_run` to help uncover and isolate errors during processing. Errors recorded in log files within in the logs/unit folder are now copied into a new folder called `unit_errors`.

- `gms_run_branch.sh`:
    -  Minor adjustments to how the `non-zero-exit code` logs were created. Testing uncovered that previous versions were not always reliable. This is now stablized and enhanced.
    - In previous versions, only the `gms_unit.sh` was aware that **stream order filtering** was being done. Now all branch processing is also aware that filtering is in place. Processing in child files and classes can now make adjustments as/if required for stream order filtering.
    - Small output adjustments were made to help with overall screen and log readability.

- `gms_run_unit.sh`:
    - Minor adjustments to how the `non-zero-exit-code` logs were created similar to `gms_run_branch.sh.`
    - Small text corrections, formatting and output corrections were added.
    - A feature removing all log files at the start of the entire process run were added if the `overwrite` command line argument was added.

- `src/`
   - `filter_catchments_and_add_attributes.py`:
      - Some minor formatting and readability adjustments were added.
      - Additions were made to help this code be aware and responding accordingly if that stream order filtering has occurred. Previously recorded as bugs coming from this class, are now may recorded with the new custom exit code if applicable.

   - `run_by_unit.sh` (supporting fim_run.sh):
         - As a change was made to sub-process call to `filter_catchments_and_add_attributes.py` file, which is shared by gms, related to reach errors / events.

   - `split_flows.py`:
      - Some minor formatting and readability adjustments were added.
      - Additions were made to recognize the same type of errors as being described in other files related to stream order filtering issues.
      - A correction was made to be more precise and more explicit when a gms branch error existed. This was done to ensure that we were not letting other exceptions be trapped that were NOT related to stream flow filtering.

   - `time_and_tee_run_by_unit.sh`:
      - The new custom system exit codes was added. Note that the values of 61 (responding system code) are hardcoded instead of using the python based `Fim_system_exit_code` system. This is related to limited communication between python and bash.

   - `gms/`
      - `derive_level_paths.py`:
          - Was upgraded to use the new fim_enums.Fim_system_exit_codes system. This occurs when no streams / flows remain after filtering.  Without this upgrade, standard exceptions were being issued with minimal details for the error.
          - Minor adjustments to formatting for readability were made.

      - `generate_branch_list.py` :  Minor adjustments to formatting for readability were made.

      - `run_by_branch.sh`:
         - Some minor formatting and readability adjustments were added.
         - Additions to the subprocess call to `split_flows.py` were added so it was aware that branch filtering was being used. `split_flows.py` was one of the files that was throwing errors related to stream order filtering. A subprocess call to `filter_catchments_and_add_attributes.py` adjustment was also required for the same reason.

      - `run_by_unit.sh`:
         - Some minor formatting and readability adjustments were added.
         - An addition was made to help trap errors that might be triggered by `derive_level_paths.py` for `stream order filtering`.

      - `time_and_tee_run_by_branch.sh`:
         - A system was added recognize if an non successful system exit code was sent back from `run_by_branch`. This includes true errors of code 1 and other new custom system exit codes. Upon detection of non-zero-exit codes, log files are immediately copied into special folders for quicker and easier visibility. Previously errors were not brought forth until the entire process was completed which ranged fro hours up to 18 days. Note: System exit codes of 60 and 61 were hardcoded instead of using the values from the new  `FIM_system_exit_codes` due to limitation of communication between python and bash.

      - `time_and_tee_run_by_unit.sh`:
         - The same upgrade as described above in `time_and_tee_run_by_branch.sh` was applied here.
         - Minor readability and output formatting changes were made.

      - `todo.md`
         - An entry was removed from this list which talked about errors due to small level paths exactly as was fixed in this pull request set.

- `unit_tests/`
   - `gms/`
      - `derive_level_paths_unittests.py` :  Added a new unit test specifically testing this type of condition with a known HUC that triggered the branch errors previously described..
      - `derive_level_paths_params.json`:
           - Added a new node with a HUC number known to fail.
           - Changed pathing for unit test data pathing from `/data/outputs/gms_example_unit_tests` to `/data/outputs/fim_unit_test_data_do_not_remove`. The new folder is intended to be a more permanent folder for unit test data.
           - Some additional tests were added validating the argument for dropping stream orders.

### Unit Test File Additions:

- `unit_tests/`
   - `filter_catchments_and_add_attributes_unittests.py` and `filter_catchments_and_add_attributes_params.json`:

   - `split_flows_unittests.py' and `split_flows_params.json`

<br/><br/>

## v4.0.3.1 - 2022-03-10 - [PR #561](https://github.com/NOAA-OWP/inundation-mapping/pull/561)

Bug fixes to get the Alpha Test working in FIM 4.

### Changes

- `tools/sythesize_test_cases.py`: Fixed bugs that prevented multiple benchmark types in the same huc from running `run_test_case.py`.
- `tools/run_test_case.py`: Fixed mall bug for IFC benchmark.
- `tools/eval_plots.py`: Fixed Pandas query bugs.

<br/><br/>

## v4.0.3.0 - 2022-03-03 - [PR #550](https://github.com/NOAA-OWP/inundation-mapping/pull/550)

This PR ports the functionality of `usgs_gage_crosswalk.py` and `rating_curve_comparison.py` to FIM 4.

### Additions

- `src/`:
    - `usgs_gage_aggregate.py`: Aggregates all instances of `usgs_elev_table.csv` to the HUC level. This makes it easier to view the gages in each HUC without having to hunt through branch folders and easier for the Sierra Test to run at the HUC level.
    - `usgs_gage_unit_setup.py`: Assigns a branch to each USGS gage within a unit. The output of this module is `usgs_subset_gages.gpkg` at the HUC level containing the `levpa_id` attribute.

### Changes

- `gms_run_branch.sh`: Added a line to aggregate all `usgs_elev_table.csv` into the HUC directory level using `src/usgs_gage_aggregate.py`.
- `src/`:
    -  `gms/`
        - `run_by_branch.sh`: Added a block to run `src/usgs_gage_crosswalk.py`.
        - `run_by_unit.sh`: Added a block to run `src/usgs_gage_unit_setup.py`.
    - `usgs_gage_crosswalk.py`: Similar to it's functionality in FIM 3, this module snaps USGS gages to the stream network, samples the underlying DEMs, and writes the attributes to `usgs_elev_table.csv`. This CSV is later aggregated to the HUC level and eventually used in `tools/rating_curve_comparison.py`. Addresses #539
- `tools/rating_curve_comparison.py`: Updated Sierra Test to work with FIM 4 data structure.
- `unit_tests/`:
    - `rating_curve_comparison_unittests.py` & `rating_curve_comparison_params.json`: Unit test code and parameters for the Sierra Test.
    - `usgs_gage_crosswalk_unittests.py` & `usgs_gage_crosswalk_params.json`: Unit test code and parameters for `usgs_gage_crosswalk.py`
- `config/`:
    - `deny_gms_branches_default.lst` & `config/deny_gms_branches_min.lst`: Add `usgs_elev_table.csv` to the lists as a comment so it doesn't get deleted during cleanup.
    - `deny_gms_unit_default.lst`: Add `usgs_subset_gages.gpkg` to the lists as a comment so it doesn't get deleted during cleanup.

<br/><br/>

## v4.0.2.0 - 2022-03-02 - [PR #548](https://github.com/NOAA-OWP/inundation-mapping/pull/548)

Added a new optional system which allows an argument to be added to the `gms_run_unit.sh` command line to filter out stream orders 1 and 2 when calculating branches.

### Changes

- `gms_run_unit.sh`: Add the new optional `-s` command line argument. Inclusion of this argument means "drop stream orders 1 and 2".

- `src/gms`
   - `run_by_unit.sh`: Capture and forward the drop stream orders flag to `derive_level_paths.py`

   - `derive_level_paths.py`: Capture the drop stream order flag and working with `stream_branches.py` to include/not include loading nwm stream with stream orders 1 and 2.

   - `stream_branchs.py`: A correction was put in place to allow for the filter of branch attributes and values to be excluded. The `from_file` method has the functionality but was incomplete. This was corrected and how could accept the values from `derive_level_paths.py` to use the branch attribute of "order_" (gkpg field) and values excluded of [1,2] when optionally desired.

- `unit_tests/gms`
    - `derive_level_paths_unittests.py` and `derive_level_paths_params.py`: Updated for testing for the new "drop stream orders 1 and 2" feature. Upgrades were also made to earlier existing incomplete test methods to test more output conditions.

<br/><br/>

## v4.0.1.0 - 2022-02-02 - [PR #525](https://github.com/NOAA-OWP/cahaba/pull/525)

The addition of a very simple and evolving unit test system which has two unit tests against two py files.  This will set a precendence and will grow over time and may be automated, possibly during git check-in triggered. The embedded README.md has more details of what we currently have, how to use it, how to add new unit tests, and expected future enhancements.

### Additions

- `/unit_tests/` folder which has the following:

   - `clip_vectors_to_wbd_params.json`: A set of default "happy path" values that are expected to pass validation for the clip_vectors_to_wbd.py -> clip_vectors_to_wbd (function).

   - `clip_vectors_to_wbd_unittests.py`: A unit test file for src/clip_vectors_to_wbd.py. Incomplete but evolving.

   - `README.md`: Some information about how to create unit tests and how to use them.

   - `unit_tests_utils.py`: A python file where methods that are common to all unit tests can be placed.

   - `gms/derive_level_paths_params.json`: A set of default "happy path" values that are expected to pass validation for the derive_level_paths_params.py -> Derive_level_paths (function).

   - `gms/derive_level_paths_unittests.py`: A unit test file for `src/derive_level_paths.py`. Incomplete but evolving.

<br/><br/>

## v4.0.0.0 - 2022-02-01 - [PR #524](https://github.com/NOAA-OWP/cahaba/pull/524)

FIM4 builds upon FIM3 and allows for better representation of inundation through the reduction of artificial restriction of inundation at catchment boundaries.

More details will be made available through a publication by Aristizabal et. al. and will be included in the "Credits and References" section of the README.md, titled "Reducing Horton-Strahler Stream Order Can Enhance Flood Inundation Mapping Skill with Applications for the U.S. National Water Model."

### Additions

- `/src/gms`: A new directory containing scripts necessary to produce the FIM4 Height Above Nearest Drainage grids and synthetic rating curves needed for inundation mapping.
- `/tools/gms_tools`: A new directory containing scripts necessary to generate and evaluate inundation maps produced from FIM4 Height Above Nearest Drainage grids and synthetic rating curves.

<br/><br/>

## v3.0.24.3 - 2021-11-29 - [PR #488](https://github.com/NOAA-OWP/cahaba/pull/488)

Fixed projection issue in `synthesize_test_cases.py`.

### Changes

- `Pipfile`: Added `Pyproj` to `Pipfile` to specify a version that did not have the current projection issues.

<br/><br/>

## v3.0.24.2 - 2021-11-18 - [PR #486](https://github.com/NOAA-OWP/cahaba/pull/486)

Adding a new check to keep `usgs_elev_table.csv`, `src_base.csv`, `small_segments.csv` for runs not using the `-viz` flag. We unintentionally deleted some .csv files in `vary_mannings_n_composite.py` but need to maintain some of these for non `-viz` runs (e.g. `usgs_elev_table.csv` is used for sierra test input).

### Changes

- `fim_run.sh`: passing `-v` flag to `vary_mannings_n_composite.py` to determine which csv files to delete. Setting `$viz` = 0 for non `-v` runs.
- `src/vary_mannings_n_composite.py`: added `-v` input arg and if statement to check which .csv files to delete.
- `src/add_crosswalk.py`: removed deprecated barc variables from input args.
- `src/run_by_unit.sh`: removed deprecated barc variables from input args to `add_crosswalk.py`.

<br/><br/>

## v3.0.24.1 - 2021-11-17 - [PR #484](https://github.com/NOAA-OWP/cahaba/pull/484)

Patch to clean up unnecessary files and create better names for intermediate raster files.

### Removals

- `tools/run_test_case_gms.py`: Unnecessary file.

### Changes

- `tools/composite_ms_fr_inundation.py`: Clean up documentation and intermediate file names.
- `tools/run_test_case.py`: Remove unnecessary imports.

<br/><br/>

## v3.0.24.0 - 2021-11-08 - [PR #482](https://github.com/NOAA-OWP/cahaba/pull/482)

Adds `composite_ms_fr_inundation.py` to allow for the generation of an inundation map given a "flow file" CSV and full-resolution (FR) and mainstem (MS) relative elevation models, synthetic rating curves, and catchments rasters created by the `fim_run.sh` script.

### Additions
- `composite_ms_fr_inundation.py`: New module that is used to inundate both MS and FR FIM and composite the two inundation rasters.
- `/tools/gms_tools/`: Three modules (`inundate_gms.py`, `mosaic_inundation.py`, `overlapping_inundation.py`) ported from the GMS branch used to composite inundation rasters.

### Changes
- `inundation.py`: Added 2 exception classes ported from the GMS branch.

<br/><br/>

## v3.0.23.3 - 2021-11-04 - [PR #481](https://github.com/NOAA-OWP/cahaba/pull/481)
Includes additional hydraulic properties to the `hydroTable.csv`: `Number of Cells`, `SurfaceArea (m2)`, `BedArea (m2)`, `Volume (m3)`, `SLOPE`, `LENGTHKM`, `AREASQKM`, `Roughness`, `TopWidth (m)`, `WettedPerimeter (m)`. Also adds `demDerived_reaches_split_points.gpkg`, `flowdir_d8_burned_filled.tif`, and `dem_thalwegCond.tif` to `-v` whitelist.

### Changes
- `run_by_unit.sh`: Added `EXIT FLAG` tag and previous non-zero exit code tag to the print statement to allow log lookup.
- `add_crosswalk.py`: Added extra attributes to the hydroTable.csv. Includes a default `barc_on` and `vmann_on` (=False) attribute that is overwritten (=True) if SRC post-processing modules are run.
- `bathy_src_adjust_topwidth.py`: Overwrites the `barc_on` attribute where applicable and includes the BARC-modified Volume property.
- `vary_mannings_n_composite.py`: Overwrites the `vmann_on` attribute where applicable.
- `output_cleanup.py`: Adds new files to the `-v` whitelist.

<br/><br/>

## v3.0.23.2 - 2021-11-04 - [PR #480](https://github.com/NOAA-OWP/cahaba/pull/480)
Hotfix for `vary_manning_n_composite.py` to address null discharge values for non-CONUS hucs.

### Changes
- `vary_manning_n_composite.py`: Add numpy where clause to set final discharge value to the original value if `vmann=False`

<br/><br/>

## v3.0.23.1 - 2021-11-03 - [PR #479](https://github.com/NOAA-OWP/cahaba/pull/479)
Patches the API updater. The `params_calibrated.env` is replaced with `params_template.env` because the BARC and Multi-N modules supplant the calibrated values.

### Changes
- `api/node/updater/updater.py`: Changed `params_calibrated.env` to `params_template.env`

<br/><br/>

## v3.0.23.0 - 2021-10-31 - [PR #475](https://github.com/NOAA-OWP/cahaba/pull/475)

Moved the synthetic rating curve (SRC) processes from the `\tools` directory to `\src` directory to support post-processing in `fim_run.sh`. These SRC post-processing modules will now run as part of the default `fim_run.sh` workflow. Reconfigured bathymetry adjusted rating curve (BARC) module to use the 1.5yr flow from NWM v2 recurrence flow data in combination with the Bieger et al. (2015) regression equations with bankfull discharge predictor variable input.

### Additions
- `src/bathy_src_adjust_topwidth.py` --> New version of bathymetry adjusted rating curve (BARC) module that is configured to use the Bieger et al. (2015) regression equation with input bankfull discharge as the predictor variable (previous version used the drainage area version of the regression equations). Also added log output capability, added reconfigured output content in `src_full_crosswalked_BARC.csv` and `hydroTable.csv`, and included modifications to allow BARC to run as a post-processing step in `fim_run.sh`. Reminder: BARC is only configured for MS extent.

### Removals
- `config/params_calibrated.env` --> deprecated the calibrated roughness values by stream order with the new introduction of variable/composite roughness module
- `src/bathy_rc_adjust.py` --> deprecated the previous BARC version

### Changes
- `src/identify_src_bankfull.py` --> Moved this script from /tools to /src, added more doc strings, cleaned up output log, and reconfigured to allow execution from fim_run.sh post-processing.
- `src/vary_mannings_n_composite.py` --> Moved this script from /tools to /src, added more doc strings, cleaned up output log, added/reconfigured output content in src_full_crosswalked_vmann.csv and hydroTable.csv, and reconfigured to allow execution from fim_run.sh post-processing.
- `config/params_template.env` --> Added additional parameter/variables for input to `identify_src_bankfull.py`, `vary_mannings_n_composite.py`, and `bathy_src_adjust_topwidth.py`.
      - default BARC input: bankfull channel geometry derived from the Bieger et al. (2015) bankfull discharge regression equations
      - default bankfull flow input: NWM v2 1.5-year recurrence flows
      - default variable roughness input: global (all NWM feature_ids) roughness values of 0.06 for in-channel and 0.11 for max overbank
- `fim_run.sh` --> Added SRC post-processing calls after the `run_by_unit.sh` workflow
- `src/add_crosswalk.py` --> Removed BARC module call (moved to post-processing)
- `src/run_by_unit.sh` --> Removed old/unnecessary print statement.
      - **Note: reset exit codes to 0 for unnecessary processing flags.** Non-zero error codes in `run_by_unit.sh` prevent the `fim_run.sh` post-processing steps from running. This error handling issue will be more appropriately handled in a soon to be release enhancement.
- `tools/run_test_case.py` --> Reverted changes used during development process

<br/><br/>

## v3.0.22.8 - 2021-10-26 - [PR #471](https://github.com/NOAA-OWP/cahaba/pull/471)

Manually filtering segments from stream input layer to fix flow reversal of the MS River (HUC 08030100).

### Changes
- `clip_vectors_to_wbd.py`: Fixes bug where flow direction is reversed for HUC 08030100. The issue is resolved by filtering incoming stream segments that intersect with the elevation grid boundary.

<br/><br/>

## v3.0.22.7 - 2021-10-08 - [PR #467](https://github.com/NOAA-OWP/cahaba/pull/467)

These "tool" enhancements 1) delineate in-channel vs. out-of-channel geometry to allow more targeted development of key physical drivers influencing the SRC calculations (e.g. bathymetry & Manning’s n) #418 and 2) applies a variable/composite Manning’s roughness (n) using user provided csv with in-channel vs. overbank roughness values #419 & #410.

### Additions
- `identify_src_bankfull.p`: new post-processing tool that ingests a flow csv (e.g. NWM 1.5yr recurr flow) to approximate the bankfull STG and then calculate the channel vs. overbank proportions using the volume and hydraulic radius variables
- `vary_mannings_n_composite.py`: new post-processing tool that ingests a csv containing feature_id, channel roughness, and overbank roughness and then generates composite n values via the channel ratio variable

### Changes
- `eval_plots.py`: modified the plot legend text to display full label for development tests
- `inundation.py`: added new optional argument (-n) and corresponding function to produce a csv containing the stage value (and SRC variables) calculated from the flow to stage interpolation.

<br/><br/>

## v3.0.22.6 - 2021-09-13 - [PR #462](https://github.com/NOAA-OWP/cahaba/pull/462)

This new workflow ingests FIM point observations from users and “corrects” the synthetic rating curves to produce the desired FIM extent at locations where feedback is available (locally calibrate FIM).

### Changes
- `add_crosswalk.py`: added `NextDownID` and `order_` attributes to the exported `hydroTable.csv`. This will potentially be used in future enhancements to extend SRC changes to upstream/downstream catchments.
- `adjust_rc_with_feedback.py`: added a new workflow to perform the SRC modifications (revised discharge) using the existing HAND geometry variables combined with the user provided point location flow and stage data.
- `inundation_wrapper_custom_flow.py`: updated code to allow for huc6 processing to generate custom inundation outputs.

<br/><br/>

## v3.0.22.5 - 2021-09-08 - [PR #460](https://github.com/NOAA-OWP/cahaba/pull/460)

Patches an issue where only certain benchmark categories were being used in evaluation.

### Changes
- In `tools/tools_shared_variables.py`, created a variable `MAGNITUDE_DICT` to store benchmark category magnitudes.
- `synthesize_test_cases.py` imports `MAGNITUDE_DICT` and uses it to assign magnitudes.

<br/><br/>

## v3.0.22.4 - 2021-08-30 - [PR #456](https://github.com/NOAA-OWP/cahaba/pull/456)

Renames the BARC modified variables that are exported to `src_full_crosswalked.csv` to replace the original variables. The default/original variables are renamed with `orig_` prefix. This change is needed to ensure downstream uses of the `src_full_crosswalked.csv` are able to reference the authoritative version of the channel geometry variables (i.e. BARC-adjust where available).

### Changes
- In `src_full_crosswalked.csv`, default/original variables are renamed with `orig_` prefix and `SA_div` is renamed to `SA_div_flag`.

<br/><br/>

## v3.0.22.3 - 2021-08-27 - [PR #457](https://github.com/NOAA-OWP/cahaba/pull/457)

This fixes a bug in the `get_metadata()` function in `/tools/tools_shared_functions.py` that arose because of a WRDS update. Previously the `metadata_source` response was returned as independent variables, but now it is returned a list of strings. Another issue was observed where the `EVALUATED_SITES_CSV` variable was being misdefined (at least on the development VM) through the OS environmental variable setting.

### Changes
- In `tools_shared_functions.py`, changed parsing of WRDS `metadata_sources` to account for new list type.
- In `generate_categorical_fim_flows.py`, changed the way the `EVALUATED_SITES_CSV` path is defined from OS environmental setting to a relative path that will work within Docker container.

<br/><br/>

## v3.0.22.2 - 2021-08-26 - [PR #455](https://github.com/NOAA-OWP/cahaba/pull/455)

This merge addresses an issues with the bathymetry adjusted rating curve (BARC) calculations exacerbating single-pixel inundation issues for the lower Mississippi River. This fix allows the user to specify a stream order value that will be ignored in BARC calculations (reverts to using the original/default rating curve). If/when the "thalweg notch" issue is addressed, this change may be unmade.

### Changes
- Added new env variable `ignore_streamorders` set to 10.
- Added new BARC code to set the bathymetry adjusted cross-section area to 0 (reverts to using the default SRC values) based on the streamorder env variable.

<br/><br/>

## v3.0.22.1 - 2021-08-20 - [PR #447](https://github.com/NOAA-OWP/cahaba/pull/447)

Patches the minimum stream length in the template parameters file.

### Changes
- Changes `max_split_distance_meters` in `params_template.env` to 1500.

<br/><br/>

## v3.0.22.0 - 2021-08-19 - [PR #444](https://github.com/NOAA-OWP/cahaba/pull/444)

This adds a script, `adjust_rc_with_feedback.py`, that will be expanded  in future issues. The primary function that performs the HAND value and hydroid extraction is ingest_points_layer() but this may change as the overall synthetic rating curve automatic update machanism evolves.

### Additions
- Added `adjust_rc_with_feedback.py` with `ingest_points_layer()`, a function to extract HAND and hydroid values for use in an automatic synthetic rating curve updating mechanism.

<br/><br/>

## v3.0.21.0 - 2021-08-18 - [PR #433](https://github.com/NOAA-OWP/cahaba/pull/433)

General repository cleanup, made memory-profiling an optional flag, API's release feature now saves outputs.

### Changes
- Remove `Dockerfile.prod`, rename `Dockerfile.dev` to just `Dockerfile`, and remove `.dockerignore`.
- Clean up `Dockerfile` and remove any unused* packages or variables.
- Remove any unused* Python packages from the `Pipfile`.
- Move the `CHANGELOG.md`, `SECURITY.md`, and `TERMS.md` files to the `/docs` folder.
- Remove any unused* scripts in the `/tools` and `/src` folders.
- Move `tools/preprocess` scripts into `tools/`.
- Ensure all scripts in the `/src` folder have their code in functions and are being called via a `__main__` function (This will help with implementing memory profiling fully).
- Changed memory-profiling to be an option flag `-m` for `fim_run.sh`.
- Updated FIM API to save all outputs during a "release" job.

<br/><br/>

## v3.0.20.2 - 2021-08-13 - [PR #443](https://github.com/NOAA-OWP/cahaba/pull/443)

This merge modifies `clip_vectors_to_wbd.py` to check for relevant input data.

### Changes
- `clip_vectors_to_wbd.py` now checks that there are NWM stream segments within the buffered HUC boundary.
- `included_huc8_ms.lst` has several additional HUC8s.

<br/><br/>

## v3.0.20.1 - 2021-08-12 - [PR #442](https://github.com/NOAA-OWP/cahaba/pull/442)

This merge improves documentation in various scripts.

### Changes
This PR better documents the following:

- `inundate_nation.py`
- `synthesize_test_cases.py`
- `adjust_thalweg_lateral.py`
- `rem.py`

<br/><br/>

## v3.0.20.0 - 2021-08-11 - [PR #440](https://github.com/NOAA-OWP/cahaba/pull/440)

This merge adds two new scripts into `/tools/` for use in QAQC.

### Additions
- `inundate_nation.py` to produce inundation maps for the entire country for use in QAQC.
- `check_deep_flooding.py` to check for depths of inundation greater than a user-supplied threshold at specific areas defined by a user-supplied shapefile.

<br/><br/>

## v3.0.19.5 - 2021-07-19

Updating `README.md`.

<br/><br/>

## v3.0.19.4 - 2021-07-13 - [PR #431](https://github.com/NOAA-OWP/cahaba/pull/431)

Updating logging and fixing bug in vector preprocessing.

### Additions
- `fim_completion_check.py` adds message to docker log to log any HUCs that were requested but did not finish `run_by_unit.sh`.
- Adds `input_data_edits_changelog.txt` to the inputs folder to track any manual or version/location specific changes that were made to data used in FIM 3.

### Changes
- Provides unique exit codes to relevant domain checkpoints within `run_by_unit.sh`.
- Bug fixes in `reduce_nhd_stream_density.py`, `mprof plot` call.
- Improved error handling in `add_crosswalk.py`.

<br/><br/>

## v3.0.19.3 - 2021-07-09

Hot fix to `synthesize_test_cases`.

### Changes
- Fixed if/elif/else statement in `synthesize_test_cases.py` that resulted in only IFC data being evaluated.

<br/><br/>

## v3.0.19.2 - 2021-07-01 - [PR #429](https://github.com/NOAA-OWP/cahaba/pull/429)

Updates to evaluation scripts to allow for Alpha testing at Iowa Flood Center (IFC) sites. Also, `BAD_SITES` variable updates to omit sites not suitable for evaluation from metric calculations.

### Changes
- The `BAD_SITES` list in `tools_shared_variables.py` was updated and reasons for site omission are documented.
- Refactored `run_test_case.py`, `synthesize_test_cases.py`, `tools_shared_variables.py`, and `eval_plots.py` to allow for IFC comparisons.

<br/><br/>

## v3.0.19.1 - 2021-06-17 - [PR #417](https://github.com/NOAA-OWP/cahaba/pull/417)

Adding a thalweg profile tool to identify significant drops in thalweg elevation. Also setting lateral thalweg adjustment threshold in hydroconditioning.

### Additions
- `thalweg_drop_check.py` checks the elevation along the thalweg for each stream path downstream of MS headwaters within a HUC.

### Removals
- Removing `dissolveLinks` arg from `clip_vectors_to_wbd.py`.

### Changes
- Cleaned up code in `split_flows.py` to make it more readable.
- Refactored `reduce_nhd_stream_density.py` and `adjust_headwater_streams.py` to limit MS headwater points in `agg_nhd_headwaters_adj.gpkg`.
- Fixed a bug in `adjust_thalweg_lateral.py` lateral elevation replacement threshold; changed threshold to 3 meters.
- Updated `aggregate_vector_inputs.py` to log intermediate processes.

<br/><br/>

## v3.0.19.0 - 2021-06-10 - [PR #415](https://github.com/NOAA-OWP/cahaba/pull/415)

Feature to evaluate performance of alternative CatFIM techniques.

### Additions
- Added `eval_catfim_alt.py` to evaluate performance of alternative CatFIM techniques.

<br/><br/>

## v3.0.18.0 - 2021-06-09 - [PR #404](https://github.com/NOAA-OWP/cahaba/pull/404)

To help analyze the memory consumption of the Fim Run process, the python module `memory-profiler` has been added to give insights into where peak memory usage is with in the codebase.

In addition, the Dockerfile was previously broken due to the Taudem dependency removing the version that was previously being used by FIM. To fix this, and allow new docker images to be built, the Taudem version has been updated to the newest version on the Github repo and thus needs to be thoroughly tested to determine if this new version has affected the overall FIM outputs.

### Additions
- Added `memory-profiler` to `Pipfile` and `Pipfile.lock`.
- Added `mprof` (memory-profiler cli utility) call to the `time_and_tee_run_by_unit.sh` to create overall memory usage graph location in the `/logs/{HUC}_memory.png` of the outputs directory.
- Added `@profile` decorator to all functions within scripts used in the `run_by_unit.sh` script to allow for memory usage tracking, which is then recorded in the `/logs/{HUC}.log` file of the outputs directory.

### Changes
- Changed the Taudem version in `Dockerfile.dev` to `98137bb6541a0d0077a9c95becfed4e56d0aa0ac`.
- Changed all calls of python scripts in `run_by_unit.s` to be called with the `-m memory-profiler` argument to allow scripts to also track memory usage.

<br/><br/>

## v3.0.17.1 - 2021-06-04 - [PR #395](https://github.com/NOAA-OWP/cahaba/pull/395)

Bug fix to the `generate_nws_lid.py` script

### Changes
- Fixes incorrectly assigned attribute field "is_headwater" for some sites in the `nws_lid.gpkg` layer.
- Updated `agg_nhd_headwaters_adj.gpkg`, `agg_nhd_streams_adj.gpkg`, `nwm_flows.gpkg`, and `nwm_catchments.gpkg` input layers using latest NWS LIDs.

<br/><br/>

## v3.0.17.0 - 2021-06-04 - [PR #393](https://github.com/NOAA-OWP/cahaba/pull/393)
BARC updates to cap the bathy calculated xsec area in `bathy_rc_adjust.py` and allow user to choose input bankfull geometry.

### Changes

- Added new env variable to control which input file is used for the bankfull geometry input to bathy estimation workflow.
- Modified the bathymetry cross section area calculation to cap the additional area value so that it cannot exceed the bankfull cross section area value for each stream segment (bankfull value obtained from regression equation dataset).
- Modified the `rating_curve_comparison.py` plot output to always put the FIM rating curve on top of the USGS rating curve (avoids USGS points covering FIM).
- Created a new aggregate csv file (aggregates for all hucs) for all of the `usgs_elev_table.csv` files (one per huc).
- Evaluate the FIM Bathymetry Adjusted Rating Curve (BARC) tool performance using the estimated bankfull geometry dataset derived for the NWM route link dataset.

<br/><br/>

## v3.0.16.3 - 2021-05-21 - [PR #388](https://github.com/NOAA-OWP/cahaba/pull/388)

Enhancement and bug fixes to `synthesize_test_cases.py`.

### Changes
- Addresses a bug where AHPS sites without benchmark data were receiving a CSI of 0 in the master metrics CSV produced by `synthesize_test_cases.py`.
- Includes a feature enhancement to `synthesize_test_cases.py` that allows for the inclusion of user-specified testing versions in the master metrics CSV.
- Removes some of the print statements used by `synthesize_test_cases.py`.

<br/><br/>

## v3.0.16.2 - 2021-05-18 - [PR #384](https://github.com/NOAA-OWP/cahaba/pull/384)

Modifications and fixes to `run_test_case.py`, `eval_plots.py`, and AHPS preprocessing scripts.

### Changes
- Comment out return statement causing `run_test_case.py` to skip over sites/hucs when calculating contingency rasters.
- Move bad sites list and query statement used to filter out bad sites to the `tools_shared_variables.py`.
- Add print statements in `eval_plots.py` detailing the bad sites used and the query used to filter out bad sites.
- Update AHPS preprocessing scripts to produce a domain shapefile.
- Change output filenames produced in ahps preprocessing scripts.
- Update workarounds for some sites in ahps preprocessing scripts.

<br/><br/>

## v3.0.16.1 - 2021-05-11 - [PR #380](https://github.com/NOAA-OWP/cahaba/pull/380)

The current version of Eventlet used in the Connector module of the FIM API is outdated and vulnerable. This update bumps the version to the patched version.

### Changes
- Updated `api/node/connector/requirements.txt` to have the Eventlet version as 0.31.0

<br/><br/>

## v3.0.16.0 - 2021-05-07 - [PR #378](https://github.com/NOAA-OWP/cahaba/pull/378)

New "Release" feature added to the FIM API. This feature will allow for automated FIM, CatFIM, and relevant metrics to be generated when a new FIM Version is released. See [#373](https://github.com/NOAA-OWP/cahaba/issues/373) for more detailed steps that take place in this feature.

### Additions
- Added new window to the UI in `api/frontend/gui/templates/index.html`.
- Added new job type to `api/node/connector/connector.py` to allow these release jobs to run.
- Added additional logic in `api/node/updater/updater.py` to run the new eval and CatFIM scripts used in the release feature.

### Changes
- Updated `api/frontend/output_handler/output_handler.py` to allow for copying more broad ranges of file paths instead of only the `/data/outputs` directory.

<br/><br/>

## v3.0.15.10 - 2021-05-06 - [PR #375](https://github.com/NOAA-OWP/cahaba/pull/375)

Remove Great Lakes coastlines from WBD buffer.

### Changes
- `gl_water_polygons.gpkg` layer is used to mask out Great Lakes boundaries and remove NHDPlus HR coastline segments.

<br/><br/>

## v3.0.15.9 - 2021-05-03 - [PR #372](https://github.com/NOAA-OWP/cahaba/pull/372)

Generate `nws_lid.gpkg`.

### Additions
- Generate `nws_lid.gpkg` with attributes indicating if site is a headwater `nws_lid` as well as if it is co-located with another `nws_lid` which is referenced to the same `nwm_feature_id` segment.

<br/><br/>

## v3.0.15.8 - 2021-04-29 - [PR #371](https://github.com/NOAA-OWP/cahaba/pull/371)

Refactor NHDPlus HR preprocessing workflow. Resolves issue #238

### Changes
- Consolidate NHD streams, NWM catchments, and headwaters MS and FR layers with `mainstem` column.
- HUC8 intersections are included in the input headwaters layer.
- `clip_vectors_to_wbd.py` removes incoming stream segment from the selected layers.

<br/><br/>

## v3.0.15.7 - 2021-04-28 - [PR #367](https://github.com/NOAA-OWP/cahaba/pull/367)

Refactor synthesize_test_case.py to handle exceptions during multiprocessing. Resolves issue #351

### Changes
- refactored `inundation.py` and `run_test_case.py` to handle exceptions without using `sys.exit()`.

<br/><br/>

## v3.0.15.6 - 2021-04-23 - [PR #365](https://github.com/NOAA-OWP/cahaba/pull/365)

Implement CatFIM threshold flows to Sierra test and add AHPS benchmark preprocessing scripts.

### Additions
- Produce CatFIM flows file when running `rating_curve_get_usgs_gages.py`.
- Several scripts to preprocess AHPS benchmark data. Requires numerous file dependencies not available through Cahaba.

### Changes
- Modify `rating_curve_comparison.py` to ingest CatFIM threshold flows in calculations.
- Modify `eval_plots.py` to save all site specific bar plots in same parent directory instead of in subdirectories.
- Add variables to `env.template` for AHPS benchmark preprocessing.

<br/><br/>

## v3.0.15.5 - 2021-04-20 - [PR #363](https://github.com/NOAA-OWP/cahaba/pull/363)

Prevent eval_plots.py from erroring out when spatial argument enabled if certain datasets not analyzed.

### Changes
- Add check to make sure analyzed dataset is available prior to creating spatial dataset.

<br/><br/>

## v3.0.15.4 - 2021-04-20 - [PR #356](https://github.com/NOAA-OWP/cahaba/pull/356)

Closing all multiprocessing Pool objects in repo.

<br/><br/>

## v3.0.15.3 - 2021-04-19 - [PR #358](https://github.com/NOAA-OWP/cahaba/pull/358)

Preprocess NHDPlus HR rasters for consistent projections, nodata values, and convert from cm to meters.

### Additions
- `preprocess_rasters.py` reprojects raster, converts to meters, and updates nodata value to -9999.
- Cleaned up log messages from `bathy_rc_adjust.py` and `usgs_gage_crosswalk.py`.
- Outputs paths updated in `generate_categorical_fim_mapping.py` and `generate_categorical_fim.py`.
- `update_raster_profile` cleans up raster crs, blocksize, nodata values, and converts elevation grids from cm to meters.
- `reproject_dem.py` imports gdal to reproject elevation rasters because an error was occurring when using rasterio.

### Changes
- `burn_in_levees.py` replaces the `gdal_calc.py` command to resolve inconsistent outputs with burned in levee values.

<br/><br/>

## v3.0.15.2 - 2021-04-16 - [PR #359](https://github.com/NOAA-OWP/cahaba/pull/359)

Hotfix to preserve desired files when production flag used in `fim_run.sh`.

### Changes

- Fixed production whitelisted files.

<br/><br/>

## v3.0.15.1 - 2021-04-13 - [PR #355](https://github.com/NOAA-OWP/cahaba/pull/355)

Sierra test considered all USGS gage locations to be mainstems even though many actually occurred with tributaries. This resulted in unrealistic comparisons as incorrect gages were assigned to mainstems segments. This feature branch identifies gages that are on mainstems via attribute field.

### Changes

- Modifies `usgs_gage_crosswalk.py` to filter out gages from the `usgs_gages.gpkg` layer such that for a "MS" run, only consider gages that contain rating curve information (via `curve` attribute) and are also mainstems gages (via `mainstems` attribute).
- Modifies `usgs_gage_crosswalk.py` to filter out gages from the `usgs_gages.gpkg` layer such that for a "FR" run, only consider gages that contain rating curve information (via `curve` attribute) and are not mainstems gages (via `mainstems` attribute).
- Modifies how mainstems segments are determined by using the `nwm_flows_ms.gpkg` as a lookup to determine if the NWM segment specified by WRDS for a gage site is a mainstems gage.

### Additions

- Adds a `mainstem` attribute field to `usgs_gages.gpkg` that indicates whether a gage is located on a mainstems river.
- Adds `NWM_FLOWS_MS` variable to the `.env` and `.env.template` files.
- Adds the `extent` argument specified by user when running `fim_run.sh` to `usgs_gage_crosswalk.py`.

<br/><br/>

## v3.0.15.0 - 2021-04-08 - [PR #340](https://github.com/NOAA-OWP/cahaba/pull/340)

Implementing a prototype technique to estimate the missing bathymetric component in the HAND-derived synthetic rating curves. The new Bathymetric Adjusted Rating Curve (BARC) function is built within the `fim_run.sh` workflow and will ingest bankfull geometry estimates provided by the user to modify the cross section area used in the synthetic rating curve generation.

### Changes
 - `add_crosswalk.py` outputs the stream order variables to `src_full_crosswalked.csv` and calls the new `bathy_rc_adjust.py` if bathy env variable set to True and `extent=MS`.
 - `run_by_unit.sh` includes a new csv outputs for reviewing BARC calculations.
 - `params_template.env` & `params_calibrated.env` contain new BARC function input variables and on/off toggle variable.
 - `eval_plots.py` now includes additional AHPS eval sites in the list of "bad_sites" (flagged issues with MS flowlines).

### Additions
 - `bathy_rc_adjust.py`:
    - Imports the existing synthetic rating curve table and the bankfull geometry input data (topwidth and cross section area per COMID).
    - Performs new synthetic rating curve calculations with bathymetry estimation modifications.
    - Flags issues with the thalweg-notch artifact.

<br/><br/>

## v3.0.14.0 - 2021-04-05 - [PR #338](https://github.com/NOAA-OWP/cahaba/pull/338)

Create tool to retrieve rating curves from USGS sites and convert to elevation (NAVD88). Intended to be used as part of the Sierra Test.

### Changes
 - Modify `usgs_gage_crosswalk.py` to:
    1) Look for `location_id` instead of `site_no` attribute field in `usgs_gages.gpkg` file.
    2) Filter out gages that do not have rating curves included in the `usgs_rating_curves.csv`.
 - Modify `rating_curve_comparison.py` to perform a check on the age of the user specified `usgs_rating_curves.csv` and alert user to the age of the file and recommend updating if file is older the 30 days.

### Additions
 - Add `rating_curve_get_usgs_curves.py`. This script will generate the following files:
     1) `usgs_rating_curves.csv`: A csv file that contains rating curves (including converted to NAVD88 elevation) for USGS gages in a format that is compatible with  `rating_curve_comparisons.py`. As it is is currently configured, only gages within CONUS will have rating curve data.
     2) `log.csv`: A log file that records status for each gage and includes error messages.
     3) `usgs_gages.gpkg`: A geospatial layer (in FIM projection) of all active USGS gages that meet a predefined criteria. Additionally, the `curve` attribute indicates whether a rating curve is found in the `usgs_rating_curves.csv`. This spatial file is only generated if the `all` option is passed with the `-l` argument.

<br/><br/>

## v3.0.13.0 - 2021-04-01 - [PR #332](https://github.com/NOAA-OWP/cahaba/pull/332)

Created tool to compare synthetic rating curve with benchmark rating curve (Sierra Test).

### Changes
 - Update `aggregate_fim_outputs.py` call argument in `fim_run.sh` from 4 jobs to 6 jobs, to optimize API performance.
 - Reroutes median elevation data from `add_crosswalk.py` and `rem.py` to new file (depreciating `hand_ref_elev_table.csv`).
 - Adds new files to `viz_whitelist` in `output_cleanup.py`.

### Additions
 - `usgs_gage_crosswalk.py`: generates `usgs_elev_table.csv` in `run_by_unit.py` with elevation and additional attributes at USGS gages.
 - `rating_curve_comparison.py`: post-processing script to plot and calculate metrics between synthetic rating curves and USGS rating curve data.

<br/><br/>

## v3.0.12.1 - 2021-03-31 - [PR #336](https://github.com/NOAA-OWP/cahaba/pull/336)

Fix spatial option in `eval_plots.py` when creating plots and spatial outputs.

### Changes
 - Removes file dependencies from spatial option. Does require the WBD layer which should be specified in `.env` file.
 - Produces outputs in a format consistent with requirements needed for publishing.
 - Preserves leading zeros in huc information for all outputs from `eval_plots.py`.

### Additions
 - Creates `fim_performance_points.shp`: this layer consists of all evaluated ahps points (with metrics). Spatial data retrieved from WRDS on the fly.
 - Creates `fim_performance_polys.shp`: this layer consists of all evaluated huc8s (with metrics). Spatial data retrieved from WBD layer.

<br/><br/>

## v3.0.12.0 - 2021-03-26 - [PR #327](https://github.com/NOAA-OWP/cahaba/pull/237)

Add more detail/information to plotting capabilities.

### Changes
 - Merge `plot_functions.py` into `eval_plots.py` and move `eval_plots.py` into the tools directory.
 - Remove `plots` subdirectory.

### Additions
 - Optional argument to create barplots of CSI for each individual site.
 - Create a csv containing the data used to create the scatterplots.

<br/><br/>

## v3.0.11.0 - 2021-03-22 - [PR #319](https://github.com/NOAA-OWP/cahaba/pull/298)

Improvements to CatFIM service source data generation.

### Changes
 - Renamed `generate_categorical_fim.py` to `generate_categorical_fim_mapping.py`.
 - Updated the status outputs of the `nws_lid_sites layer` and saved it in the same directory as the `merged catfim_library layer`.
 - Additional stability fixes (such as improved compatability with WRDS updates).

### Additions
 - Added `generate_categorical_fim.py` to wrap `generate_categorical_fim_flows.py` and `generate_categorical_fim_mapping.py`.
 - Create new `nws_lid_sites` shapefile located in same directory as the `catfim_library` shapefile.

<br/><br/>

## v3.0.10.1 - 2021-03-24 - [PR #320](https://github.com/NOAA-OWP/cahaba/pull/320)

Patch to synthesize_test_cases.py.

### Changes
 - Bug fix to `synthesize_test_cases.py` to allow comparison between `testing` version and `official` versions.

<br/><br/>

## v3.0.10.0 - 2021-03-12 - [PR #298](https://github.com/NOAA-OWP/cahaba/pull/298)

Preprocessing of flow files for Categorical FIM.

### Additions
 - Generate Categorical FIM flow files for each category (action, minor, moderate, major).
 - Generate point shapefile of Categorical FIM sites.
 - Generate csv of attribute data in shapefile.
 - Aggregate all shapefiles and csv files into one file in parent directory.
 - Add flood of record category.

 ### Changes
 - Stability fixes to `generate_categorical_fim.py`.

<br/><br/>

## v3.0.9.0 - 2021-03-12 - [PR #297](https://github.com/NOAA-OWP/cahaba/pull/297)

Enhancements to FIM API.

### Changes
 - `fim_run.sh` can now be run with jobs in parallel.
 - Viz post-processing can now be selected in API interface.
 - Jobs table shows jobs that end with errors.
 - HUC preset lists can now be selected in interface.
 - Better `output_handler` file writing.
 - Overall better restart and retry handlers for networking problems.
 - Jobs can now be canceled in API interface.
 - Both FR and MS configs can be selected for a single job.

<br/><br/>

## v3.0.8.2 - 2021-03-11 - [PR #296](https://github.com/NOAA-OWP/cahaba/pull/296)

Enhancements to post-processing for Viz-related use-cases.

### Changes
 - Aggregate grids are projected to Web Mercator during `-v` runs in `fim_run.sh`.
 - HUC6 aggregation is parallelized.
 - Aggregate grid blocksize is changed from 256 to 1024 for faster postprocessing.

<br/><br/>

## v3.0.8.1 - 2021-03-10 - [PR #302](https://github.com/NOAA-OWP/cahaba/pull/302)

Patched import issue in `tools_shared_functions.py`.

### Changes
 - Changed `utils.` to `tools_` in `tools_shared_functions.py` after recent structural change to `tools` directory.

<br/><br/>

## v3.0.8.0 - 2021-03-09 - [PR #279](https://github.com/NOAA-OWP/cahaba/pull/279)

Refactored NWS Flood Categorical HAND FIM (CatFIM) pipeline to open source.

### Changes
 - Added `VIZ_PROJECTION` to `shared_variables.py`.
 - Added missing library referenced in `inundation.py`.
 - Cleaned up and converted evaluation scripts in `generate_categorical_fim.py` to open source.
 - Removed `util` folders under `tools` directory.

<br/><br/>

## v3.0.7.1 - 2021-03-02 - [PR #290](https://github.com/NOAA-OWP/cahaba/pull/290)

Renamed benchmark layers in `test_cases` and updated variable names in evaluation scripts.

### Changes
 - Updated `run_test_case.py` with new benchmark layer names.
 - Updated `run_test_case_calibration.py` with new benchmark layer names.

<br/><br/>

## v3.0.7.0 - 2021-03-01 - [PR #288](https://github.com/NOAA-OWP/cahaba/pull/288)

Restructured the repository. This has no impact on hydrological work done in the codebase and is simply moving files and renaming directories.

### Changes
 - Moved the contents of the `lib` folder to a new folder called `src`.
 - Moved the contents of the `tests` folder to the `tools` folder.
 - Changed any instance of `lib` or `libDir` to `src` or `srcDir`.

<br/><br/>

## v3.0.6.0 - 2021-02-25 - [PR #276](https://github.com/NOAA-OWP/cahaba/pull/276)

Enhancement that creates metric plots and summary statistics using metrics compiled by `synthesize_test_cases.py`.

### Additions
 - Added `eval_plots.py`, which produces:
    - Boxplots of CSI, FAR, and POD/TPR
    - Barplot of aggregated CSI scores
    - Scatterplot of CSI comparing two FIM versions
    - CSV of aggregated statistics (CSI, FAR, POD/TPR)
    - CSV of analyzed data and analyzed sites

<br/><br/>

## v3.0.5.3 - 2021-02-23 - [PR #275](https://github.com/NOAA-OWP/cahaba/pull/275)

Bug fixes to new evaluation code.

### Changes

 - Fixed a bug in `synthesize_test_cases.py` where the extent (MS/FR) was not being written to merged metrics file properly.
 - Fixed a bug in `synthesize_test_cases.py` where only BLE test cases were being written to merged metrics file.
 - Removed unused imports from `inundation.py`.
 - Updated README.md

<br/><br/>

## v3.0.5.2 - 2021-02-23 - [PR #272](https://github.com/NOAA-OWP/cahaba/pull/272)

Adds HAND synthetic rating curve (SRC) datum elevation values to `hydroTable.csv` output.

### Changes

 - Updated `add_crosswalk.py` to included "Median_Thal_Elev_m" variable outputs in `hydroTable.csv`.
 - Renamed hydroid attribute in `rem.py` to "Median" in case we want to include other statistics in the future (e.g. min, max, range etc.).

<br/><br/>
## v3.0.5.1 - 2021-02-22

Fixed `TEST_CASES_DIR` path in `tests/utils/shared_variables.py`.

### Changes

 - Removed `"_new"` from `TEST_CASES_DIR` variable.

<br/><br/>

## v3.0.5.0 - 2021-02-22 - [PR #267](https://github.com/NOAA-OWP/cahaba/pull/267)

Enhancements to allow for evaluation at AHPS sites, the generation of a query-optimized metrics CSV, and the generation of categorical FIM. This merge requires that the `/test_cases` directory be updated for all machines performing evaluation.

### Additions

 - `generate_categorical_fim.py` was added to allow production of NWS Flood Categorical HAND FIM (CatFIM) source data. More changes on this script are to follow in subsequent branches.

### Removals

 - `ble_autoeval.sh` and `all_ble_stats_comparison.py` were deleted because `synthesize_test_cases.py` now handles the merging of metrics.
 - The code block in `run_test_case.py` that was responsible for printing the colored metrics to screen has been commented out because of the new scale of evaluations (formerly in `run_test_case.py`, now in `shared_functions.py`)
 - Remove unused imports from inundation wrappers in `/tools`.

### Changes

 - Updated `synthesize_test_cases.py` to allow for AHPS site evaluations.
 - Reorganized `run_test_case.py` by moving more functions into `shared_functions.py`.
 - Created more shared variables in `shared_variables.py` and updated import statements in relevant scripts.

<br/><br/>

## v3.0.4.4 - 2021-02-19 - [PR #266](https://github.com/NOAA-OWP/cahaba/pull/266)

Rating curves for short stream segments are replaced with rating curves from upstream/downstream segments.

### Changes

 - Short stream segments are identified and are reassigned the channel geometry from upstream/downstream segment.
 - `fossid` renamed to `fimid` and the attribute's starting value is now 1000 to avoid HydroIDs with leading zeroes.
 - Addresses issue where HydroIDs were not included in final hydrotable.
 - Added `import sys` to `inundation.py` (missing from previous feature branch).
 - Variable names and general workflow are cleaned up.

<br/><br/>

## v3.0.4.3 - 2021-02-12 - [PR #254](https://github.com/NOAA-OWP/cahaba/pull/254)

Modified `rem.py` with a new function to output HAND reference elev.

### Changes

 - Function `make_catchment_hydroid_dict` creates a df of pixel catchment ids and overlapping hydroids.
 - Merge hydroid df and thalweg minimum elevation df.
 - Produces new output containing all catchment ids and min thalweg elevation value named `hand_ref_elev_table.csv`.
 - Overwrites the `demDerived_reaches_split.gpk` layer by adding additional attribute `Min_Thal_Elev_meters` to view the elevation value for each hydroid.

<br/><br/>

## v3.0.4.2 - 2021-02-12 - [PR #255](https://github.com/NOAA-OWP/cahaba/pull/255)

Addresses issue when running on HUC6 scale.

### Changes

 - `src.json` should be fixed and slightly smaller by removing whitespace.
 - Rasters are about the same size as running fim as huc6 (compressed and tiled; aggregated are slightly larger).
 - Naming convention and feature id attribute are only added to the aggregated hucs.
 - HydroIDs are different for huc6 vs aggregated huc8s mostly due to forced split at huc boundaries (so long we use consistent workflow it shouldn't matter).
 - Fixed known issue where sometimes an incoming stream is not included in the final selection will affect aggregate outputs.

<br/><br/>

## v3.0.4.1 - 2021-02-12 - [PR #261](https://github.com/NOAA-OWP/cahaba/pull/261)

Updated MS Crosswalk method to address gaps in FIM.

### Changes

 - Fixed typo in stream midpoint calculation in `split_flows.py` and `add_crosswalk.py`.
 - `add_crosswalk.py` now restricts the MS crosswalk to NWM MS catchments.
 - `add_crosswalk.py` now performs a secondary MS crosswalk selection by nearest NWM MS catchment.

<br/><br/>

## v3.0.4.0 - 2021-02-10 - [PR #256](https://github.com/NOAA-OWP/cahaba/pull/256)

New python script "wrappers" for using `inundation.py`.

### Additions

 - Created `inundation_wrapper_nwm_flows.py` to produce inundation outputs using NWM recurrence flows: 1.5 year, 5 year, 10 year.
 - Created `inundation_wrapper_custom_flow.py` to produce inundation outputs with user-created flow file.
 - Created new `tools` parent directory to store `inundation_wrapper_nwm_flows.py` and  `inundation_wrapper_custom_flow.py`.

<br/><br/>

## v3.0.3.1 - 2021-02-04 - [PR #253](https://github.com/NOAA-OWP/cahaba/pull/253)

Bug fixes to correct mismatched variable name and file path.

### Changes

 - Corrected variable name in `fim_run.sh`.
 - `acquire_and_preprocess_inputs.py` now creates `huc_lists` folder and updates file path.

<br/><br/>

## v3.0.3.0 - 2021-02-04 - [PR #227](https://github.com/NOAA-OWP/cahaba/pull/227)

Post-process to aggregate FIM outputs to HUC6 scale.

### Additions

 - Viz outputs aggregated to HUC6 scale; saves outputs to `aggregate_fim_outputs` folder.

### Changes

 - `split_flows.py` now splits streams at HUC8 boundaries to ensure consistent catchment boundaries along edges.
 - `aggregate_fim_outputs.sh` has been depreciated but remains in the repo for potential FIM 4 development.
 - Replaced geopandas driver arg with getDriver throughout repo.
 - Organized parameters in environment files by group.
 - Cleaned up variable names in `split_flows.py` and `build_stream_traversal.py`.
 - `build_stream_traversal.py` is now assigning HydroID by midpoint instead centroid.
 - Cleanup of `clip_vectors_to_wbd.py`.

<br/><br/>

## v3.0.2.0 - 2021-01-25 - [PR #218](https://github.com/NOAA-OWP/cahaba/pull/218)

Addition of an API service to schedule, run and manage `fim_run` jobs through a user-friendly web interface.

### Additions

 - `api` folder that contains all the codebase for the new service.

<br/><br/>

## v3.0.1.0 - 2021-01-21 - [PR #206](https://github.com/NOAA-OWP/cahaba/pull/206)

Preprocess MS and FR stream networks

### Changes

 - Headwater stream segments geometries are adjusted to align with with NWM streams.
 - Incoming streams are selected using intersection points between NWM streams and HUC4 boundaries.
 - `clip_vectors_to_wbd.py` handles local headwaters.
 - Removes NHDPlus features categorized as coastline and underground conduit.
 - Added streams layer to production whitelist.
 - Fixed progress bar in `lib/acquire_and_preprocess_inputs.py`.
 - Added `getDriver` to shared `functions.py`.
 - Cleaned up variable names and types.

<br/><br/>

## v3.0.0.4 - 2021-01-20 - [PR #230](https://github.com/NOAA-OWP/cahaba/pull/230)

Changed the directory where the `included_huc*.lst` files are being read from.

### Changes

 - Changed the directory where the `included_huc*.lst` files are being read from.

<br/><br/>

## v3.0.0.3 - 2021-01-14 - [PR #210](https://github.com/NOAA-OWP/cahaba/pull/210)

Hotfix for handling nodata value in rasterized levee lines.

### Changes

 - Resolves bug for HUCs where `$ndv > 0` (Great Lakes region).
 - Initialize the `nld_rasterized_elev.tif` using a value of `-9999` instead of `$ndv`.

 <br/><br/>

## v3.0.0.2 - 2021-01-06 - [PR #200](https://github.com/NOAA-OWP/cahaba/pull/200)

Patch to address AHPSs mapping errors.

### Changes

 - Checks `dtype` of `hydroTable.csv` columns to resolve errors caused in `inundation.py` when joining to flow forecast.
 - Exits `inundation.py` when all hydrotable HydroIDs are lake features.
 - Updates path to latest AHPs site layer.
 - Updated [readme](https://github.com/NOAA-OWP/cahaba/commit/9bffb885f32dfcd95978c7ccd2639f9df56ff829)

<br/><br/>

## v3.0.0.1 - 2020-12-31 - [PR #184](https://github.com/NOAA-OWP/cahaba/pull/184)

Modifications to build and run Docker image more reliably. Cleanup on some pre-processing scripts.

### Changes

 - Changed to noninteractive install of GRASS.
 - Changed some paths from relative to absolute and cleaned up some python shebang lines.

### Notes
 - `aggregate_vector_inputs.py` doesn't work yet. Need to externally download required data to run fim_run.sh

 <br/><br/>

## v3.0.0.0 - 2020-12-22 - [PR #181](https://github.com/NOAA-OWP/cahaba/pull/181)

The software released here builds on the flood inundation mapping capabilities demonstrated as part of the National Flood Interoperability Experiment, the Office of Water Prediction's Innovators Program and the National Water Center Summer Institute. The flood inundation mapping software implements the Height Above Nearest Drainage (HAND) algorithm and incorporates community feedback and lessons learned over several years. The software has been designed to meet the requirements set by stakeholders interested in flood prediction and has been developed in partnership with several entities across the water enterprise.<|MERGE_RESOLUTION|>--- conflicted
+++ resolved
@@ -1,7 +1,6 @@
 All notable changes to this project will be documented in this file.
 We follow the [Semantic Versioning 2.0.0](http://semver.org/) format.
 
-<<<<<<< HEAD
 ## v4.5.x.x - 2025-03-07 - [PR#1447](https://github.com/NOAA-OWP/inundation-mapping/pull/1447)
 
 ### Summary
@@ -11,7 +10,6 @@
 - `inundation-mapping`:
    - `Dockerfile.owp`: This file updated and now podman image on owp server can be built.
    - `Dockerfile.dev`: This file updated to match the podman image and be more clean to read.
-=======
 ## v4.5.14.9 - 2025-03-07 - [PR#1427](https://github.com/NOAA-OWP/inundation-mapping/pull/1427)
 
 Avoids importing both GDAL and `rasterio` in the same Python interpreter session. Also updates some Python packages.
@@ -24,7 +22,6 @@
     - `bathymetry/preprocess_bathymetry.py`: Replaced `gdal` with `whitebox`
 - `src/utils/shared_functions.py`: Remove unused function and `rasterio` import
 - `tools/inundate_nation.py`: Replaced `gdal` with `rio_vrt` and `whitebox`
->>>>>>> 908aaf00
 
 <br/><br/>
 
