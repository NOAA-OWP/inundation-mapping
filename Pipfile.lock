{
    "_meta": {
        "hash": {
            "sha256": "f05b5609b9137d06ed14e862c850d362334b299b913f52899fb234449fbb231a"
        },
        "pipfile-spec": 6,
        "requires": {
            "python_version": "3.8"
        },
        "sources": [
            {
                "name": "pypi",
                "url": "https://pypi.org/simple",
                "verify_ssl": true
            }
        ]
    },
    "default": {
        "affine": {
            "hashes": [
                "sha256:8a3df80e2b2378aef598a83c1392efd47967afec4242021a0b06b4c7cbc61a92",
                "sha256:a24d818d6a836c131976d22f8c27b8d3ca32d0af64c1d8d29deb7bafa4da1eea"
            ],
            "markers": "python_version >= '3.7'",
            "version": "==2.4.0"
<<<<<<< HEAD
=======
        },
        "aiofiles": {
            "hashes": [
                "sha256:1142fa8e80dbae46bb6339573ad4c8c0841358f79c6eb50a493dceca14621bad",
                "sha256:9107f1ca0b2a5553987a94a3c9959fe5b491fdf731389aa5b7b1bd0733e32de6"
            ],
            "markers": "python_version >= '3.7' and python_version < '4'",
            "version": "==22.1.0"
        },
        "aiosqlite": {
            "hashes": [
                "sha256:c3511b841e3a2c5614900ba1d179f366826857586f78abd75e7cbeb88e75a557",
                "sha256:faa843ef5fb08bafe9a9b3859012d3d9d6f77ce3637899de20606b7fc39aa213"
            ],
            "markers": "python_version >= '3.7'",
            "version": "==0.18.0"
>>>>>>> 264f9065
        },
        "anyio": {
            "hashes": [
                "sha256:25ea0d673ae30af41a0c442f81cf3b38c7e79fdc7b60335a4c14e05eb0947421",
                "sha256:fbbe32bd270d2a2ef3ed1c5d45041250284e31fc0a4df4a5a6071842051a51e3"
            ],
            "markers": "python_full_version >= '3.6.2'",
            "version": "==3.6.2"
        },
        "argon2-cffi": {
            "hashes": [
                "sha256:8c976986f2c5c0e5000919e6de187906cfd81fb1c72bf9d88c01177e77da7f80",
                "sha256:d384164d944190a7dd7ef22c6aa3ff197da12962bd04b17f64d4e93d934dba5b"
            ],
            "markers": "python_version >= '3.6'",
            "version": "==21.3.0"
        },
        "argon2-cffi-bindings": {
            "hashes": [
                "sha256:20ef543a89dee4db46a1a6e206cd015360e5a75822f76df533845c3cbaf72670",
                "sha256:2c3e3cc67fdb7d82c4718f19b4e7a87123caf8a93fde7e23cf66ac0337d3cb3f",
                "sha256:3b9ef65804859d335dc6b31582cad2c5166f0c3e7975f324d9ffaa34ee7e6583",
                "sha256:3e385d1c39c520c08b53d63300c3ecc28622f076f4c2b0e6d7e796e9f6502194",
                "sha256:58ed19212051f49a523abb1dbe954337dc82d947fb6e5a0da60f7c8471a8476c",
                "sha256:5e00316dabdaea0b2dd82d141cc66889ced0cdcbfa599e8b471cf22c620c329a",
                "sha256:603ca0aba86b1349b147cab91ae970c63118a0f30444d4bc80355937c950c082",
                "sha256:6a22ad9800121b71099d0fb0a65323810a15f2e292f2ba450810a7316e128ee5",
                "sha256:8cd69c07dd875537a824deec19f978e0f2078fdda07fd5c42ac29668dda5f40f",
                "sha256:93f9bf70084f97245ba10ee36575f0c3f1e7d7724d67d8e5b08e61787c320ed7",
                "sha256:9524464572e12979364b7d600abf96181d3541da11e23ddf565a32e70bd4dc0d",
                "sha256:b2ef1c30440dbbcba7a5dc3e319408b59676e2e039e2ae11a8775ecf482b192f",
                "sha256:b746dba803a79238e925d9046a63aa26bf86ab2a2fe74ce6b009a1c3f5c8f2ae",
                "sha256:bb89ceffa6c791807d1305ceb77dbfacc5aa499891d2c55661c6459651fc39e3",
                "sha256:bd46088725ef7f58b5a1ef7ca06647ebaf0eb4baff7d1d0d177c6cc8744abd86",
                "sha256:ccb949252cb2ab3a08c02024acb77cfb179492d5701c7cbdbfd776124d4d2367",
                "sha256:d4966ef5848d820776f5f562a7d45fdd70c2f330c961d0d745b784034bd9f48d",
                "sha256:e415e3f62c8d124ee16018e491a009937f8cf7ebf5eb430ffc5de21b900dad93",
                "sha256:ed2937d286e2ad0cc79a7087d3c272832865f779430e0cc2b4f3718d3159b0cb",
                "sha256:f1152ac548bd5b8bcecfb0b0371f082037e47128653df2e8ba6e914d384f3c3e",
                "sha256:f9f8b450ed0547e3d473fdc8612083fd08dd2120d6ac8f73828df9b7d45bb351"
            ],
            "markers": "python_version >= '3.6'",
            "version": "==21.2.0"
        },
        "arrow": {
            "hashes": [
                "sha256:3934b30ca1b9f292376d9db15b19446088d12ec58629bc3f0da28fd55fb633a1",
                "sha256:5a49ab92e3b7b71d96cd6bfcc4df14efefc9dfa96ea19045815914a6ab6b1fe2"
            ],
            "markers": "python_version >= '3.6'",
            "version": "==1.2.3"
        },
        "asttokens": {
            "hashes": [
                "sha256:4622110b2a6f30b77e1473affaa97e711bc2f07d3f10848420ff1898edbe94f3",
                "sha256:6b0ac9e93fb0335014d382b8fa9b3afa7df546984258005da0b9e7095b3deb1c"
            ],
            "version": "==2.2.1"
        },
        "attrs": {
            "hashes": [
                "sha256:29e95c7f6778868dbd49170f98f8818f78f3dc5e0e37c0b1f474e3561b240836",
                "sha256:c9227bfc2f01993c03f68db37d1d15c9690188323c067c641f1a35ca58185f99"
            ],
            "markers": "python_version >= '3.6'",
            "version": "==22.2.0"
        },
        "babel": {
            "hashes": [
                "sha256:1ad3eca1c885218f6dce2ab67291178944f810a10a9b5f3cb8382a5a232b64fe",
                "sha256:5ef4b3226b0180dedded4229651c8b0e1a3a6a2837d45a073272f313e4cf97f6"
            ],
            "markers": "python_version >= '3.6'",
            "version": "==2.11.0"
        },
        "backcall": {
            "hashes": [
                "sha256:5cbdbf27be5e7cfadb448baf0aa95508f91f2bbc6c6437cd9cd06e2a4c215e1e",
                "sha256:fbbce6a29f263178a1f7915c1940bde0ec2b2a967566fe1c65c1dfb7422bd255"
            ],
            "version": "==0.2.0"
        },
        "beautifulsoup4": {
            "hashes": [
                "sha256:0e79446b10b3ecb499c1556f7e228a53e64a2bfcebd455f370d8927cb5b59e39",
                "sha256:bc4bdda6717de5a2987436fb8d72f45dc90dd856bdfd512a1314ce90349a0106"
            ],
            "markers": "python_version >= '3.6'",
            "version": "==4.11.2"
        },
        "bleach": {
            "hashes": [
                "sha256:1a1a85c1595e07d8db14c5f09f09e6433502c51c595970edc090551f0db99414",
                "sha256:33c16e3353dbd13028ab4799a0f89a83f113405c766e9c122df8a06f5b85b3f4"
            ],
            "markers": "python_version >= '3.7'",
            "version": "==6.0.0"
        },
        "boto3": {
            "hashes": [
                "sha256:159ab54ab301a213aea0dbebfe97c12909fd9180110a2b78aaa712c2d7d1a929"
            ],
            "index": "pypi",
            "version": "==1.26.67"
        },
        "botocore": {
            "hashes": [
                "sha256:0ccec4a906b6b8c7bb6bc5226509059ee9ed94d3cf1014487ef5b8e56801e6a3",
                "sha256:424c5fa21913d85ea990928acf35622a4f2b7f0750133b96adaa8c642bb6a878"
            ],
            "markers": "python_version >= '3.7'",
            "version": "==1.29.67"
        },
        "certifi": {
            "hashes": [
                "sha256:35824b4c3a97115964b408844d64aa14db1cc518f6562e8d7261699d1350a9e3",
                "sha256:4ad3232f5e926d6718ec31cfc1fcadfde020920e278684144551c91769c7bc18"
            ],
            "markers": "python_version >= '3.6'",
            "version": "==2022.12.7"
        },
        "cffi": {
            "hashes": [
                "sha256:00a9ed42e88df81ffae7a8ab6d9356b371399b91dbdf0c3cb1e84c03a13aceb5",
                "sha256:03425bdae262c76aad70202debd780501fabeaca237cdfddc008987c0e0f59ef",
                "sha256:04ed324bda3cda42b9b695d51bb7d54b680b9719cfab04227cdd1e04e5de3104",
                "sha256:0e2642fe3142e4cc4af0799748233ad6da94c62a8bec3a6648bf8ee68b1c7426",
                "sha256:173379135477dc8cac4bc58f45db08ab45d228b3363adb7af79436135d028405",
                "sha256:198caafb44239b60e252492445da556afafc7d1e3ab7a1fb3f0584ef6d742375",
                "sha256:1e74c6b51a9ed6589199c787bf5f9875612ca4a8a0785fb2d4a84429badaf22a",
                "sha256:2012c72d854c2d03e45d06ae57f40d78e5770d252f195b93f581acf3ba44496e",
                "sha256:21157295583fe8943475029ed5abdcf71eb3911894724e360acff1d61c1d54bc",
                "sha256:2470043b93ff09bf8fb1d46d1cb756ce6132c54826661a32d4e4d132e1977adf",
                "sha256:285d29981935eb726a4399badae8f0ffdff4f5050eaa6d0cfc3f64b857b77185",
                "sha256:30d78fbc8ebf9c92c9b7823ee18eb92f2e6ef79b45ac84db507f52fbe3ec4497",
                "sha256:320dab6e7cb2eacdf0e658569d2575c4dad258c0fcc794f46215e1e39f90f2c3",
                "sha256:33ab79603146aace82c2427da5ca6e58f2b3f2fb5da893ceac0c42218a40be35",
                "sha256:3548db281cd7d2561c9ad9984681c95f7b0e38881201e157833a2342c30d5e8c",
                "sha256:3799aecf2e17cf585d977b780ce79ff0dc9b78d799fc694221ce814c2c19db83",
                "sha256:39d39875251ca8f612b6f33e6b1195af86d1b3e60086068be9cc053aa4376e21",
                "sha256:3b926aa83d1edb5aa5b427b4053dc420ec295a08e40911296b9eb1b6170f6cca",
                "sha256:3bcde07039e586f91b45c88f8583ea7cf7a0770df3a1649627bf598332cb6984",
                "sha256:3d08afd128ddaa624a48cf2b859afef385b720bb4b43df214f85616922e6a5ac",
                "sha256:3eb6971dcff08619f8d91607cfc726518b6fa2a9eba42856be181c6d0d9515fd",
                "sha256:40f4774f5a9d4f5e344f31a32b5096977b5d48560c5592e2f3d2c4374bd543ee",
                "sha256:4289fc34b2f5316fbb762d75362931e351941fa95fa18789191b33fc4cf9504a",
                "sha256:470c103ae716238bbe698d67ad020e1db9d9dba34fa5a899b5e21577e6d52ed2",
                "sha256:4f2c9f67e9821cad2e5f480bc8d83b8742896f1242dba247911072d4fa94c192",
                "sha256:50a74364d85fd319352182ef59c5c790484a336f6db772c1a9231f1c3ed0cbd7",
                "sha256:54a2db7b78338edd780e7ef7f9f6c442500fb0d41a5a4ea24fff1c929d5af585",
                "sha256:5635bd9cb9731e6d4a1132a498dd34f764034a8ce60cef4f5319c0541159392f",
                "sha256:59c0b02d0a6c384d453fece7566d1c7e6b7bae4fc5874ef2ef46d56776d61c9e",
                "sha256:5d598b938678ebf3c67377cdd45e09d431369c3b1a5b331058c338e201f12b27",
                "sha256:5df2768244d19ab7f60546d0c7c63ce1581f7af8b5de3eb3004b9b6fc8a9f84b",
                "sha256:5ef34d190326c3b1f822a5b7a45f6c4535e2f47ed06fec77d3d799c450b2651e",
                "sha256:6975a3fac6bc83c4a65c9f9fcab9e47019a11d3d2cf7f3c0d03431bf145a941e",
                "sha256:6c9a799e985904922a4d207a94eae35c78ebae90e128f0c4e521ce339396be9d",
                "sha256:70df4e3b545a17496c9b3f41f5115e69a4f2e77e94e1d2a8e1070bc0c38c8a3c",
                "sha256:7473e861101c9e72452f9bf8acb984947aa1661a7704553a9f6e4baa5ba64415",
                "sha256:8102eaf27e1e448db915d08afa8b41d6c7ca7a04b7d73af6514df10a3e74bd82",
                "sha256:87c450779d0914f2861b8526e035c5e6da0a3199d8f1add1a665e1cbc6fc6d02",
                "sha256:8b7ee99e510d7b66cdb6c593f21c043c248537a32e0bedf02e01e9553a172314",
                "sha256:91fc98adde3d7881af9b59ed0294046f3806221863722ba7d8d120c575314325",
                "sha256:94411f22c3985acaec6f83c6df553f2dbe17b698cc7f8ae751ff2237d96b9e3c",
                "sha256:98d85c6a2bef81588d9227dde12db8a7f47f639f4a17c9ae08e773aa9c697bf3",
                "sha256:9ad5db27f9cabae298d151c85cf2bad1d359a1b9c686a275df03385758e2f914",
                "sha256:a0b71b1b8fbf2b96e41c4d990244165e2c9be83d54962a9a1d118fd8657d2045",
                "sha256:a0f100c8912c114ff53e1202d0078b425bee3649ae34d7b070e9697f93c5d52d",
                "sha256:a591fe9e525846e4d154205572a029f653ada1a78b93697f3b5a8f1f2bc055b9",
                "sha256:a5c84c68147988265e60416b57fc83425a78058853509c1b0629c180094904a5",
                "sha256:a66d3508133af6e8548451b25058d5812812ec3798c886bf38ed24a98216fab2",
                "sha256:a8c4917bd7ad33e8eb21e9a5bbba979b49d9a97acb3a803092cbc1133e20343c",
                "sha256:b3bbeb01c2b273cca1e1e0c5df57f12dce9a4dd331b4fa1635b8bec26350bde3",
                "sha256:cba9d6b9a7d64d4bd46167096fc9d2f835e25d7e4c121fb2ddfc6528fb0413b2",
                "sha256:cc4d65aeeaa04136a12677d3dd0b1c0c94dc43abac5860ab33cceb42b801c1e8",
                "sha256:ce4bcc037df4fc5e3d184794f27bdaab018943698f4ca31630bc7f84a7b69c6d",
                "sha256:cec7d9412a9102bdc577382c3929b337320c4c4c4849f2c5cdd14d7368c5562d",
                "sha256:d400bfb9a37b1351253cb402671cea7e89bdecc294e8016a707f6d1d8ac934f9",
                "sha256:d61f4695e6c866a23a21acab0509af1cdfd2c013cf256bbf5b6b5e2695827162",
                "sha256:db0fbb9c62743ce59a9ff687eb5f4afbe77e5e8403d6697f7446e5f609976f76",
                "sha256:dd86c085fae2efd48ac91dd7ccffcfc0571387fe1193d33b6394db7ef31fe2a4",
                "sha256:e00b098126fd45523dd056d2efba6c5a63b71ffe9f2bbe1a4fe1716e1d0c331e",
                "sha256:e229a521186c75c8ad9490854fd8bbdd9a0c9aa3a524326b55be83b54d4e0ad9",
                "sha256:e263d77ee3dd201c3a142934a086a4450861778baaeeb45db4591ef65550b0a6",
                "sha256:ed9cb427ba5504c1dc15ede7d516b84757c3e3d7868ccc85121d9310d27eed0b",
                "sha256:fa6693661a4c91757f4412306191b6dc88c1703f780c8234035eac011922bc01",
                "sha256:fcd131dd944808b5bdb38e6f5b53013c5aa4f334c5cad0c72742f6eba4b73db0"
            ],
            "version": "==1.15.1"
        },
        "cftime": {
            "hashes": [
                "sha256:055d5d60a756c6c1857cf84d77655bb707057bb6c4a4fbb104a550e76c40aad9",
                "sha256:07fdef2f75a0f0952b0376fa4cd08ef8a1dad3b963976ac07517811d434936b7",
                "sha256:0955e1f3e1c09a9e0296b50f135ff9719cb2466f81c8ad4a10ef06fa394de984",
                "sha256:29c18601abea0fd160fbe423e05c7a56fe1d38dd250a6b010de499a132d3fe18",
                "sha256:2abdac6ca5b8b6102f319122546739dfc42406b816c16f2a98a8f0cd406d3bf0",
                "sha256:2ba7909a0cd4adcb16797d8d6ab2767e7ddb980b2bf9dbabfc71b3bdd94f072b",
                "sha256:3042048324b4d6a1066c978ec78101effdd84320e8862bfdbf8122d7ad7588ec",
                "sha256:455cec3627e6ca8694b0d9201da6581eb4381b58389f1fbcb51a14fa0e2b3d94",
                "sha256:56d0242fc4990584b265622622b25bb262a178097711d2d95e53ef52a9d23e7e",
                "sha256:8614c00fb8a5046de304fdd86dbd224f99408185d7b245ac6628d0276596e6d2",
                "sha256:86fe550b94525c327578a90b2e13418ca5ba6c636d5efe3edec310e631757eea",
                "sha256:892d5dc38f8b998c83a2a01f131e63896d020586de473e1878f9e85acc70ad44",
                "sha256:8d49d69c64cee2c175478eed84c3a57fce083da4ceebce16440f72be561a8489",
                "sha256:93f00f454329c1f2588ebca2650e8edf7607d6189dbdcc81b5f3be2080155cc4",
                "sha256:acb294fdb80e33545ae54b4421df35c4e578708a5ffce1c00408b2294e70ecef",
                "sha256:aedfb7a783d19d7a30cb41951310f3bfe98f9f21fffc723c8af08a11962b0b17",
                "sha256:afb5b38b51b8bc02f1656a9f15c52b0b20a3999adbe1ab9ac57f926e0065b48a",
                "sha256:b4d2a1920f0aad663f25700b30621ff64af373499e52b544da1148dd8c09409a",
                "sha256:e83db2fdda900eb154a9f79dfb665ac6190781c61d2e18151996de5ee7ffd8a2",
                "sha256:eb7f8cd0996640b83020133b5ef6b97fc9216c3129eaeeaca361abdff5d82166",
                "sha256:ee70fa069802652cf534de1dd3fc590b7d22d4127447bf96ac9849abcdadadf1"
            ],
            "markers": "python_version >= '3.7'",
            "version": "==1.6.2"
        },
        "charset-normalizer": {
            "hashes": [
                "sha256:00d3ffdaafe92a5dc603cb9bd5111aaa36dfa187c8285c543be562e61b755f6b",
                "sha256:024e606be3ed92216e2b6952ed859d86b4cfa52cd5bc5f050e7dc28f9b43ec42",
                "sha256:0298eafff88c99982a4cf66ba2efa1128e4ddaca0b05eec4c456bbc7db691d8d",
                "sha256:02a51034802cbf38db3f89c66fb5d2ec57e6fe7ef2f4a44d070a593c3688667b",
                "sha256:083c8d17153ecb403e5e1eb76a7ef4babfc2c48d58899c98fcaa04833e7a2f9a",
                "sha256:0a11e971ed097d24c534c037d298ad32c6ce81a45736d31e0ff0ad37ab437d59",
                "sha256:0bf2dae5291758b6f84cf923bfaa285632816007db0330002fa1de38bfcb7154",
                "sha256:0c0a590235ccd933d9892c627dec5bc7511ce6ad6c1011fdf5b11363022746c1",
                "sha256:0f438ae3532723fb6ead77e7c604be7c8374094ef4ee2c5e03a3a17f1fca256c",
                "sha256:109487860ef6a328f3eec66f2bf78b0b72400280d8f8ea05f69c51644ba6521a",
                "sha256:11b53acf2411c3b09e6af37e4b9005cba376c872503c8f28218c7243582df45d",
                "sha256:12db3b2c533c23ab812c2b25934f60383361f8a376ae272665f8e48b88e8e1c6",
                "sha256:14e76c0f23218b8f46c4d87018ca2e441535aed3632ca134b10239dfb6dadd6b",
                "sha256:16a8663d6e281208d78806dbe14ee9903715361cf81f6d4309944e4d1e59ac5b",
                "sha256:292d5e8ba896bbfd6334b096e34bffb56161c81408d6d036a7dfa6929cff8783",
                "sha256:2c03cc56021a4bd59be889c2b9257dae13bf55041a3372d3295416f86b295fb5",
                "sha256:2e396d70bc4ef5325b72b593a72c8979999aa52fb8bcf03f701c1b03e1166918",
                "sha256:2edb64ee7bf1ed524a1da60cdcd2e1f6e2b4f66ef7c077680739f1641f62f555",
                "sha256:31a9ddf4718d10ae04d9b18801bd776693487cbb57d74cc3458a7673f6f34639",
                "sha256:356541bf4381fa35856dafa6a965916e54bed415ad8a24ee6de6e37deccf2786",
                "sha256:358a7c4cb8ba9b46c453b1dd8d9e431452d5249072e4f56cfda3149f6ab1405e",
                "sha256:37f8febc8ec50c14f3ec9637505f28e58d4f66752207ea177c1d67df25da5aed",
                "sha256:39049da0ffb96c8cbb65cbf5c5f3ca3168990adf3551bd1dee10c48fce8ae820",
                "sha256:39cf9ed17fe3b1bc81f33c9ceb6ce67683ee7526e65fde1447c772afc54a1bb8",
                "sha256:3ae1de54a77dc0d6d5fcf623290af4266412a7c4be0b1ff7444394f03f5c54e3",
                "sha256:3b590df687e3c5ee0deef9fc8c547d81986d9a1b56073d82de008744452d6541",
                "sha256:3e45867f1f2ab0711d60c6c71746ac53537f1684baa699f4f668d4c6f6ce8e14",
                "sha256:3fc1c4a2ffd64890aebdb3f97e1278b0cc72579a08ca4de8cd2c04799a3a22be",
                "sha256:4457ea6774b5611f4bed5eaa5df55f70abde42364d498c5134b7ef4c6958e20e",
                "sha256:44ba614de5361b3e5278e1241fda3dc1838deed864b50a10d7ce92983797fa76",
                "sha256:4a8fcf28c05c1f6d7e177a9a46a1c52798bfe2ad80681d275b10dcf317deaf0b",
                "sha256:4b0d02d7102dd0f997580b51edc4cebcf2ab6397a7edf89f1c73b586c614272c",
                "sha256:502218f52498a36d6bf5ea77081844017bf7982cdbe521ad85e64cabee1b608b",
                "sha256:503e65837c71b875ecdd733877d852adbc465bd82c768a067badd953bf1bc5a3",
                "sha256:5995f0164fa7df59db4746112fec3f49c461dd6b31b841873443bdb077c13cfc",
                "sha256:59e5686dd847347e55dffcc191a96622f016bc0ad89105e24c14e0d6305acbc6",
                "sha256:601f36512f9e28f029d9481bdaf8e89e5148ac5d89cffd3b05cd533eeb423b59",
                "sha256:608862a7bf6957f2333fc54ab4399e405baad0163dc9f8d99cb236816db169d4",
                "sha256:62595ab75873d50d57323a91dd03e6966eb79c41fa834b7a1661ed043b2d404d",
                "sha256:70990b9c51340e4044cfc394a81f614f3f90d41397104d226f21e66de668730d",
                "sha256:71140351489970dfe5e60fc621ada3e0f41104a5eddaca47a7acb3c1b851d6d3",
                "sha256:72966d1b297c741541ca8cf1223ff262a6febe52481af742036a0b296e35fa5a",
                "sha256:74292fc76c905c0ef095fe11e188a32ebd03bc38f3f3e9bcb85e4e6db177b7ea",
                "sha256:761e8904c07ad053d285670f36dd94e1b6ab7f16ce62b9805c475b7aa1cffde6",
                "sha256:772b87914ff1152b92a197ef4ea40efe27a378606c39446ded52c8f80f79702e",
                "sha256:79909e27e8e4fcc9db4addea88aa63f6423ebb171db091fb4373e3312cb6d603",
                "sha256:7e189e2e1d3ed2f4aebabd2d5b0f931e883676e51c7624826e0a4e5fe8a0bf24",
                "sha256:7eb33a30d75562222b64f569c642ff3dc6689e09adda43a082208397f016c39a",
                "sha256:81d6741ab457d14fdedc215516665050f3822d3e56508921cc7239f8c8e66a58",
                "sha256:8499ca8f4502af841f68135133d8258f7b32a53a1d594aa98cc52013fff55678",
                "sha256:84c3990934bae40ea69a82034912ffe5a62c60bbf6ec5bc9691419641d7d5c9a",
                "sha256:87701167f2a5c930b403e9756fab1d31d4d4da52856143b609e30a1ce7160f3c",
                "sha256:88600c72ef7587fe1708fd242b385b6ed4b8904976d5da0893e31df8b3480cb6",
                "sha256:8ac7b6a045b814cf0c47f3623d21ebd88b3e8cf216a14790b455ea7ff0135d18",
                "sha256:8b8af03d2e37866d023ad0ddea594edefc31e827fee64f8de5611a1dbc373174",
                "sha256:8c7fe7afa480e3e82eed58e0ca89f751cd14d767638e2550c77a92a9e749c317",
                "sha256:8eade758719add78ec36dc13201483f8e9b5d940329285edcd5f70c0a9edbd7f",
                "sha256:911d8a40b2bef5b8bbae2e36a0b103f142ac53557ab421dc16ac4aafee6f53dc",
                "sha256:93ad6d87ac18e2a90b0fe89df7c65263b9a99a0eb98f0a3d2e079f12a0735837",
                "sha256:95dea361dd73757c6f1c0a1480ac499952c16ac83f7f5f4f84f0658a01b8ef41",
                "sha256:9ab77acb98eba3fd2a85cd160851816bfce6871d944d885febf012713f06659c",
                "sha256:9cb3032517f1627cc012dbc80a8ec976ae76d93ea2b5feaa9d2a5b8882597579",
                "sha256:9cf4e8ad252f7c38dd1f676b46514f92dc0ebeb0db5552f5f403509705e24753",
                "sha256:9d9153257a3f70d5f69edf2325357251ed20f772b12e593f3b3377b5f78e7ef8",
                "sha256:a152f5f33d64a6be73f1d30c9cc82dfc73cec6477ec268e7c6e4c7d23c2d2291",
                "sha256:a16418ecf1329f71df119e8a65f3aa68004a3f9383821edcb20f0702934d8087",
                "sha256:a60332922359f920193b1d4826953c507a877b523b2395ad7bc716ddd386d866",
                "sha256:a8d0fc946c784ff7f7c3742310cc8a57c5c6dc31631269876a88b809dbeff3d3",
                "sha256:ab5de034a886f616a5668aa5d098af2b5385ed70142090e2a31bcbd0af0fdb3d",
                "sha256:c22d3fe05ce11d3671297dc8973267daa0f938b93ec716e12e0f6dee81591dc1",
                "sha256:c2ac1b08635a8cd4e0cbeaf6f5e922085908d48eb05d44c5ae9eabab148512ca",
                "sha256:c512accbd6ff0270939b9ac214b84fb5ada5f0409c44298361b2f5e13f9aed9e",
                "sha256:c75ffc45f25324e68ab238cb4b5c0a38cd1c3d7f1fb1f72b5541de469e2247db",
                "sha256:c95a03c79bbe30eec3ec2b7f076074f4281526724c8685a42872974ef4d36b72",
                "sha256:cadaeaba78750d58d3cc6ac4d1fd867da6fc73c88156b7a3212a3cd4819d679d",
                "sha256:cd6056167405314a4dc3c173943f11249fa0f1b204f8b51ed4bde1a9cd1834dc",
                "sha256:db72b07027db150f468fbada4d85b3b2729a3db39178abf5c543b784c1254539",
                "sha256:df2c707231459e8a4028eabcd3cfc827befd635b3ef72eada84ab13b52e1574d",
                "sha256:e62164b50f84e20601c1ff8eb55620d2ad25fb81b59e3cd776a1902527a788af",
                "sha256:e696f0dd336161fca9adbb846875d40752e6eba585843c768935ba5c9960722b",
                "sha256:eaa379fcd227ca235d04152ca6704c7cb55564116f8bc52545ff357628e10602",
                "sha256:ebea339af930f8ca5d7a699b921106c6e29c617fe9606fa7baa043c1cdae326f",
                "sha256:f4c39b0e3eac288fedc2b43055cfc2ca7a60362d0e5e87a637beac5d801ef478",
                "sha256:f5057856d21e7586765171eac8b9fc3f7d44ef39425f85dbcccb13b3ebea806c",
                "sha256:f6f45710b4459401609ebebdbcfb34515da4fc2aa886f95107f556ac69a9147e",
                "sha256:f97e83fa6c25693c7a35de154681fcc257c1c41b38beb0304b9c4d2d9e164479",
                "sha256:f9d0c5c045a3ca9bedfc35dca8526798eb91a07aa7a2c0fee134c6c6f321cbd7",
                "sha256:ff6f3db31555657f3163b15a6b7c6938d08df7adbfc9dd13d9d19edad678f1e8"
            ],
            "markers": "python_version >= '3.6'",
            "version": "==3.0.1"
        },
        "click": {
            "hashes": [
                "sha256:d2b5255c7c6349bc1bd1e59e08cd12acbbd63ce649f2588755783aa94dfb6b1a",
                "sha256:dacca89f4bfadd5de3d7489b7c8a566eee0d3676333fbb50030263894c38c0dc"
            ],
            "markers": "python_version >= '2.7' and python_version not in '3.0, 3.1, 3.2, 3.3, 3.4'",
            "version": "==7.1.2"
        },
        "click-plugins": {
            "hashes": [
                "sha256:46ab999744a9d831159c3411bb0c79346d94a444df9a3a3742e9ed63645f264b",
                "sha256:5d262006d3222f5057fd81e1623d4443e41dcda5dc815c06b442aa3c02889fc8"
            ],
            "version": "==1.1.1"
        },
        "cligj": {
            "hashes": [
                "sha256:a4bc13d623356b373c2c27c53dbd9c68cae5d526270bfa71f6c6fa69669c6b27",
                "sha256:c1ca117dbce1fe20a5809dc96f01e1c2840f6dcc939b3ddbb1111bf330ba82df"
            ],
            "markers": "python_version >= '2.7' and python_version not in '3.0, 3.1, 3.2, 3.3' and python_version < '4'",
            "version": "==0.7.2"
        },
        "comm": {
            "hashes": [
                "sha256:3e2f5826578e683999b93716285b3b1f344f157bf75fa9ce0a797564e742f062",
                "sha256:9f3abf3515112fa7c55a42a6a5ab358735c9dccc8b5910a9d8e3ef5998130666"
            ],
            "markers": "python_version >= '3.6'",
            "version": "==0.1.2"
        },
        "contourpy": {
            "hashes": [
                "sha256:031154ed61f7328ad7f97662e48660a150ef84ee1bc8876b6472af88bf5a9b98",
                "sha256:0f9d350b639db6c2c233d92c7f213d94d2e444d8e8fc5ca44c9706cf72193772",
                "sha256:130230b7e49825c98edf0b428b7aa1125503d91732735ef897786fe5452b1ec2",
                "sha256:152fd8f730c31fd67fe0ffebe1df38ab6a669403da93df218801a893645c6ccc",
                "sha256:1c71fdd8f1c0f84ffd58fca37d00ca4ebaa9e502fb49825484da075ac0b0b803",
                "sha256:24847601071f740837aefb730e01bd169fbcaa610209779a78db7ebb6e6a7051",
                "sha256:2e9ebb4425fc1b658e13bace354c48a933b842d53c458f02c86f371cecbedecc",
                "sha256:30676ca45084ee61e9c3da589042c24a57592e375d4b138bd84d8709893a1ba4",
                "sha256:31a55dccc8426e71817e3fe09b37d6d48ae40aae4ecbc8c7ad59d6893569c436",
                "sha256:366a0cf0fc079af5204801786ad7a1c007714ee3909e364dbac1729f5b0849e5",
                "sha256:38e2e577f0f092b8e6774459317c05a69935a1755ecfb621c0a98f0e3c09c9a5",
                "sha256:3c184ad2433635f216645fdf0493011a4667e8d46b34082f5a3de702b6ec42e3",
                "sha256:3caea6365b13119626ee996711ab63e0c9d7496f65641f4459c60a009a1f3e80",
                "sha256:3e927b3868bd1e12acee7cc8f3747d815b4ab3e445a28d2e5373a7f4a6e76ba1",
                "sha256:4ee3ee247f795a69e53cd91d927146fb16c4e803c7ac86c84104940c7d2cabf0",
                "sha256:54d43960d809c4c12508a60b66cb936e7ed57d51fb5e30b513934a4a23874fae",
                "sha256:57119b0116e3f408acbdccf9eb6ef19d7fe7baf0d1e9aaa5381489bc1aa56556",
                "sha256:58569c491e7f7e874f11519ef46737cea1d6eda1b514e4eb5ac7dab6aa864d02",
                "sha256:5a011cf354107b47c58ea932d13b04d93c6d1d69b8b6dce885e642531f847566",
                "sha256:5caeacc68642e5f19d707471890f037a13007feba8427eb7f2a60811a1fc1350",
                "sha256:5dd34c1ae752515318224cba7fc62b53130c45ac6a1040c8b7c1a223c46e8967",
                "sha256:60835badb5ed5f4e194a6f21c09283dd6e007664a86101431bf870d9e86266c4",
                "sha256:62398c80ef57589bdbe1eb8537127321c1abcfdf8c5f14f479dbbe27d0322e66",
                "sha256:6381fa66866b0ea35e15d197fc06ac3840a9b2643a6475c8fff267db8b9f1e69",
                "sha256:64757f6460fc55d7e16ed4f1de193f362104285c667c112b50a804d482777edd",
                "sha256:69f8ff4db108815addd900a74df665e135dbbd6547a8a69333a68e1f6e368ac2",
                "sha256:6c180d89a28787e4b73b07e9b0e2dac7741261dbdca95f2b489c4f8f887dd810",
                "sha256:71b0bf0c30d432278793d2141362ac853859e87de0a7dee24a1cea35231f0d50",
                "sha256:769eef00437edf115e24d87f8926955f00f7704bede656ce605097584f9966dc",
                "sha256:7f6979d20ee5693a1057ab53e043adffa1e7418d734c1532e2d9e915b08d8ec2",
                "sha256:87f4d8941a9564cda3f7fa6a6cd9b32ec575830780677932abdec7bcb61717b0",
                "sha256:89ba9bb365446a22411f0673abf6ee1fea3b2cf47b37533b970904880ceb72f3",
                "sha256:8acf74b5d383414401926c1598ed77825cd530ac7b463ebc2e4f46638f56cce6",
                "sha256:9056c5310eb1daa33fc234ef39ebfb8c8e2533f088bbf0bc7350f70a29bde1ac",
                "sha256:95c3acddf921944f241b6773b767f1cbce71d03307270e2d769fd584d5d1092d",
                "sha256:9e20e5a1908e18aaa60d9077a6d8753090e3f85ca25da6e25d30dc0a9e84c2c6",
                "sha256:a1e97b86f73715e8670ef45292d7cc033548266f07d54e2183ecb3c87598888f",
                "sha256:a877ada905f7d69b2a31796c4b66e31a8068b37aa9b78832d41c82fc3e056ddd",
                "sha256:a9d7587d2fdc820cc9177139b56795c39fb8560f540bba9ceea215f1f66e1566",
                "sha256:abf298af1e7ad44eeb93501e40eb5a67abbf93b5d90e468d01fc0c4451971afa",
                "sha256:ae90d5a8590e5310c32a7630b4b8618cef7563cebf649011da80874d0aa8f414",
                "sha256:b6d0f9e1d39dbfb3977f9dd79f156c86eb03e57a7face96f199e02b18e58d32a",
                "sha256:b8d587cc39057d0afd4166083d289bdeff221ac6d3ee5046aef2d480dc4b503c",
                "sha256:c5210e5d5117e9aec8c47d9156d1d3835570dd909a899171b9535cb4a3f32693",
                "sha256:cc331c13902d0f50845099434cd936d49d7a2ca76cb654b39691974cb1e4812d",
                "sha256:ce41676b3d0dd16dbcfabcc1dc46090aaf4688fd6e819ef343dbda5a57ef0161",
                "sha256:d8165a088d31798b59e91117d1f5fc3df8168d8b48c4acc10fc0df0d0bdbcc5e",
                "sha256:e7281244c99fd7c6f27c1c6bfafba878517b0b62925a09b586d88ce750a016d2",
                "sha256:e96a08b62bb8de960d3a6afbc5ed8421bf1a2d9c85cc4ea73f4bc81b4910500f",
                "sha256:ed33433fc3820263a6368e532f19ddb4c5990855e4886088ad84fd7c4e561c71",
                "sha256:efb8f6d08ca7998cf59eaf50c9d60717f29a1a0a09caa46460d33b2924839dbd",
                "sha256:efe99298ba37e37787f6a2ea868265465410822f7bea163edcc1bd3903354ea9",
                "sha256:f99e9486bf1bb979d95d5cffed40689cb595abb2b841f2991fc894b3452290e8",
                "sha256:fc1464c97579da9f3ab16763c32e5c5d5bb5fa1ec7ce509a4ca6108b61b84fab",
                "sha256:fd7dc0e6812b799a34f6d12fcb1000539098c249c8da54f3566c6a6461d0dbad"
            ],
            "markers": "python_version >= '3.8'",
            "version": "==1.0.7"
        },
        "cycler": {
            "hashes": [
                "sha256:3a27e95f763a428a739d2add979fa7494c912a32c17c4c38c4d5f082cad165a3",
                "sha256:9c87405839a19696e837b3b818fed3f5f69f16f1eec1a1ad77e043dcea9c772f"
            ],
            "markers": "python_version >= '3.6'",
            "version": "==0.11.0"
        },
        "debugpy": {
            "hashes": [
                "sha256:0ea1011e94416e90fb3598cc3ef5e08b0a4dd6ce6b9b33ccd436c1dffc8cd664",
                "sha256:23363e6d2a04d726bbc1400bd4e9898d54419b36b2cdf7020e3e215e1dcd0f8e",
                "sha256:23c29e40e39ad7d869d408ded414f6d46d82f8a93b5857ac3ac1e915893139ca",
                "sha256:549ae0cb2d34fc09d1675f9b01942499751d174381b6082279cf19cdb3c47cbe",
                "sha256:70ab53918fd907a3ade01909b3ed783287ede362c80c75f41e79596d5ccacd32",
                "sha256:72687b62a54d9d9e3fb85e7a37ea67f0e803aaa31be700e61d2f3742a5683917",
                "sha256:78739f77c58048ec006e2b3eb2e0cd5a06d5f48c915e2fc7911a337354508110",
                "sha256:7aa7e103610e5867d19a7d069e02e72eb2b3045b124d051cfd1538f1d8832d1b",
                "sha256:87755e173fcf2ec45f584bb9d61aa7686bb665d861b81faa366d59808bbd3494",
                "sha256:9b5d1b13d7c7bf5d7cf700e33c0b8ddb7baf030fcf502f76fc061ddd9405d16c",
                "sha256:a771739902b1ae22a120dbbb6bd91b2cae6696c0e318b5007c5348519a4211c6",
                "sha256:b9c2130e1c632540fbf9c2c88341493797ddf58016e7cba02e311de9b0a96b67",
                "sha256:be596b44448aac14eb3614248c91586e2bc1728e020e82ef3197189aae556115",
                "sha256:c05349890804d846eca32ce0623ab66c06f8800db881af7a876dc073ac1c2225",
                "sha256:de4a045fbf388e120bb6ec66501458d3134f4729faed26ff95de52a754abddb1",
                "sha256:dff595686178b0e75580c24d316aa45a8f4d56e2418063865c114eef651a982e",
                "sha256:f6383c29e796203a0bba74a250615ad262c4279d398e89d895a69d3069498305"
            ],
            "markers": "python_version >= '3.7'",
            "version": "==1.6.6"
        },
        "decorator": {
            "hashes": [
                "sha256:637996211036b6385ef91435e4fae22989472f9d571faba8927ba8253acbc330",
                "sha256:b8c3f85900b9dc423225913c5aace94729fe1fa9763b38939a95226f02d37186"
            ],
            "markers": "python_version >= '3.5'",
            "version": "==5.1.1"
        },
        "defusedxml": {
            "hashes": [
                "sha256:1bb3032db185915b62d7c6209c5a8792be6a32ab2fedacc84e01b52c51aa3e69",
                "sha256:a352e7e428770286cc899e2542b6cdaedb2b4953ff269a210103ec58f6198a61"
            ],
            "markers": "python_version >= '2.7' and python_version not in '3.0, 3.1, 3.2, 3.3, 3.4'",
            "version": "==0.7.1"
        },
        "exceptiongroup": {
            "hashes": [
                "sha256:327cbda3da756e2de031a3107b81ab7b3770a602c4d16ca618298c526f4bec1e",
                "sha256:bcb67d800a4497e1b404c2dd44fca47d3b7a5e5433dbab67f96c1a685cdfdf23"
            ],
            "markers": "python_version < '3.11'",
            "version": "==1.1.0"
        },
        "executing": {
            "hashes": [
                "sha256:0314a69e37426e3608aada02473b4161d4caf5a4b244d1d0c48072b8fee7bacc",
                "sha256:19da64c18d2d851112f09c287f8d3dbbdf725ab0e569077efb6cdcbd3497c107"
            ],
            "version": "==1.2.0"
        },
        "fastjsonschema": {
            "hashes": [
                "sha256:01e366f25d9047816fe3d288cbfc3e10541daf0af2044763f3d0ade42476da18",
                "sha256:21f918e8d9a1a4ba9c22e09574ba72267a6762d47822db9add95f6454e51cc1c"
            ],
            "version": "==2.16.2"
        },
        "fiona": {
            "hashes": [
                "sha256:2563d9a9f21390a7376556c82d9cef90a20a362949a9c7cb66f4ce63d90b66cd",
                "sha256:4743fd04e3c1d88619e3c1e1266b826427c4e3fcf1286abbda8d3480028781bf",
                "sha256:5558d925d67f5b08d0bdb3d58f3611b2e9d4f070cb9b026bbdd52b6d487d5e03",
                "sha256:716201c21246587f374785bec6d6a20a984fe1f6c2b0e83bf15127eb8f724d0c",
                "sha256:7f101957734898d2ad694be8d2bdd3f3e4f722387d3972c89dcedcae6b6c4bb7",
                "sha256:84131992cc664d531c93d1d4860c4b7ceac0516a2f31b9cd71823889c21fa67d",
                "sha256:c9adb0c4245aec2d642727e027b79b862be4ffa13bdcc65b7ea5f9405cec492c",
                "sha256:cfeed61eb411ddc30f5048c43f3dfc0c03a97603dfa2bdc2ee16d5d063ff24b4",
                "sha256:d38a6ef59087b5a20ad7298608c5392e37705ff14d27b44435e04072bbf6632c",
                "sha256:fcfd8b67403de9b1cc53c045c72542e9f30cb15e617c89c41b928046a9b27daa"
            ],
            "index": "pypi",
            "version": "==1.8.17"
        },
        "fonttools": {
            "hashes": [
                "sha256:2bb244009f9bf3fa100fc3ead6aeb99febe5985fa20afbfbaa2f8946c2fbdaf1",
                "sha256:820466f43c8be8c3009aef8b87e785014133508f0de64ec469e4efb643ae54fb"
            ],
            "markers": "python_version >= '3.7'",
            "version": "==4.38.0"
        },
        "fqdn": {
            "hashes": [
                "sha256:105ed3677e767fb5ca086a0c1f4bb66ebc3c100be518f0e0d755d9eae164d89f",
                "sha256:3a179af3761e4df6eb2e026ff9e1a3033d3587bf980a0b1b2e1e5d08d7358014"
            ],
            "version": "==1.5.1"
        },
        "geopandas": {
            "hashes": [
                "sha256:e28a729e44ac53c1891b54b1aca60e3bc0bb9e88ad0f2be8e301a03b9510f6e2",
                "sha256:ef90a7f5ce9337f412c1dab9e014b4076b639fb7fc0edcf8b57c252c91a096c4"
            ],
            "index": "pypi",
            "version": "==0.8.1"
        },
        "grass-session": {
            "hashes": [
                "sha256:7155314535790145da8e2e31b0d20cd2be91477d54083a738b5c319164e7f03b",
                "sha256:ce03a53e28cc14bc7fff91482e83ed4f174a1325732c4333ed183dd15de39f8d"
            ],
            "index": "pypi",
            "version": "==0.5"
        },
        "h5py": {
            "hashes": [
                "sha256:0b0f002f5f341afe7d3d7e15198e80d9021da24a4d182d88068d79bfc91fba86",
                "sha256:1edf33e722d47c6eb3878d51173b23dd848939f006f41b498bafceff87fb4cbd",
                "sha256:46917f20021dde02865572a5fd2bb620945f7b7cd268bdc8e3f5720c32b38140",
                "sha256:708ddff49af12c01d77e0f9782bb1a0364d96459ec0d1f85d90baea6d203764b",
                "sha256:8745e5159830d7975a9cf38690455f22601509cda04de29b7e88b3fbdc747611",
                "sha256:8e809149f95d9a3a33b1279bfbf894c78635a5497e8d5ac37420fa5ec0cf4f29",
                "sha256:aa511bd05a9174c3008becdc93bd5785e254d34a6ab5f0425e6b2fbbc88afa6d",
                "sha256:bb4ce46095e3b16c872aaf62adad33f40039fecae04674eb62c035386affcb91",
                "sha256:be2a545f09074546f73305e0db6d36aaf1fb6ea2fcf1add2ce306b9c7f78e55a",
                "sha256:ee1c683d91ab010d5e85cb61e8f9e7ee0d8eab545bf3dd50a9618f1d0e8f615e"
            ],
            "index": "pypi",
            "version": "==3.4.0"
        },
        "idna": {
            "hashes": [
                "sha256:814f528e8dead7d329833b91c5faa87d60bf71824cd12a7530b5526063d02cb4",
                "sha256:90b77e79eaa3eba6de819a0c442c0b4ceefc341a7a2ab77d7562bf49f425c5c2"
            ],
            "markers": "python_version >= '3.5'",
            "version": "==3.4"
        },
        "importlib-metadata": {
            "hashes": [
                "sha256:7efb448ec9a5e313a57655d35aa54cd3e01b7e1fbcf72dce1bf06119420f5bad",
                "sha256:e354bedeb60efa6affdcc8ae121b73544a7aa74156d047311948f6d711cd378d"
            ],
            "markers": "python_version < '3.10'",
            "version": "==6.0.0"
        },
        "importlib-resources": {
            "hashes": [
                "sha256:7d543798b0beca10b6a01ac7cafda9f822c54db9e8376a6bf57e0cbd74d486b6",
                "sha256:e4a96c8cc0339647ff9a5e0550d9f276fc5a01ffa276012b58ec108cfd7b8484"
            ],
            "markers": "python_version < '3.9'",
            "version": "==5.10.2"
<<<<<<< HEAD
        },
        "ipykernel": {
            "hashes": [
                "sha256:1893c5b847033cd7a58f6843b04a9349ffb1031bc6588401cadc9adb58da428e",
                "sha256:5d0675d5f48bf6a95fd517d7b70bcb3b2c5631b2069949b5c2d6e1d7477fb5a0"
            ],
            "markers": "python_version >= '3.8'",
            "version": "==6.20.2"
=======
        },
        "iniconfig": {
            "hashes": [
                "sha256:2d91e135bf72d31a410b17c16da610a82cb55f6b0477d1a902134b24a455b8b3",
                "sha256:b6a85871a79d2e3b22d2d1b94ac2824226a63c6b741c88f7ae975f18b6778374"
            ],
            "markers": "python_version >= '3.7'",
            "version": "==2.0.0"
        },
        "ipykernel": {
            "hashes": [
                "sha256:1a04bb359212e23e46adc0116ec82ea128c1e5bd532fde4fbe679787ff36f0cf",
                "sha256:a0f8eece39cab1ee352c9b59ec67bbe44d8299f8238e4c16ff7f4cf0052d3378"
            ],
            "markers": "python_version >= '3.8'",
            "version": "==6.21.1"
>>>>>>> 264f9065
        },
        "ipympl": {
            "hashes": [
                "sha256:655604f0bf6d264cf599766950a5b26e292d107cc23e197503647e75417981cc",
                "sha256:c865c1992248f9966fbe4b6006239ae2959b00fc7e887ae32b0bd389808f0f8b"
            ],
            "index": "pypi",
            "version": "==0.9.2"
        },
        "ipython": {
            "hashes": [
<<<<<<< HEAD
                "sha256:b13a1d6c1f5818bd388db53b7107d17454129a70de2b87481d555daede5eb49e",
                "sha256:b38c31e8fc7eff642fc7c597061fff462537cf2314e3225a19c906b7b0d8a345"
            ],
            "markers": "python_version >= '3.8'",
            "version": "==8.10.0"
=======
                "sha256:71618e82e6d59487bea059626e7c79fb4a5b760d1510d02fab1160db6fdfa1f7",
                "sha256:9c207b0ef2d276d1bfcfeb9a62804336abbe4b170574ea061500952319b1d78c"
            ],
            "markers": "python_version >= '3.8'",
            "version": "==8.9.0"
>>>>>>> 264f9065
        },
        "ipython-genutils": {
            "hashes": [
                "sha256:72dd37233799e619666c9f639a9da83c34013a73e8bbc79a7a6348d93c61fab8",
                "sha256:eb2e116e75ecef9d4d228fdc66af54269afa26ab4463042e33785b887c628ba8"
            ],
            "version": "==0.2.0"
        },
        "ipywidgets": {
            "hashes": [
                "sha256:c0005a77a47d77889cafed892b58e33b4a2a96712154404c6548ec22272811ea",
                "sha256:ebb195e743b16c3947fe8827190fb87b4d00979c0fbf685afe4d2c4927059fa1"
            ],
            "markers": "python_version >= '3.7'",
            "version": "==8.0.4"
<<<<<<< HEAD
=======
        },
        "isoduration": {
            "hashes": [
                "sha256:ac2f9015137935279eac671f94f89eb00584f940f5dc49462a0c4ee692ba1bd9",
                "sha256:b2904c2a4228c3d44f409c8ae8e2370eb21a26f7ac2ec5446df141dde3452042"
            ],
            "version": "==20.11.0"
>>>>>>> 264f9065
        },
        "jedi": {
            "hashes": [
                "sha256:203c1fd9d969ab8f2119ec0a3342e0b49910045abe6af0a3ae83a5764d54639e",
                "sha256:bae794c30d07f6d910d32a7048af09b5a39ed740918da923c6b780790ebac612"
            ],
            "markers": "python_version >= '3.6'",
            "version": "==0.18.2"
        },
        "jinja2": {
            "hashes": [
                "sha256:31351a702a408a9e7595a8fc6150fc3f43bb6bf7e319770cbc0db9df9437e852",
                "sha256:6088930bfe239f0e6710546ab9c19c9ef35e29792895fed6e6e31a023a182a61"
            ],
            "markers": "python_version >= '3.7'",
            "version": "==3.1.2"
        },
        "jmespath": {
            "hashes": [
                "sha256:02e2e4cc71b5bcab88332eebf907519190dd9e6e82107fa7f83b1003a6252980",
                "sha256:90261b206d6defd58fdd5e85f478bf633a2901798906be2ad389150c5c60edbe"
            ],
            "markers": "python_version >= '3.7'",
            "version": "==1.0.1"
        },
        "json5": {
            "hashes": [
                "sha256:1aa54b80b5e507dfe31d12b7743a642e2ffa6f70bf73b8e3d7d1d5fba83d99bd",
                "sha256:4f1e196acc55b83985a51318489f345963c7ba84aa37607e49073066c562e99b"
<<<<<<< HEAD
            ],
            "version": "==0.9.11"
=======
            ],
            "version": "==0.9.11"
        },
        "jsonpointer": {
            "hashes": [
                "sha256:51801e558539b4e9cd268638c078c6c5746c9ac96bc38152d443400e4f3793e9",
                "sha256:97cba51526c829282218feb99dab1b1e6bdf8efd1c43dc9d57be093c0d69c99a"
            ],
            "version": "==2.3"
>>>>>>> 264f9065
        },
        "jsonschema": {
            "extras": [
                "format-nongpl"
            ],
            "hashes": [
                "sha256:0f864437ab8b6076ba6707453ef8f98a6a0d512a80e93f8abdb676f737ecb60d",
                "sha256:a870ad254da1a8ca84b6a2905cac29d265f805acc57af304784962a2aa6508f6"
            ],
            "markers": "python_version >= '3.7'",
            "version": "==4.17.3"
        },
        "jupyter": {
            "hashes": [
                "sha256:3e1f86076bbb7c8c207829390305a2b1fe836d471ed54be66a3b8c41e7f46cc7",
                "sha256:5b290f93b98ffbc21c0c7e749f054b3267782166d72fa5e3ed1ed4eaf34a2b78",
                "sha256:d9dc4b3318f310e34c82951ea5d6683f67bed7def4b259fafbfe4f1beb1d8e5f"
            ],
            "index": "pypi",
            "version": "==1.0.0"
        },
        "jupyter-client": {
            "hashes": [
<<<<<<< HEAD
                "sha256:214668aaea208195f4c13d28eb272ba79f945fc0cf3f11c7092c20b2ca1980e7",
                "sha256:52be28e04171f07aed8f20e1616a5a552ab9fee9cbbe6c1896ae170c3880d392"
            ],
            "markers": "python_version >= '3.7'",
            "version": "==7.4.9"
=======
                "sha256:47ac9f586dbcff4d79387ec264faf0fdeb5f14845fa7345fd7d1e378f8096011",
                "sha256:c53731eb590b68839b0ce04bf46ff8c4f03278f5d9fe5c3b0f268a57cc2bd97e"
            ],
            "markers": "python_version >= '3.8'",
            "version": "==8.0.2"
>>>>>>> 264f9065
        },
        "jupyter-console": {
            "hashes": [
                "sha256:172f5335e31d600df61613a97b7f0352f2c8250bbd1092ef2d658f77249f89fb",
                "sha256:756df7f4f60c986e7bc0172e4493d3830a7e6e75c08750bbe59c0a5403ad6dee"
            ],
            "markers": "python_version >= '3.7'",
            "version": "==6.4.4"
        },
        "jupyter-core": {
            "hashes": [
                "sha256:1407cdb4c79ee467696c04b76633fc1884015fa109323365a6372c8e890cc83f",
                "sha256:4bdc2928c37f6917130c667d8b8708f20aee539d8283c6be72aabd2a4b4c83b0"
            ],
            "markers": "python_version >= '3.8'",
            "version": "==5.2.0"
        },
        "jupyter-events": {
            "hashes": [
                "sha256:6f7b67bf42b8a370c992187194ed02847dfa02307a7aebe9913e2d3979b9b6b8",
                "sha256:e27ffdd6138699d47d42cb65ae6d79334ff7c0d923694381c991ce56a140f2cd"
            ],
            "markers": "python_version >= '3.7'",
            "version": "==0.5.0"
        },
        "jupyter-server": {
            "hashes": [
<<<<<<< HEAD
                "sha256:4ee4f311bd944bcf8060a8b746059571c40f6b8ada1d1e6e51239d26ab23b15c",
                "sha256:aa3398aeb5249d470ea53abcf81fca8a6876bb9dbdc652822e5bbbb0574a6e83"
            ],
            "markers": "python_version >= '3.7'",
            "version": "==1.23.4"
=======
                "sha256:5afb8a0cdfee37d02d69bdf470ae9cbb1dee5d4788f9bc6cc8e54bd8c83fb096",
                "sha256:854fb7d49f6b7f545d4f8354172b004dcda887ba0699def7112daf785ba3c9ce"
            ],
            "markers": "python_version >= '3.8'",
            "version": "==2.2.1"
        },
        "jupyter-server-fileid": {
            "hashes": [
                "sha256:a12209bdef4f2f9d57051b7556a089299fb9f26b501f643946854220c955be14",
                "sha256:ac36436611b281cebbb5b9936a6f4850271bb411e13a287780a022dd0d2c3bf7"
            ],
            "markers": "python_version >= '3.7'",
            "version": "==0.6.0"
        },
        "jupyter-server-terminals": {
            "hashes": [
                "sha256:57ab779797c25a7ba68e97bcfb5d7740f2b5e8a83b5e8102b10438041a7eac5d",
                "sha256:75779164661cec02a8758a5311e18bb8eb70c4e86c6b699403100f1585a12a36"
            ],
            "markers": "python_version >= '3.8'",
            "version": "==0.4.4"
        },
        "jupyter-server-ydoc": {
            "hashes": [
                "sha256:18275ff1ce7e93bbda2301ca066273b3951fc50b0d9c8fc33788374134ad7920",
                "sha256:ab10864708c81fa41ab9f2ed3626b54ff6926eaf14545d1d439714978dad6e9f"
            ],
            "markers": "python_version >= '3.7'",
            "version": "==0.6.1"
        },
        "jupyter-ydoc": {
            "hashes": [
                "sha256:3163bd4745eedd46d4bba6df52ab26be3c5c44c3a8aaf247635062486ea8f84f",
                "sha256:596a9ae5986b59f8776c42430b5ad516405963574078ab801781933c9690be93"
            ],
            "markers": "python_version >= '3.7'",
            "version": "==0.2.2"
>>>>>>> 264f9065
        },
        "jupyterlab": {
            "hashes": [
                "sha256:ad6707dd0149b629d0ed5b56916cfcdb816b376c6af3190337faba09e27ea29e",
                "sha256:aee98c174180e98a30470297d10b959e8e64f2288970c0de65f0a6d2b4807034"
            ],
            "index": "pypi",
            "version": "==3.6.1"
        },
        "jupyterlab-pygments": {
            "hashes": [
                "sha256:2405800db07c9f770863bcf8049a529c3dd4d3e28536638bd7c1c01d2748309f",
                "sha256:7405d7fde60819d905a9fa8ce89e4cd830e318cdad22a0030f7a901da705585d"
            ],
            "markers": "python_version >= '3.7'",
            "version": "==0.2.2"
        },
        "jupyterlab-server": {
            "hashes": [
                "sha256:51f6922e34f9f3db875051f4f7b57539a04ddd030f42d9ce6062dedf67bf7f2f",
                "sha256:9aec21a2183bbedd9f91a86628355449575f1862d88b28ad5f905019d31e6c21"
            ],
            "markers": "python_version >= '3.7'",
            "version": "==2.19.0"
        },
        "jupyterlab-widgets": {
            "hashes": [
                "sha256:a04a42e50231b355b7087e16a818f541e53589f7647144ea0344c4bf16f300e5",
                "sha256:eeaecdeaf6c03afc960ddae201ced88d5979b4ca9c3891bcb8f6631af705f5ef"
            ],
            "markers": "python_version >= '3.7'",
            "version": "==3.0.5"
        },
        "kiwisolver": {
            "hashes": [
                "sha256:02f79693ec433cb4b5f51694e8477ae83b3205768a6fb48ffba60549080e295b",
                "sha256:03baab2d6b4a54ddbb43bba1a3a2d1627e82d205c5cf8f4c924dc49284b87166",
                "sha256:1041feb4cda8708ce73bb4dcb9ce1ccf49d553bf87c3954bdfa46f0c3f77252c",
                "sha256:10ee06759482c78bdb864f4109886dff7b8a56529bc1609d4f1112b93fe6423c",
                "sha256:1d1573129aa0fd901076e2bfb4275a35f5b7aa60fbfb984499d661ec950320b0",
                "sha256:283dffbf061a4ec60391d51e6155e372a1f7a4f5b15d59c8505339454f8989e4",
                "sha256:28bc5b299f48150b5f822ce68624e445040595a4ac3d59251703779836eceff9",
                "sha256:2a66fdfb34e05b705620dd567f5a03f239a088d5a3f321e7b6ac3239d22aa286",
                "sha256:2e307eb9bd99801f82789b44bb45e9f541961831c7311521b13a6c85afc09767",
                "sha256:2e407cb4bd5a13984a6c2c0fe1845e4e41e96f183e5e5cd4d77a857d9693494c",
                "sha256:2f5e60fabb7343a836360c4f0919b8cd0d6dbf08ad2ca6b9cf90bf0c76a3c4f6",
                "sha256:36dafec3d6d6088d34e2de6b85f9d8e2324eb734162fba59d2ba9ed7a2043d5b",
                "sha256:3fe20f63c9ecee44560d0e7f116b3a747a5d7203376abeea292ab3152334d004",
                "sha256:41dae968a94b1ef1897cb322b39360a0812661dba7c682aa45098eb8e193dbdf",
                "sha256:4bd472dbe5e136f96a4b18f295d159d7f26fd399136f5b17b08c4e5f498cd494",
                "sha256:4ea39b0ccc4f5d803e3337dd46bcce60b702be4d86fd0b3d7531ef10fd99a1ac",
                "sha256:5853eb494c71e267912275e5586fe281444eb5e722de4e131cddf9d442615626",
                "sha256:5bce61af018b0cb2055e0e72e7d65290d822d3feee430b7b8203d8a855e78766",
                "sha256:6295ecd49304dcf3bfbfa45d9a081c96509e95f4b9d0eb7ee4ec0530c4a96514",
                "sha256:62ac9cc684da4cf1778d07a89bf5f81b35834cb96ca523d3a7fb32509380cbf6",
                "sha256:70e7c2e7b750585569564e2e5ca9845acfaa5da56ac46df68414f29fea97be9f",
                "sha256:7577c1987baa3adc4b3c62c33bd1118c3ef5c8ddef36f0f2c950ae0b199e100d",
                "sha256:75facbe9606748f43428fc91a43edb46c7ff68889b91fa31f53b58894503a191",
                "sha256:787518a6789009c159453da4d6b683f468ef7a65bbde796bcea803ccf191058d",
                "sha256:78d6601aed50c74e0ef02f4204da1816147a6d3fbdc8b3872d263338a9052c51",
                "sha256:7c43e1e1206cd421cd92e6b3280d4385d41d7166b3ed577ac20444b6995a445f",
                "sha256:81e38381b782cc7e1e46c4e14cd997ee6040768101aefc8fa3c24a4cc58e98f8",
                "sha256:841293b17ad704d70c578f1f0013c890e219952169ce8a24ebc063eecf775454",
                "sha256:872b8ca05c40d309ed13eb2e582cab0c5a05e81e987ab9c521bf05ad1d5cf5cb",
                "sha256:877272cf6b4b7e94c9614f9b10140e198d2186363728ed0f701c6eee1baec1da",
                "sha256:8c808594c88a025d4e322d5bb549282c93c8e1ba71b790f539567932722d7bd8",
                "sha256:8ed58b8acf29798b036d347791141767ccf65eee7f26bde03a71c944449e53de",
                "sha256:91672bacaa030f92fc2f43b620d7b337fd9a5af28b0d6ed3f77afc43c4a64b5a",
                "sha256:968f44fdbf6dd757d12920d63b566eeb4d5b395fd2d00d29d7ef00a00582aac9",
                "sha256:9f85003f5dfa867e86d53fac6f7e6f30c045673fa27b603c397753bebadc3008",
                "sha256:a553dadda40fef6bfa1456dc4be49b113aa92c2a9a9e8711e955618cd69622e3",
                "sha256:a68b62a02953b9841730db7797422f983935aeefceb1679f0fc85cbfbd311c32",
                "sha256:abbe9fa13da955feb8202e215c4018f4bb57469b1b78c7a4c5c7b93001699938",
                "sha256:ad881edc7ccb9d65b0224f4e4d05a1e85cf62d73aab798943df6d48ab0cd79a1",
                "sha256:b1792d939ec70abe76f5054d3f36ed5656021dcad1322d1cc996d4e54165cef9",
                "sha256:b428ef021242344340460fa4c9185d0b1f66fbdbfecc6c63eff4b7c29fad429d",
                "sha256:b533558eae785e33e8c148a8d9921692a9fe5aa516efbdff8606e7d87b9d5824",
                "sha256:ba59c92039ec0a66103b1d5fe588fa546373587a7d68f5c96f743c3396afc04b",
                "sha256:bc8d3bd6c72b2dd9decf16ce70e20abcb3274ba01b4e1c96031e0c4067d1e7cd",
                "sha256:bc9db8a3efb3e403e4ecc6cd9489ea2bac94244f80c78e27c31dcc00d2790ac2",
                "sha256:bf7d9fce9bcc4752ca4a1b80aabd38f6d19009ea5cbda0e0856983cf6d0023f5",
                "sha256:c2dbb44c3f7e6c4d3487b31037b1bdbf424d97687c1747ce4ff2895795c9bf69",
                "sha256:c79ebe8f3676a4c6630fd3f777f3cfecf9289666c84e775a67d1d358578dc2e3",
                "sha256:c97528e64cb9ebeff9701e7938653a9951922f2a38bd847787d4a8e498cc83ae",
                "sha256:d0611a0a2a518464c05ddd5a3a1a0e856ccc10e67079bb17f265ad19ab3c7597",
                "sha256:d06adcfa62a4431d404c31216f0f8ac97397d799cd53800e9d3efc2fbb3cf14e",
                "sha256:d41997519fcba4a1e46eb4a2fe31bc12f0ff957b2b81bac28db24744f333e955",
                "sha256:d5b61785a9ce44e5a4b880272baa7cf6c8f48a5180c3e81c59553ba0cb0821ca",
                "sha256:da152d8cdcab0e56e4f45eb08b9aea6455845ec83172092f09b0e077ece2cf7a",
                "sha256:da7e547706e69e45d95e116e6939488d62174e033b763ab1496b4c29b76fabea",
                "sha256:db5283d90da4174865d520e7366801a93777201e91e79bacbac6e6927cbceede",
                "sha256:db608a6757adabb32f1cfe6066e39b3706d8c3aa69bbc353a5b61edad36a5cb4",
                "sha256:e0ea21f66820452a3f5d1655f8704a60d66ba1191359b96541eaf457710a5fc6",
                "sha256:e7da3fec7408813a7cebc9e4ec55afed2d0fd65c4754bc376bf03498d4e92686",
                "sha256:e92a513161077b53447160b9bd8f522edfbed4bd9759e4c18ab05d7ef7e49408",
                "sha256:ecb1fa0db7bf4cff9dac752abb19505a233c7f16684c5826d1f11ebd9472b871",
                "sha256:efda5fc8cc1c61e4f639b8067d118e742b812c930f708e6667a5ce0d13499e29",
                "sha256:f0a1dbdb5ecbef0d34eb77e56fcb3e95bbd7e50835d9782a45df81cc46949750",
                "sha256:f0a71d85ecdd570ded8ac3d1c0f480842f49a40beb423bb8014539a9f32a5897",
                "sha256:f4f270de01dd3e129a72efad823da90cc4d6aafb64c410c9033aba70db9f1ff0",
                "sha256:f6cb459eea32a4e2cf18ba5fcece2dbdf496384413bc1bae15583f19e567f3b2",
                "sha256:f8ad8285b01b0d4695102546b342b493b3ccc6781fc28c8c6a1bb63e95d22f09",
                "sha256:f9f39e2f049db33a908319cf46624a569b36983c7c78318e9726a4cb8923b26c"
            ],
            "markers": "python_version >= '3.7'",
            "version": "==1.4.4"
        },
        "llvmlite": {
            "hashes": [
                "sha256:03f5557f9e52bbaeca60a2e89ae71ca907e2f19a03f75fea73d9d5bbf619654e",
                "sha256:1a31702cc1383893a4c3d8103226207399848aaa4d16633051d0a25d78cfc726",
                "sha256:2e83ca852d002d768523251719865223eae693bdf012720eccd0af95aee798b5",
                "sha256:37b0da8df72d575d57e930efdd8e257c72bb9ceb722403483349fbdb5cadb726",
                "sha256:4eeb747c5c8acb7bafb42ae7a69cf95ed21b26d54e7165bc8468f9e9c8a1ed5e",
                "sha256:53981cde265b2dd489b0efccd2e456ac72b849d46a91a4b6f89b0267488edece",
                "sha256:5d4f8433df3bdb5e008b9766aa6de5854f5c5b29314037d301c92ca12bfb7f1a",
                "sha256:5f181a0aae3367787291cdfd07b703ddbb8b08f394fad64d555db7ea217d0f24",
                "sha256:89b9458b1e1c9b3adb48695ba1bf266dffc7cb381265839113eda5a6102e731d",
                "sha256:9c8aae96f7fba10d9ac864b443d1e8c7ee4765c31569a2b201b3d0b67d8fc596",
                "sha256:b9ffc8a7c44f1726330ad8a6bc97272728212ef0667105259c26396e94a76fbd",
                "sha256:c2b71b560555b9ddbdb50425bbecfb1df2d5153c1b0db47e2d23286deb1c3753",
                "sha256:c5a09728fb98336dd3d0f96aafadb2e3b4ccc3214804f71a02afb9ae40cfcd91",
                "sha256:cc4b5564c644ba438cf2616de4731766d093199299d9c7573f6fe8aa5b2c07c3",
                "sha256:f74e8ae96cb82622f17cad04048f8565a906377d61df31bcb7c82038144aded1",
                "sha256:ff7145e263cccb82e93ec88b30e55b7705ce40cde3bd86de26e83e22734b0632"
            ],
            "markers": "python_version >= '3.6'",
            "version": "==0.33.0"
        },
        "markupsafe": {
            "hashes": [
                "sha256:0576fe974b40a400449768941d5d0858cc624e3249dfd1e0c33674e5c7ca7aed",
                "sha256:085fd3201e7b12809f9e6e9bc1e5c96a368c8523fad5afb02afe3c051ae4afcc",
                "sha256:090376d812fb6ac5f171e5938e82e7f2d7adc2b629101cec0db8b267815c85e2",
                "sha256:0b462104ba25f1ac006fdab8b6a01ebbfbce9ed37fd37fd4acd70c67c973e460",
                "sha256:137678c63c977754abe9086a3ec011e8fd985ab90631145dfb9294ad09c102a7",
                "sha256:1bea30e9bf331f3fef67e0a3877b2288593c98a21ccb2cf29b74c581a4eb3af0",
                "sha256:22152d00bf4a9c7c83960521fc558f55a1adbc0631fbb00a9471e097b19d72e1",
                "sha256:22731d79ed2eb25059ae3df1dfc9cb1546691cc41f4e3130fe6bfbc3ecbbecfa",
                "sha256:2298c859cfc5463f1b64bd55cb3e602528db6fa0f3cfd568d3605c50678f8f03",
                "sha256:28057e985dace2f478e042eaa15606c7efccb700797660629da387eb289b9323",
                "sha256:2e7821bffe00aa6bd07a23913b7f4e01328c3d5cc0b40b36c0bd81d362faeb65",
                "sha256:2ec4f2d48ae59bbb9d1f9d7efb9236ab81429a764dedca114f5fdabbc3788013",
                "sha256:340bea174e9761308703ae988e982005aedf427de816d1afe98147668cc03036",
                "sha256:40627dcf047dadb22cd25ea7ecfe9cbf3bbbad0482ee5920b582f3809c97654f",
                "sha256:40dfd3fefbef579ee058f139733ac336312663c6706d1163b82b3003fb1925c4",
                "sha256:4cf06cdc1dda95223e9d2d3c58d3b178aa5dacb35ee7e3bbac10e4e1faacb419",
                "sha256:50c42830a633fa0cf9e7d27664637532791bfc31c731a87b202d2d8ac40c3ea2",
                "sha256:55f44b440d491028addb3b88f72207d71eeebfb7b5dbf0643f7c023ae1fba619",
                "sha256:608e7073dfa9e38a85d38474c082d4281f4ce276ac0010224eaba11e929dd53a",
                "sha256:63ba06c9941e46fa389d389644e2d8225e0e3e5ebcc4ff1ea8506dce646f8c8a",
                "sha256:65608c35bfb8a76763f37036547f7adfd09270fbdbf96608be2bead319728fcd",
                "sha256:665a36ae6f8f20a4676b53224e33d456a6f5a72657d9c83c2aa00765072f31f7",
                "sha256:6d6607f98fcf17e534162f0709aaad3ab7a96032723d8ac8750ffe17ae5a0666",
                "sha256:7313ce6a199651c4ed9d7e4cfb4aa56fe923b1adf9af3b420ee14e6d9a73df65",
                "sha256:7668b52e102d0ed87cb082380a7e2e1e78737ddecdde129acadb0eccc5423859",
                "sha256:7df70907e00c970c60b9ef2938d894a9381f38e6b9db73c5be35e59d92e06625",
                "sha256:7e007132af78ea9df29495dbf7b5824cb71648d7133cf7848a2a5dd00d36f9ff",
                "sha256:835fb5e38fd89328e9c81067fd642b3593c33e1e17e2fdbf77f5676abb14a156",
                "sha256:8bca7e26c1dd751236cfb0c6c72d4ad61d986e9a41bbf76cb445f69488b2a2bd",
                "sha256:8db032bf0ce9022a8e41a22598eefc802314e81b879ae093f36ce9ddf39ab1ba",
                "sha256:99625a92da8229df6d44335e6fcc558a5037dd0a760e11d84be2260e6f37002f",
                "sha256:9cad97ab29dfc3f0249b483412c85c8ef4766d96cdf9dcf5a1e3caa3f3661cf1",
                "sha256:a4abaec6ca3ad8660690236d11bfe28dfd707778e2442b45addd2f086d6ef094",
                "sha256:a6e40afa7f45939ca356f348c8e23048e02cb109ced1eb8420961b2f40fb373a",
                "sha256:a6f2fcca746e8d5910e18782f976489939d54a91f9411c32051b4aab2bd7c513",
                "sha256:a806db027852538d2ad7555b203300173dd1b77ba116de92da9afbc3a3be3eed",
                "sha256:abcabc8c2b26036d62d4c746381a6f7cf60aafcc653198ad678306986b09450d",
                "sha256:b8526c6d437855442cdd3d87eede9c425c4445ea011ca38d937db299382e6fa3",
                "sha256:bb06feb762bade6bf3c8b844462274db0c76acc95c52abe8dbed28ae3d44a147",
                "sha256:c0a33bc9f02c2b17c3ea382f91b4db0e6cde90b63b296422a939886a7a80de1c",
                "sha256:c4a549890a45f57f1ebf99c067a4ad0cb423a05544accaf2b065246827ed9603",
                "sha256:ca244fa73f50a800cf8c3ebf7fd93149ec37f5cb9596aa8873ae2c1d23498601",
                "sha256:cf877ab4ed6e302ec1d04952ca358b381a882fbd9d1b07cccbfd61783561f98a",
                "sha256:d9d971ec1e79906046aa3ca266de79eac42f1dbf3612a05dc9368125952bd1a1",
                "sha256:da25303d91526aac3672ee6d49a2f3db2d9502a4a60b55519feb1a4c7714e07d",
                "sha256:e55e40ff0cc8cc5c07996915ad367fa47da6b3fc091fdadca7f5403239c5fec3",
                "sha256:f03a532d7dee1bed20bc4884194a16160a2de9ffc6354b3878ec9682bb623c54",
                "sha256:f1cd098434e83e656abf198f103a8207a8187c0fc110306691a2e94a78d0abb2",
                "sha256:f2bfb563d0211ce16b63c7cb9395d2c682a23187f54c3d79bfec33e6705473c6",
                "sha256:f8ffb705ffcf5ddd0e80b65ddf7bed7ee4f5a441ea7d3419e861a12eaf41af58"
            ],
            "markers": "python_version >= '3.7'",
            "version": "==2.1.2"
        },
        "matplotlib": {
            "hashes": [
                "sha256:01b7f521a9a73c383825813af255f8c4485d1706e4f3e2ed5ae771e4403a40ab",
                "sha256:11011c97d62c1db7bc20509572557842dbb8c2a2ddd3dd7f20501aa1cde3e54e",
                "sha256:1183877d008c752d7d535396096c910f4663e4b74a18313adee1213328388e1e",
                "sha256:12f999661589981e74d793ee2f41b924b3b87d65fd929f6153bf0f30675c59b1",
                "sha256:1c235bf9be052347373f589e018988cad177abb3f997ab1a2e2210c41562cc0c",
                "sha256:1f4d69707b1677560cd952544ee4962f68ff07952fb9069ff8c12b56353cb8c9",
                "sha256:1fcc4cad498533d3c393a160975acc9b36ffa224d15a6b90ae579eacee5d8579",
                "sha256:2787a16df07370dcba385fe20cdd0cc3cfaabd3c873ddabca78c10514c799721",
                "sha256:29f17b7f2e068dc346687cbdf80b430580bab42346625821c2d3abf3a1ec5417",
                "sha256:38d38cb1ea1d80ee0f6351b65c6f76cad6060bbbead015720ba001348ae90f0c",
                "sha256:3f56a7252eee8f3438447f75f5e1148a1896a2756a92285fe5d73bed6deebff4",
                "sha256:5223affa21050fb6118353c1380c15e23aedfb436bf3e162c26dc950617a7519",
                "sha256:57ad1aee29043163374bfa8990e1a2a10ff72c9a1bfaa92e9c46f6ea59269121",
                "sha256:59400cc9451094b7f08cc3f321972e6e1db4cd37a978d4e8a12824bf7fd2f03b",
                "sha256:68d94a436f62b8a861bf3ace82067a71bafb724b4e4f9133521e4d8012420dd7",
                "sha256:6adc441b5b2098a4b904bbf9d9e92fb816fef50c55aa2ea6a823fc89b94bb838",
                "sha256:6d81b11ede69e3a751424b98dc869c96c10256b2206bfdf41f9c720eee86844c",
                "sha256:73b93af33634ed919e72811c9703e1105185cd3fb46d76f30b7f4cfbbd063f89",
                "sha256:77b384cee7ab8cf75ffccbfea351a09b97564fc62d149827a5e864bec81526e5",
                "sha256:79e501eb847f4a489eb7065bb8d3187117f65a4c02d12ea3a19d6c5bef173bcc",
                "sha256:809119d1cba3ece3c9742eb01827fe7a0e781ea3c5d89534655a75e07979344f",
                "sha256:80c166a0e28512e26755f69040e6bf2f946a02ffdb7c00bf6158cca3d2b146e6",
                "sha256:81b409b2790cf8d7c1ef35920f01676d2ae7afa8241844e7aa5484fdf493a9a0",
                "sha256:994637e2995b0342699b396a320698b07cd148bbcf2dd2fa2daba73f34dd19f2",
                "sha256:9ceebaf73f1a3444fa11014f38b9da37ff7ea328d6efa1652241fe3777bfdab9",
                "sha256:9fb8fb19d03abf3c5dab89a8677e62c4023632f919a62b6dd1d6d2dbf42cd9f5",
                "sha256:acc3b1a4bddbf56fe461e36fb9ef94c2cb607fc90d24ccc650040bfcc7610de4",
                "sha256:bbddfeb1495484351fb5b30cf5bdf06b3de0bc4626a707d29e43dfd61af2a780",
                "sha256:bbf269e1d24bc25247095d71c7a969813f7080e2a7c6fa28931a603f747ab012",
                "sha256:bebcff4c3ed02c6399d47329f3554193abd824d3d53b5ca02cf583bcd94470e2",
                "sha256:c3f08df2ac4636249b8bc7a85b8b82c983bef1441595936f62c2918370ca7e1d",
                "sha256:ca94f0362f6b6f424b555b956971dcb94b12d0368a6c3e07dc7a40d32d6d873d",
                "sha256:d00c248ab6b92bea3f8148714837937053a083ff03b4c5e30ed37e28fc0e7e56",
                "sha256:d2cfaa7fd62294d945b8843ea24228a27c8e7c5b48fa634f3c168153b825a21b",
                "sha256:d5f18430f5cfa5571ab8f4c72c89af52aa0618e864c60028f11a857d62200cba",
                "sha256:debeab8e2ab07e5e3dac33e12456da79c7e104270d2b2d1df92b9e40347cca75",
                "sha256:dfba7057609ca9567b9704626756f0142e97ec8c5ba2c70c6e7bd1c25ef99f06",
                "sha256:e0a64d7cc336b52e90f59e6d638ae847b966f68582a7af041e063d568e814740",
                "sha256:eb9421c403ffd387fbe729de6d9a03005bf42faba5e8432f4e51e703215b49fc",
                "sha256:faff486b36530a836a6b4395850322e74211cd81fc17f28b4904e1bd53668e3e",
                "sha256:ff2aa84e74f80891e6bcf292ebb1dd57714ffbe13177642d65fee25384a30894"
            ],
            "markers": "python_version >= '3.8'",
            "version": "==3.6.3"
        },
        "matplotlib-inline": {
            "hashes": [
                "sha256:f1f41aab5328aa5aaea9b16d083b128102f8712542f819fe7e6a420ff581b311",
                "sha256:f887e5f10ba98e8d2b150ddcf4702c1e5f8b3a20005eb0f74bfdbd360ee6f304"
            ],
            "markers": "python_version >= '3.5'",
            "version": "==0.1.6"
        },
        "memory-profiler": {
            "hashes": [
                "sha256:400348e61031e3942ad4d4109d18753b2fb08c2f6fb8290671c5513a34182d84",
                "sha256:4e5b73d7864a1d1292fb76a03e82a3e78ef934d06828a698d9dada76da2067b0"
            ],
            "index": "pypi",
            "version": "==0.61.0"
        },
        "mistune": {
            "hashes": [
                "sha256:0246113cb2492db875c6be56974a7c893333bf26cd92891c85f63151cee09d34",
                "sha256:bad7f5d431886fcbaf5f758118ecff70d31f75231b34024a1341120340a65ce8"
            ],
            "version": "==2.0.5"
        },
        "munch": {
            "hashes": [
                "sha256:2d735f6f24d4dba3417fa448cae40c6e896ec1fdab6cdb5e6510999758a4dbd2",
                "sha256:6f44af89a2ce4ed04ff8de41f70b226b984db10a91dcc7b9ac2efc1c77022fdd"
            ],
            "version": "==2.5.0"
        },
        "natsort": {
            "hashes": [
                "sha256:04fe18fdd2b9e5957f19f687eb117f102ef8dde6b574764e536e91194bed4f5f",
                "sha256:57f85b72c688b09e053cdac302dd5b5b53df5f73ae20b4874fcbffd8bf783d11"
            ],
            "index": "pypi",
            "version": "==8.2.0"
        },
        "nbclassic": {
            "hashes": [
                "sha256:32c235e1f22f4048f3b877d354c198202898797cf9c2085856827598cead001b",
                "sha256:8e8ffce7582bb7a4baf11fa86a3d88b184e8e7df78eed4ead69f15aa4fc0e323"
            ],
            "markers": "python_version >= '3.7'",
            "version": "==0.5.1"
        },
        "nbclient": {
            "hashes": [
                "sha256:884a3f4a8c4fc24bb9302f263e0af47d97f0d01fe11ba714171b320c8ac09547",
                "sha256:d97ac6257de2794f5397609df754fcbca1a603e94e924eb9b99787c031ae2e7c"
            ],
            "markers": "python_version >= '3.7'",
            "version": "==0.7.2"
        },
        "nbconvert": {
            "hashes": [
                "sha256:495638c5e06005f4a5ce828d8a81d28e34f95c20f4384d5d7a22254b443836e7",
                "sha256:a42c3ac137c64f70cbe4d763111bf358641ea53b37a01a5c202ed86374af5234"
            ],
            "markers": "python_version >= '3.7'",
            "version": "==7.2.9"
        },
        "nbformat": {
            "hashes": [
                "sha256:22a98a6516ca216002b0a34591af5bcb8072ca6c63910baffc901cfa07fefbf0",
                "sha256:4b021fca24d3a747bf4e626694033d792d594705829e5e35b14ee3369f9f6477"
            ],
            "markers": "python_version >= '3.7'",
            "version": "==5.7.3"
        },
        "nest-asyncio": {
            "hashes": [
                "sha256:b9a953fb40dceaa587d109609098db21900182b16440652454a146cffb06e8b8",
                "sha256:d267cc1ff794403f7df692964d1d2a3fa9418ffea2a3f6859a439ff482fef290"
            ],
            "markers": "python_version >= '3.5'",
            "version": "==1.5.6"
        },
        "netcdf4": {
            "hashes": [
                "sha256:02c2317f377f23005e447e4b187ebce3cdeae76b9d0a443d9d6f5156a3980f04",
                "sha256:087d09594c0739b03a18ed058d6eca8dc80cc672961b231473bdf2c728112ec8",
                "sha256:0bf6b4375d99ef6aa9b5d82bdd2a92113c130821461e10bf9831609783f43a2a",
                "sha256:1dd21bff8e29476decfe42602ab40694f10be84b1a585bc5d28c8b08c19f7283",
                "sha256:1ee78d5c129fcfeafd6d4a6339984d6108dbabfb8a2cec651f9dc2132c792c78",
                "sha256:206af8b5d110b89132ddea9b7b162efe82c26db37bc7a7633110750685243195",
                "sha256:2106c5eaacb8e4dd1ad9837cb020fdf1b9c9e5630cd6648a6ac760690f098eed",
                "sha256:34355a0129f05e44b26be22e352af183dee7dcd4c6504b398c10ef89ca9f9303",
                "sha256:35f527f9d22b23c93cbb6b20e07fe1e3e27ed5ac80a699c2b1f2d150d5db70ee",
                "sha256:393f9c7e92f03e08f8093100396dddb8619a43cb37ad2ac6beb70aaa71226dd5",
                "sha256:41c0ff220a16c894bf147ce2b1c0266610a5b94bf7aed66c5ee2e5aeaa6bfb20",
                "sha256:41ff33837732c94a9446ebc1562bf5d954c43e1009f1429423da9151bee5bac1",
                "sha256:43c95d05458b730a496bbfa52080f4133ec60f07b3994a5b7f45034c65c6d31b",
                "sha256:4933f948dba82f4f95dcb4d0c4227ab4e085c35e33048009c77ec446a86b2d63",
                "sha256:50821324f804cd99043b7273d15e65e204cadbf7ca8af27059fade765fb2c430",
                "sha256:56808afaf4f8afd6d7f6dcdba5ee39d37160028066abba140e0210bdb1d50712",
                "sha256:5eb58e4b4ad9b79b72fceb8a806b5236b6ce4d5053f7020cff367fcc0bebc765",
                "sha256:5f520457cf48541edb83655567b5b17cdb2df19a305703f015a85e7f2aceb560",
                "sha256:7d31d1b736d402b2779f703479d0fbdee59fc6e1e880d1af6eb36fded934a982",
                "sha256:8164915dc40baa26c65d0e5661d96cd8cbc87157563cf364167d9ec82a6ef7f6",
                "sha256:8bb9e8b073e25c44cdcc42947e945a5b950ea93a519ba28fec642a92a1c983a9",
                "sha256:8f4352717660ea48df8c21920f29c708ba69b7002f609dc89036507913b82608",
                "sha256:a0a47694a123647ff7ef4c16a863510ad640fd44e75f8e2ee5042578ad2a0d67",
                "sha256:ad705a74449bcefeebb6ae41a5e5987ab29942f508e092151dac7508803e12e8",
                "sha256:aff200ee07495c73f4257f55d19d13f3678d7f3171d48a85481706e06a6db0e9",
                "sha256:c06f59f54f73aab86b123838fabe68c728503be981cad9f28283dcfb627f7023",
                "sha256:c270e4e5161955a35a152348a659270540c85fb2f238c13601c8649cd992032f",
                "sha256:c3056cc36669abd35b152b978a0bc54b622995d9d7165f8d380c134fa60e27d6",
                "sha256:c6b0c6ae9f9a050e9878f700e87405044fb2ee9a730559d6feb87f2361b361c6",
                "sha256:ca8f6f519b290b68892186cb966ee8d2287faec8463128fe6aaec188a0c5ae96",
                "sha256:cb374f259d0a6d0e436294607d4bc5999f20f61e1a7d365b50e07898ea43a7de",
                "sha256:d145f9c12da29da3922d8b8aafea2a2a89501bcb28a219a46b7b828b57191594",
                "sha256:e8d64208e69cd5e67112eb4378066946124dcd1fbb7c2aa3d12d488f4d024759",
                "sha256:f7b8b19971ff5e1dc5267f1f917667214c6614816f879ff6620bc152132c2629",
                "sha256:fc489ecca6fb2e5ab738eedf962f9213dcde005b6f9e6f9b2d3d9d6513811759"
            ],
            "index": "pypi",
            "version": "==1.5.7"
        },
        "notebook": {
            "hashes": [
                "sha256:c1897e5317e225fc78b45549a6ab4b668e4c996fd03a04e938fe5e7af2bfffd0",
                "sha256:e04f9018ceb86e4fa841e92ea8fb214f8d23c1cedfde530cc96f92446924f0e4"
            ],
            "markers": "python_version >= '3.7'",
            "version": "==6.5.2"
        },
        "notebook-shim": {
            "hashes": [
                "sha256:090e0baf9a5582ff59b607af523ca2db68ff216da0c69956b62cab2ef4fc9c3f",
                "sha256:9c6c30f74c4fbea6fce55c1be58e7fd0409b1c681b075dcedceb005db5026949"
            ],
            "markers": "python_version >= '3.7'",
            "version": "==0.2.2"
        },
        "numba": {
            "hashes": [
                "sha256:24852c21fbf7edf9e000eeec9fbd1b24d1ca17c86ae449b06a3707bcdec95479",
                "sha256:2e17eadf3c5c3cae525ce6d1a71d021dd67a980ce766484a68018d3c7d7cfcab",
                "sha256:38146c10f8457705e74e2e02f0d0d339f4a5143b92cccaa1ef18ae240bcdae4f",
                "sha256:3a4114dc1b9af491235ce30517913afe0a0a226117a924e7361d626f55e0e054",
                "sha256:404809fca5fd71b20096a6eea201c5bcf5255337818d3939f1631ba190a06d1f",
                "sha256:44407fd45655d887b3bb12b9282c0d994c2e7d59ba537e7429349403de6eb8c0",
                "sha256:5848d6bc5604664823a1681b17eb934147b24cfcb4df672be33315ff3f9f7afe",
                "sha256:5caf68ac45eddafc6c4275cc8bae67bdbc246536284821f7894c5a8fabb0c132",
                "sha256:753f400038e74b685ef21edf8218c524a782c269819e074c83fa241e6c6cde0e",
                "sha256:77eba26deda636cf67c1554e2af70063a603b952e181f0570caa3ff1f101c950",
                "sha256:89e81b51b880f9b18c82b7095beaccc6856fcf84ba29c4f0ced42e4e5748a3a7",
                "sha256:925580ec493370206abe9143f96a3e843a1982dbae2f33151a71614ab9aca39d",
                "sha256:943ddf7192a90823485028039cdef5358fddd0f55922c6ab46fe6b74b7335f16",
                "sha256:c98b09d78144da2e5b8c7b690f80d12076a6b8e9af6e3c7f772a08cf04821cc1",
                "sha256:d42e0bdfdb920db7cfc68d49908aba25f51789a9b2497dc4dc889d8df234691d",
                "sha256:d9a8089b9c6905fab7465700caf27757fc32b8011df9c4ea48a261cdb58c1dad",
                "sha256:ddc73deb0637699df4ed678f48d1d73f9397e86b134f6f47868c823241578706",
                "sha256:df5217e05e5612f4df7033a1588b9e55c76dead00faf40ed168f1c62b21d64ad",
                "sha256:e4c0abd4c75b3da824d9601989d97666db6e94011e26e83eb78ac8e723224460"
            ],
            "index": "pypi",
            "version": "==0.50.1"
        },
        "numexpr": {
            "hashes": [
                "sha256:059546e8f6283ccdb47c683101a890844f667fa6d56258d48ae2ecf1b3875957",
                "sha256:17ac9cfe6d0078c5fc06ba1c1bbd20b8783f28c6f475bbabd3cad53683075cab",
                "sha256:3f039321d1c17962c33079987b675fb251b273dbec0f51aac0934e932446ccc3",
                "sha256:5538b30199bfc68886d2be18fcef3abd11d9271767a7a69ff3688defe782800a",
                "sha256:655d84eb09adfee3c09ecf4a89a512225da153fdb7de13c447404b7d0523a9a7",
                "sha256:6931b1e9d4f629f43c14b21d44f3f77997298bea43790cfcdb4dd98804f90783",
                "sha256:6c368aa35ae9b18840e78b05f929d3a7b3abccdba9630a878c7db74ca2368339",
                "sha256:6ee9db7598dd4001138b482342b96d78110dd77cefc051ec75af3295604dde6a",
                "sha256:77898fdf3da6bb96aa8a4759a8231d763a75d848b2f2e5c5279dad0b243c8dfe",
                "sha256:7bca95f4473b444428061d4cda8e59ac564dc7dc6a1dea3015af9805c6bc2946",
                "sha256:7d71add384adc9119568d7e9ffa8a35b195decae81e0abf54a2b7779852f0637",
                "sha256:845a6aa0ed3e2a53239b89c1ebfa8cf052d3cc6e053c72805e8153300078c0b1",
                "sha256:90f12cc851240f7911a47c91aaf223dba753e98e46dff3017282e633602e76a7",
                "sha256:9400781553541f414f82eac056f2b4c965373650df9694286b9bd7e8d413f8d8",
                "sha256:9e34931089a6bafc77aaae21f37ad6594b98aa1085bb8b45d5b3cd038c3c17d9",
                "sha256:9f096d707290a6a00b6ffdaf581ee37331109fb7b6c8744e9ded7c779a48e517",
                "sha256:a38664e699526cb1687aefd9069e2b5b9387da7feac4545de446141f1ef86f46",
                "sha256:a6d2d7740ae83ba5f3531e83afc4b626daa71df1ef903970947903345c37bd03",
                "sha256:a75967d46b6bd56455dd32da6285e5ffabe155d0ee61eef685bbfb8dafb2e484",
                "sha256:b076db98ca65eeaf9bd224576e3ac84c05e451c0bd85b13664b7e5f7b62e2c70",
                "sha256:b318541bf3d8326682ebada087ba0050549a16d8b3fa260dd2585d73a83d20a7",
                "sha256:b96334fc1748e9ec4f93d5fadb1044089d73fb08208fdb8382ed77c893f0be01",
                "sha256:c867cc36cf815a3ec9122029874e00d8fbcef65035c4a5901e9b120dd5d626a2",
                "sha256:d5432537418d18691b9115d615d6daa17ee8275baef3edf1afbbf8bc69806147",
                "sha256:db93cf1842f068247de631bfc8af20118bf1f9447cd929b531595a5e0efc9346",
                "sha256:df35324666b693f13a016bc7957de7cc4d8801b746b81060b671bf78a52b9037",
                "sha256:df3a1f6b24214a1ab826e9c1c99edf1686c8e307547a9aef33910d586f626d01",
                "sha256:eaec59e9bf70ff05615c34a8b8d6c7bd042bd9f55465d7b495ea5436f45319d0",
                "sha256:f3a920bfac2645017110b87ddbe364c9c7a742870a4d2f6120b8786c25dc6db3",
                "sha256:ff5835e8af9a212e8480003d731aad1727aaea909926fd009e8ae6a1cba7f141"
            ],
            "markers": "python_version >= '3.7'",
            "version": "==2.8.4"
        },
        "numpy": {
            "hashes": [
                "sha256:0791fbd1e43bf74b3502133207e378901272f3c156c4df4954cad833b1380207",
                "sha256:1ce7ab2053e36c0a71e7a13a7475bd3b1f54750b4b433adc96313e127b870887",
                "sha256:2d487e06ecbf1dc2f18e7efce82ded4f705f4bd0cd02677ffccfb39e5c284c7e",
                "sha256:37431a77ceb9307c28382c9773da9f306435135fae6b80b62a11c53cfedd8802",
                "sha256:3e1ffa4748168e1cc8d3cde93f006fe92b5421396221a02f2274aab6ac83b077",
                "sha256:425b390e4619f58d8526b3dcf656dde069133ae5c240229821f01b5f44ea07af",
                "sha256:43a8ca7391b626b4c4fe20aefe79fec683279e31e7c79716863b4b25021e0e74",
                "sha256:4c6036521f11a731ce0648f10c18ae66d7143865f19f7299943c985cdc95afb5",
                "sha256:59d55e634968b8f77d3fd674a3cf0b96e85147cd6556ec64ade018f27e9479e1",
                "sha256:64f56fc53a2d18b1924abd15745e30d82a5782b2cab3429aceecc6875bd5add0",
                "sha256:7228ad13744f63575b3a972d7ee4fd61815b2879998e70930d4ccf9ec721dce0",
                "sha256:9ce7df0abeabe7fbd8ccbf343dc0db72f68549856b863ae3dd580255d009648e",
                "sha256:a911e317e8c826ea632205e63ed8507e0dc877dcdc49744584dfc363df9ca08c",
                "sha256:b89bf9b94b3d624e7bb480344e91f68c1c6c75f026ed6755955117de00917a7c",
                "sha256:ba9ead61dfb5d971d77b6c131a9dbee62294a932bf6a356e48c75ae684e635b3",
                "sha256:c1d937820db6e43bec43e8d016b9b3165dcb42892ea9f106c70fb13d430ffe72",
                "sha256:cc7f00008eb7d3f2489fca6f334ec19ca63e31371be28fd5dad955b16ec285bd",
                "sha256:d4c5d5eb2ec8da0b4f50c9a843393971f31f1d60be87e0fb0917a49133d257d6",
                "sha256:e96d7f3096a36c8754207ab89d4b3282ba7b49ea140e4973591852c77d09eb76",
                "sha256:f0725df166cf4785c0bc4cbfb320203182b1ecd30fee6e541c8752a92df6aa32",
                "sha256:f3eb268dbd5cfaffd9448113539e44e2dd1c5ca9ce25576f7c04a5453edc26fa",
                "sha256:fb7a980c81dd932381f8228a426df8aeb70d59bbcda2af075b627bbc50207cba"
            ],
            "index": "pypi",
            "version": "==1.22.4"
        },
        "packaging": {
            "hashes": [
                "sha256:714ac14496c3e68c99c29b00845f7a2b85f3bb6f1078fd9f72fd20f0570002b2",
                "sha256:b6ad297f8907de0fa2fe1ccbd26fdaf387f5f47c7275fedf8cce89f99446cf97"
            ],
            "markers": "python_version >= '3.7'",
            "version": "==23.0"
        },
        "pandas": {
            "hashes": [
                "sha256:02f1e8f71cd994ed7fcb9a35b6ddddeb4314822a0e09a9c5b2d278f8cb5d4096",
                "sha256:13f75fb18486759da3ff40f5345d9dd20e7d78f2a39c5884d013456cec9876f0",
                "sha256:35b670b0abcfed7cad76f2834041dcf7ae47fd9b22b63622d67cdc933d79f453",
                "sha256:4c73f373b0800eb3062ffd13d4a7a2a6d522792fa6eb204d67a4fad0a40f03dc",
                "sha256:5759edf0b686b6f25a5d4a447ea588983a33afc8a0081a0954184a4a87fd0dd7",
                "sha256:5a7cf6044467c1356b2b49ef69e50bf4d231e773c3ca0558807cdba56b76820b",
                "sha256:69c5d920a0b2a9838e677f78f4dde506b95ea8e4d30da25859db6469ded84fa8",
                "sha256:8778a5cc5a8437a561e3276b85367412e10ae9fff07db1eed986e427d9a674f8",
                "sha256:9871ef5ee17f388f1cb35f76dc6106d40cb8165c562d573470672f4cdefa59ef",
                "sha256:9c31d52f1a7dd2bb4681d9f62646c7aa554f19e8e9addc17e8b1b20011d7522d",
                "sha256:ab8173a8efe5418bbe50e43f321994ac6673afc5c7c4839014cf6401bbdd0705",
                "sha256:ae961f1f0e270f1e4e2273f6a539b2ea33248e0e3a11ffb479d757918a5e03a9",
                "sha256:b3c4f93fcb6e97d993bf87cdd917883b7dab7d20c627699f360a8fb49e9e0b91",
                "sha256:c9410ce8a3dee77653bc0684cfa1535a7f9c291663bd7ad79e39f5ab58f67ab3",
                "sha256:f69e0f7b7c09f1f612b1f8f59e2df72faa8a6b41c5a436dde5b615aaf948f107",
                "sha256:faa42a78d1350b02a7d2f0dbe3c80791cf785663d6997891549d0f86dc49125e"
            ],
            "index": "pypi",
            "version": "==1.0.5"
        },
        "pandocfilters": {
            "hashes": [
                "sha256:0b679503337d233b4339a817bfc8c50064e2eff681314376a47cb582305a7a38",
                "sha256:33aae3f25fd1a026079f5d27bdd52496f0e0803b3469282162bafdcbdf6ef14f"
            ],
            "markers": "python_version >= '2.7' and python_version not in '3.0, 3.1, 3.2, 3.3'",
            "version": "==1.5.0"
        },
        "parso": {
            "hashes": [
                "sha256:8c07be290bb59f03588915921e29e8a50002acaf2cdc5fa0e0114f91709fafa0",
                "sha256:c001d4636cd3aecdaf33cbb40aebb59b094be2a74c556778ef5576c175e19e75"
            ],
            "markers": "python_version >= '3.6'",
            "version": "==0.8.3"
        },
        "pexpect": {
            "hashes": [
                "sha256:0b48a55dcb3c05f3329815901ea4fc1537514d6ba867a152b581d69ae3710937",
                "sha256:fc65a43959d153d0114afe13997d439c22823a27cefceb5ff35c2178c6784c0c"
            ],
            "markers": "sys_platform != 'win32'",
            "version": "==4.8.0"
        },
        "pickleshare": {
            "hashes": [
                "sha256:87683d47965c1da65cdacaf31c8441d12b8044cdec9aca500cd78fc2c683afca",
                "sha256:9649af414d74d4df115d5d718f82acb59c9d418196b7b4290ed47a12ce62df56"
            ],
            "version": "==0.7.5"
        },
        "pillow": {
            "hashes": [
                "sha256:013016af6b3a12a2f40b704677f8b51f72cb007dac785a9933d5c86a72a7fe33",
                "sha256:0845adc64fe9886db00f5ab68c4a8cd933ab749a87747555cec1c95acea64b0b",
                "sha256:0884ba7b515163a1a05440a138adeb722b8a6ae2c2b33aea93ea3118dd3a899e",
                "sha256:09b89ddc95c248ee788328528e6a2996e09eaccddeeb82a5356e92645733be35",
                "sha256:0dd4c681b82214b36273c18ca7ee87065a50e013112eea7d78c7a1b89a739153",
                "sha256:0e51f608da093e5d9038c592b5b575cadc12fd748af1479b5e858045fff955a9",
                "sha256:0f3269304c1a7ce82f1759c12ce731ef9b6e95b6df829dccd9fe42912cc48569",
                "sha256:16a8df99701f9095bea8a6c4b3197da105df6f74e6176c5b410bc2df2fd29a57",
                "sha256:19005a8e58b7c1796bc0167862b1f54a64d3b44ee5d48152b06bb861458bc0f8",
                "sha256:1b4b4e9dda4f4e4c4e6896f93e84a8f0bcca3b059de9ddf67dac3c334b1195e1",
                "sha256:28676836c7796805914b76b1837a40f76827ee0d5398f72f7dcc634bae7c6264",
                "sha256:2968c58feca624bb6c8502f9564dd187d0e1389964898f5e9e1fbc8533169157",
                "sha256:3f4cc516e0b264c8d4ccd6b6cbc69a07c6d582d8337df79be1e15a5056b258c9",
                "sha256:3fa1284762aacca6dc97474ee9c16f83990b8eeb6697f2ba17140d54b453e133",
                "sha256:43521ce2c4b865d385e78579a082b6ad1166ebed2b1a2293c3be1d68dd7ca3b9",
                "sha256:451f10ef963918e65b8869e17d67db5e2f4ab40e716ee6ce7129b0cde2876eab",
                "sha256:46c259e87199041583658457372a183636ae8cd56dbf3f0755e0f376a7f9d0e6",
                "sha256:46f39cab8bbf4a384ba7cb0bc8bae7b7062b6a11cfac1ca4bc144dea90d4a9f5",
                "sha256:519e14e2c49fcf7616d6d2cfc5c70adae95682ae20f0395e9280db85e8d6c4df",
                "sha256:53dcb50fbdc3fb2c55431a9b30caeb2f7027fcd2aeb501459464f0214200a503",
                "sha256:54614444887e0d3043557d9dbc697dbb16cfb5a35d672b7a0fcc1ed0cf1c600b",
                "sha256:575d8912dca808edd9acd6f7795199332696d3469665ef26163cd090fa1f8bfa",
                "sha256:5dd5a9c3091a0f414a963d427f920368e2b6a4c2f7527fdd82cde8ef0bc7a327",
                "sha256:5f532a2ad4d174eb73494e7397988e22bf427f91acc8e6ebf5bb10597b49c493",
                "sha256:60e7da3a3ad1812c128750fc1bc14a7ceeb8d29f77e0a2356a8fb2aa8925287d",
                "sha256:653d7fb2df65efefbcbf81ef5fe5e5be931f1ee4332c2893ca638c9b11a409c4",
                "sha256:6663977496d616b618b6cfa43ec86e479ee62b942e1da76a2c3daa1c75933ef4",
                "sha256:6abfb51a82e919e3933eb137e17c4ae9c0475a25508ea88993bb59faf82f3b35",
                "sha256:6c6b1389ed66cdd174d040105123a5a1bc91d0aa7059c7261d20e583b6d8cbd2",
                "sha256:6d9dfb9959a3b0039ee06c1a1a90dc23bac3b430842dcb97908ddde05870601c",
                "sha256:765cb54c0b8724a7c12c55146ae4647e0274a839fb6de7bcba841e04298e1011",
                "sha256:7a21222644ab69ddd9967cfe6f2bb420b460dae4289c9d40ff9a4896e7c35c9a",
                "sha256:7ac7594397698f77bce84382929747130765f66406dc2cd8b4ab4da68ade4c6e",
                "sha256:7cfc287da09f9d2a7ec146ee4d72d6ea1342e770d975e49a8621bf54eaa8f30f",
                "sha256:83125753a60cfc8c412de5896d10a0a405e0bd88d0470ad82e0869ddf0cb3848",
                "sha256:847b114580c5cc9ebaf216dd8c8dbc6b00a3b7ab0131e173d7120e6deade1f57",
                "sha256:87708d78a14d56a990fbf4f9cb350b7d89ee8988705e58e39bdf4d82c149210f",
                "sha256:8a2b5874d17e72dfb80d917213abd55d7e1ed2479f38f001f264f7ce7bae757c",
                "sha256:8f127e7b028900421cad64f51f75c051b628db17fb00e099eb148761eed598c9",
                "sha256:94cdff45173b1919350601f82d61365e792895e3c3a3443cf99819e6fbf717a5",
                "sha256:99d92d148dd03fd19d16175b6d355cc1b01faf80dae93c6c3eb4163709edc0a9",
                "sha256:9a3049a10261d7f2b6514d35bbb7a4dfc3ece4c4de14ef5876c4b7a23a0e566d",
                "sha256:9d9a62576b68cd90f7075876f4e8444487db5eeea0e4df3ba298ee38a8d067b0",
                "sha256:9e5f94742033898bfe84c93c831a6f552bb629448d4072dd312306bab3bd96f1",
                "sha256:a1c2d7780448eb93fbcc3789bf3916aa5720d942e37945f4056680317f1cd23e",
                "sha256:a2e0f87144fcbbe54297cae708c5e7f9da21a4646523456b00cc956bd4c65815",
                "sha256:a4dfdae195335abb4e89cc9762b2edc524f3c6e80d647a9a81bf81e17e3fb6f0",
                "sha256:a96e6e23f2b79433390273eaf8cc94fec9c6370842e577ab10dabdcc7ea0a66b",
                "sha256:aabdab8ec1e7ca7f1434d042bf8b1e92056245fb179790dc97ed040361f16bfd",
                "sha256:b222090c455d6d1a64e6b7bb5f4035c4dff479e22455c9eaa1bdd4c75b52c80c",
                "sha256:b52ff4f4e002f828ea6483faf4c4e8deea8d743cf801b74910243c58acc6eda3",
                "sha256:b70756ec9417c34e097f987b4d8c510975216ad26ba6e57ccb53bc758f490dab",
                "sha256:b8c2f6eb0df979ee99433d8b3f6d193d9590f735cf12274c108bd954e30ca858",
                "sha256:b9b752ab91e78234941e44abdecc07f1f0d8f51fb62941d32995b8161f68cfe5",
                "sha256:ba6612b6548220ff5e9df85261bddc811a057b0b465a1226b39bfb8550616aee",
                "sha256:bd752c5ff1b4a870b7661234694f24b1d2b9076b8bf337321a814c612665f343",
                "sha256:c3c4ed2ff6760e98d262e0cc9c9a7f7b8a9f61aa4d47c58835cdaf7b0b8811bb",
                "sha256:c5c1362c14aee73f50143d74389b2c158707b4abce2cb055b7ad37ce60738d47",
                "sha256:cb362e3b0976dc994857391b776ddaa8c13c28a16f80ac6522c23d5257156bed",
                "sha256:d197df5489004db87d90b918033edbeee0bd6df3848a204bca3ff0a903bef837",
                "sha256:d3b56206244dc8711f7e8b7d6cad4663917cd5b2d950799425076681e8766286",
                "sha256:d5b2f8a31bd43e0f18172d8ac82347c8f37ef3e0b414431157718aa234991b28",
                "sha256:d7081c084ceb58278dd3cf81f836bc818978c0ccc770cbbb202125ddabec6628",
                "sha256:db74f5562c09953b2c5f8ec4b7dfd3f5421f31811e97d1dbc0a7c93d6e3a24df",
                "sha256:df41112ccce5d47770a0c13651479fbcd8793f34232a2dd9faeccb75eb5d0d0d",
                "sha256:e1339790c083c5a4de48f688b4841f18df839eb3c9584a770cbd818b33e26d5d",
                "sha256:e621b0246192d3b9cb1dc62c78cfa4c6f6d2ddc0ec207d43c0dedecb914f152a",
                "sha256:e8c5cf126889a4de385c02a2c3d3aba4b00f70234bfddae82a5eaa3ee6d5e3e6",
                "sha256:e9d7747847c53a16a729b6ee5e737cf170f7a16611c143d95aa60a109a59c336",
                "sha256:eaef5d2de3c7e9b21f1e762f289d17b726c2239a42b11e25446abf82b26ac132",
                "sha256:ed3e4b4e1e6de75fdc16d3259098de7c6571b1a6cc863b1a49e7d3d53e036070",
                "sha256:ef21af928e807f10bf4141cad4746eee692a0dd3ff56cfb25fce076ec3cc8abe",
                "sha256:f09598b416ba39a8f489c124447b007fe865f786a89dbfa48bb5cf395693132a",
                "sha256:f0caf4a5dcf610d96c3bd32932bfac8aee61c96e60481c2a0ea58da435e25acd",
                "sha256:f6e78171be3fb7941f9910ea15b4b14ec27725865a73c15277bc39f5ca4f8391",
                "sha256:f715c32e774a60a337b2bb8ad9839b4abf75b267a0f18806f6f4f5f1688c4b5a",
                "sha256:fb5c1ad6bad98c57482236a21bf985ab0ef42bd51f7ad4e4538e89a997624e12"
            ],
            "markers": "python_version >= '3.7'",
            "version": "==9.4.0"
        },
        "pkgutil-resolve-name": {
            "hashes": [
                "sha256:357d6c9e6a755653cfd78893817c0853af365dd51ec97f3d358a819373bbd174",
                "sha256:ca27cc078d25c5ad71a9de0a7a330146c4e014c2462d9af19c6b828280649c5e"
            ],
            "markers": "python_version < '3.9'",
            "version": "==1.3.10"
        },
        "platformdirs": {
            "hashes": [
                "sha256:8a1228abb1ef82d788f74139988b137e78692984ec7b08eaa6c65f1723af28f9",
                "sha256:b1d5eb14f221506f50d6604a561f4c5786d9e80355219694a1b244bcd96f4567"
            ],
            "markers": "python_version >= '3.7'",
            "version": "==3.0.0"
        },
        "pluggy": {
            "hashes": [
                "sha256:4224373bacce55f955a878bf9cfa763c1e360858e330072059e10bad68531159",
                "sha256:74134bbf457f031a36d68416e1509f34bd5ccc019f0bcc952c7b909d06b37bd3"
            ],
            "markers": "python_version >= '3.6'",
            "version": "==1.0.0"
        },
        "prometheus-client": {
            "hashes": [
                "sha256:0836af6eb2c8f4fed712b2f279f6c0a8bbab29f9f4aa15276b91c7cb0d1616ab",
                "sha256:a03e35b359f14dd1630898543e2120addfdeacd1a6069c1367ae90fd93ad3f48"
            ],
            "markers": "python_version >= '3.6'",
            "version": "==0.16.0"
        },
        "prompt-toolkit": {
            "hashes": [
                "sha256:3e163f254bef5a03b146397d7c1963bd3e2812f0964bb9a24e6ec761fd28db63",
                "sha256:aa64ad242a462c5ff0363a7b9cfe696c20d55d9fc60c11fd8e632d064804d305"
            ],
            "markers": "python_full_version >= '3.6.2'",
            "version": "==3.0.36"
        },
        "psutil": {
            "hashes": [
                "sha256:149555f59a69b33f056ba1c4eb22bb7bf24332ce631c44a319cec09f876aaeff",
                "sha256:16653106f3b59386ffe10e0bad3bb6299e169d5327d3f187614b1cb8f24cf2e1",
                "sha256:3d7f9739eb435d4b1338944abe23f49584bde5395f27487d2ee25ad9a8774a62",
                "sha256:3ff89f9b835100a825b14c2808a106b6fdcc4b15483141482a12c725e7f78549",
                "sha256:54c0d3d8e0078b7666984e11b12b88af2db11d11249a8ac8920dd5ef68a66e08",
                "sha256:54d5b184728298f2ca8567bf83c422b706200bcbbfafdc06718264f9393cfeb7",
                "sha256:6001c809253a29599bc0dfd5179d9f8a5779f9dffea1da0f13c53ee568115e1e",
                "sha256:68908971daf802203f3d37e78d3f8831b6d1014864d7a85937941bb35f09aefe",
                "sha256:6b92c532979bafc2df23ddc785ed116fced1f492ad90a6830cf24f4d1ea27d24",
                "sha256:852dd5d9f8a47169fe62fd4a971aa07859476c2ba22c2254d4a1baa4e10b95ad",
                "sha256:9120cd39dca5c5e1c54b59a41d205023d436799b1c8c4d3ff71af18535728e94",
                "sha256:c1ca331af862803a42677c120aff8a814a804e09832f166f226bfd22b56feee8",
                "sha256:efeae04f9516907be44904cc7ce08defb6b665128992a56957abc9b61dca94b7",
                "sha256:fd8522436a6ada7b4aad6638662966de0d61d241cb821239b2ae7013d41a43d4"
            ],
            "markers": "python_version >= '2.7' and python_version not in '3.0, 3.1, 3.2, 3.3'",
            "version": "==5.9.4"
        },
        "psycopg2-binary": {
            "hashes": [
                "sha256:0deac2af1a587ae12836aa07970f5cb91964f05a7c6cdb69d8425ff4c15d4e2c",
                "sha256:0e4dc3d5996760104746e6cfcdb519d9d2cd27c738296525d5867ea695774e67",
                "sha256:11b9c0ebce097180129e422379b824ae21c8f2a6596b159c7659e2e5a00e1aa0",
                "sha256:15978a1fbd225583dd8cdaf37e67ccc278b5abecb4caf6b2d6b8e2b948e953f6",
                "sha256:1fabed9ea2acc4efe4671b92c669a213db744d2af8a9fc5d69a8e9bc14b7a9db",
                "sha256:2dac98e85565d5688e8ab7bdea5446674a83a3945a8f416ad0110018d1501b94",
                "sha256:42ec1035841b389e8cc3692277a0bd81cdfe0b65d575a2c8862cec7a80e62e52",
                "sha256:6422f2ff0919fd720195f64ffd8f924c1395d30f9a495f31e2392c2efafb5056",
                "sha256:6a32f3a4cb2f6e1a0b15215f448e8ce2da192fd4ff35084d80d5e39da683e79b",
                "sha256:7312e931b90fe14f925729cde58022f5d034241918a5c4f9797cac62f6b3a9dd",
                "sha256:7d92a09b788cbb1aec325af5fcba9fed7203897bbd9269d5691bb1e3bce29550",
                "sha256:833709a5c66ca52f1d21d41865a637223b368c0ee76ea54ca5bad6f2526c7679",
                "sha256:89705f45ce07b2dfa806ee84439ec67c5d9a0ef20154e0e475e2b2ed392a5b83",
                "sha256:8cd0fb36c7412996859cb4606a35969dd01f4ea34d9812a141cd920c3b18be77",
                "sha256:950bc22bb56ee6ff142a2cb9ee980b571dd0912b0334aa3fe0fe3788d860bea2",
                "sha256:a0c50db33c32594305b0ef9abc0cb7db13de7621d2cadf8392a1d9b3c437ef77",
                "sha256:a0eb43a07386c3f1f1ebb4dc7aafb13f67188eab896e7397aa1ee95a9c884eb2",
                "sha256:aaa4213c862f0ef00022751161df35804127b78adf4a2755b9f991a507e425fd",
                "sha256:ac0c682111fbf404525dfc0f18a8b5f11be52657d4f96e9fcb75daf4f3984859",
                "sha256:ad20d2eb875aaa1ea6d0f2916949f5c08a19c74d05b16ce6ebf6d24f2c9f75d1",
                "sha256:b4afc542c0ac0db720cf516dd20c0846f71c248d2b3d21013aa0d4ef9c71ca25",
                "sha256:b8a3715b3c4e604bcc94c90a825cd7f5635417453b253499664f784fc4da0152",
                "sha256:ba28584e6bca48c59eecbf7efb1576ca214b47f05194646b081717fa628dfddf",
                "sha256:ba381aec3a5dc29634f20692349d73f2d21f17653bda1decf0b52b11d694541f",
                "sha256:bd1be66dde2b82f80afb9459fc618216753f67109b859a361cf7def5c7968729",
                "sha256:c2507d796fca339c8fb03216364cca68d87e037c1f774977c8fc377627d01c71",
                "sha256:cec7e622ebc545dbb4564e483dd20e4e404da17ae07e06f3e780b2dacd5cee66",
                "sha256:d14b140a4439d816e3b1229a4a525df917d6ea22a0771a2a78332273fd9528a4",
                "sha256:d1b4ab59e02d9008efe10ceabd0b31e79519da6fb67f7d8e8977118832d0f449",
                "sha256:d5227b229005a696cc67676e24c214740efd90b148de5733419ac9aaba3773da",
                "sha256:e1f57aa70d3f7cc6947fd88636a481638263ba04a742b4a37dd25c373e41491a",
                "sha256:e74a55f6bad0e7d3968399deb50f61f4db1926acf4a6d83beaaa7df986f48b1c",
                "sha256:e82aba2188b9ba309fd8e271702bd0d0fc9148ae3150532bbb474f4590039ffb",
                "sha256:ee69dad2c7155756ad114c02db06002f4cded41132cc51378e57aad79cc8e4f4",
                "sha256:f5ab93a2cb2d8338b1674be43b442a7f544a0971da062a5da774ed40587f18f5"
            ],
            "index": "pypi",
            "version": "==2.8.6"
        },
        "ptyprocess": {
            "hashes": [
                "sha256:4b41f3967fce3af57cc7e94b888626c18bf37a083e3651ca8feeb66d492fef35",
                "sha256:5c5d0a3b48ceee0b48485e0c26037c0acd7d29765ca3fbb5cb3831d347423220"
            ],
            "markers": "os_name != 'nt'",
            "version": "==0.7.0"
        },
        "pure-eval": {
            "hashes": [
                "sha256:01eaab343580944bc56080ebe0a674b39ec44a945e6d09ba7db3cb8cec289350",
                "sha256:2b45320af6dfaa1750f543d714b6d1c520a1688dec6fd24d339063ce0aaa9ac3"
            ],
            "version": "==0.2.2"
        },
        "pycparser": {
            "hashes": [
                "sha256:8ee45429555515e1f6b185e78100aea234072576aa43ab53aefcae078162fca9",
                "sha256:e644fdec12f7872f86c58ff790da456218b10f863970249516d60a5eaca77206"
            ],
            "version": "==2.21"
        },
        "pygeos": {
            "hashes": [
                "sha256:0dbb816ebede8bb87f4e4c87c2303b9ed9e4281f8c4cac2263e7e2ac2271a8dc",
                "sha256:2761fcbaaa22bb71787bf5c87fd4172c519a8b785859c83e50e52a0558f8e396",
                "sha256:3bd0e326ab9081038719deaa44f117c8d396f560df371fac160403ebbafa7648",
                "sha256:440c61514dba22a0775c76ffb8b10cca6ce1cf659f8ff917fa2d434d65770068",
                "sha256:5513839e85662f2dca01e58dae2e6f0635d7ce5d6818284504b3414d053c2783",
                "sha256:75bbb025e798146e21d676bbaacc98f6206715d64140bd0d48b383c51d741803",
                "sha256:79bf18d5e9b3f7b58f7b10d2e6277a5c5002855f42b549d796dca495698e19ed",
                "sha256:7a7bb256071e78eb7c293ed2455f29f1ca88939a2262b48361617c5945e9d6fb",
                "sha256:7d0c6c336f835aafc822861c23c59c6b50a53505d0fd6ac5f37cfb7bac0c63c1",
                "sha256:9170f0b2c2ca5e4f9f73060ec9e390d7494d41513acdbe42a5becf3ba4034104",
                "sha256:a7124af0af8b53c751204daef7dc22720ca3e1f1465556766598f1d6028e06d5",
                "sha256:b5d1e7ed1905c2c6a1e54d216b1f9f37cd8c8ed00eeb53cdd9d878375d74009b",
                "sha256:bc0e707750f813b7460a61e6ce33361e00845fe9ee0ceacbeaa2e892ace68330",
                "sha256:d2d549f2ffba5ed29cdf499f7e6b390603f964021892c94e567810c5ee3296a1",
                "sha256:dd39660031fd6b489fde5d46481d927da0228f80a75438a0b27f4049d0fd9ae6",
                "sha256:ffacef4bb16873dd00fa243b68b8f04817814a247dfc2e04bd75572b3d8b609e"
            ],
            "index": "pypi",
            "version": "==0.7.1"
        },
        "pygments": {
            "hashes": [
                "sha256:b3ed06a9e8ac9a9aae5a6f5dbe78a8a58655d17b43b93c078f094ddc476ae297",
                "sha256:fa7bd7bd2771287c0de303af8bfdfc731f51bd2c6a47ab69d117138893b82717"
            ],
            "markers": "python_version >= '3.6'",
            "version": "==2.14.0"
        },
        "pyparsing": {
            "hashes": [
                "sha256:2b020ecf7d21b687f219b71ecad3631f644a47f01403fa1d1036b0c6416d70fb",
                "sha256:5026bae9a10eeaefb61dab2f09052b9f4307d44aee4eda64b309723d8d206bbc"
            ],
            "markers": "python_full_version >= '3.6.8'",
            "version": "==3.0.9"
        },
        "pyproj": {
            "hashes": [
                "sha256:04c185102e659439c5bd428ac5473d36ef795fca8e225bbbe78e20643d804ec0",
                "sha256:10dad599b9f7ce2194996dc25f1000e0aa15754ecef9db46b624713959c67957",
                "sha256:1e88ebc4e08e661e9011b5c1ebfb32f0d311963a9824a6effb4168c7e07918b1",
                "sha256:4f3ad09cf3352bf5664794042b28d98781362ec8d9774ad73f28a1a0101a27f1",
                "sha256:5f8a8d982bde211e65dc2de1f8f36cf162f9cc7fcd8a7625046ea265284e5e65",
                "sha256:67b94f4e694ae33fc90dfb7da0e6b5ed5f671dd0acc2f6cf46e9c39d56e16e1a",
                "sha256:808f5992320e9631b2e45444028a65cd6ba3ee40229292934178ef07020a5ffd",
                "sha256:8eda240225971b5cd0bac2d399ed6222068f0598ee92d5f6e847bd2019d2c8b0",
                "sha256:911d773da9fa4d4f3f7580173858c391e3ee0b61acaf0be303baab323d2eae78",
                "sha256:9cc464a1c51baad28ffb7a233116e8d4ce4c560b32039fa986d0f992ac3c431f",
                "sha256:a162ed199cd2ec392cffe20b2fa3381b68e7a166d55f3f060eceb8d517e4f46d",
                "sha256:aa87df0982aa0f4477478899d9c930cc0f97cd6d8a4ce84c43ac88ccf86d1da7",
                "sha256:ae237492767e0225f99b53a0fd7110fde2b7e7cabc105bbc243c151a7497de88",
                "sha256:ae5534fa7a3b74f20534694d297fce6f7483890ff6ca404394ecf372f3c589d4",
                "sha256:b635e7e21fea5af74e90fc9e54d1a4c27078efdce6f214101c98dd93afae599a",
                "sha256:b6c74bbec679199746a3e02c0e0fad093c3652df96dd63e086a2fbf2afe9dc0e",
                "sha256:c4193e1069d165476b2d0f7d882b7712b3eab6e2e6fe2a0a78ef40de825a1f28",
                "sha256:da88abc5e2f6a8fb07533855a57ca2a31845f58901a87f821b68b0db6b023978",
                "sha256:ebbba7707fe83a01e54bce8e3e7342feb0b3e0d74ff8c28df12f8bc59b76827c"
            ],
            "index": "pypi",
            "version": "==3.1.0"
        },
        "pyrsistent": {
            "hashes": [
                "sha256:016ad1afadf318eb7911baa24b049909f7f3bb2c5b1ed7b6a8f21db21ea3faa8",
                "sha256:1a2994773706bbb4995c31a97bc94f1418314923bd1048c6d964837040376440",
                "sha256:20460ac0ea439a3e79caa1dbd560344b64ed75e85d8703943e0b66c2a6150e4a",
                "sha256:3311cb4237a341aa52ab8448c27e3a9931e2ee09561ad150ba94e4cfd3fc888c",
                "sha256:3a8cb235fa6d3fd7aae6a4f1429bbb1fec1577d978098da1252f0489937786f3",
                "sha256:3ab2204234c0ecd8b9368dbd6a53e83c3d4f3cab10ecaf6d0e772f456c442393",
                "sha256:42ac0b2f44607eb92ae88609eda931a4f0dfa03038c44c772e07f43e738bcac9",
                "sha256:49c32f216c17148695ca0e02a5c521e28a4ee6c5089f97e34fe24163113722da",
                "sha256:4b774f9288dda8d425adb6544e5903f1fb6c273ab3128a355c6b972b7df39dcf",
                "sha256:4c18264cb84b5e68e7085a43723f9e4c1fd1d935ab240ce02c0324a8e01ccb64",
                "sha256:5a474fb80f5e0d6c9394d8db0fc19e90fa540b82ee52dba7d246a7791712f74a",
                "sha256:64220c429e42a7150f4bfd280f6f4bb2850f95956bde93c6fda1b70507af6ef3",
                "sha256:878433581fc23e906d947a6814336eee031a00e6defba224234169ae3d3d6a98",
                "sha256:99abb85579e2165bd8522f0c0138864da97847875ecbd45f3e7e2af569bfc6f2",
                "sha256:a2471f3f8693101975b1ff85ffd19bb7ca7dd7c38f8a81701f67d6b4f97b87d8",
                "sha256:aeda827381f5e5d65cced3024126529ddc4289d944f75e090572c77ceb19adbf",
                "sha256:b735e538f74ec31378f5a1e3886a26d2ca6351106b4dfde376a26fc32a044edc",
                "sha256:c147257a92374fde8498491f53ffa8f4822cd70c0d85037e09028e478cababb7",
                "sha256:c4db1bd596fefd66b296a3d5d943c94f4fac5bcd13e99bffe2ba6a759d959a28",
                "sha256:c74bed51f9b41c48366a286395c67f4e894374306b197e62810e0fdaf2364da2",
                "sha256:c9bb60a40a0ab9aba40a59f68214eed5a29c6274c83b2cc206a359c4a89fa41b",
                "sha256:cc5d149f31706762c1f8bda2e8c4f8fead6e80312e3692619a75301d3dbb819a",
                "sha256:ccf0d6bd208f8111179f0c26fdf84ed7c3891982f2edaeae7422575f47e66b64",
                "sha256:e42296a09e83028b3476f7073fcb69ffebac0e66dbbfd1bd847d61f74db30f19",
                "sha256:e8f2b814a3dc6225964fa03d8582c6e0b6650d68a232df41e3cc1b66a5d2f8d1",
                "sha256:f0774bf48631f3a20471dd7c5989657b639fd2d285b861237ea9e82c36a415a9",
                "sha256:f0e7c4b2f77593871e918be000b96c8107da48444d57005b6a6bc61fb4331b2c"
            ],
            "markers": "python_version >= '3.7'",
            "version": "==0.19.3"
<<<<<<< HEAD
=======
        },
        "pytest": {
            "hashes": [
                "sha256:c7c6ca206e93355074ae32f7403e8ea12163b1163c976fee7d4d84027c162be5",
                "sha256:d45e0952f3727241918b8fd0f376f5ff6b301cc0777c6f9a556935c92d8a7d42"
            ],
            "index": "pypi",
            "version": "==7.2.1"
>>>>>>> 264f9065
        },
        "python-dateutil": {
            "hashes": [
                "sha256:0123cacc1627ae19ddf3c27a5de5bd67ee4586fbdd6440d9748f8abb483d3e86",
                "sha256:961d03dc3453ebbc59dbdea9e4e11c5651520a876d0f4db161e8674aae935da9"
            ],
            "markers": "python_version >= '2.7' and python_version not in '3.0, 3.1, 3.2, 3.3'",
            "version": "==2.8.2"
        },
        "python-dotenv": {
            "hashes": [
                "sha256:1c93de8f636cde3ce377292818d0e440b6e45a82f215c3744979151fa8151c49",
                "sha256:41e12e0318bebc859fcc4d97d4db8d20ad21721a6aa5047dd59f090391cb549a"
            ],
            "index": "pypi",
            "version": "==0.21.1"
        },
        "python-json-logger": {
            "hashes": [
                "sha256:3b03487b14eb9e4f77e4fc2a023358b5394b82fd89cecf5586259baed57d8c6f",
                "sha256:764d762175f99fcc4630bd4853b09632acb60a6224acb27ce08cd70f0b1b81bd"
            ],
            "markers": "python_version >= '3.5'",
            "version": "==2.0.4"
        },
        "pytz": {
            "hashes": [
                "sha256:01a0681c4b9684a28304615eba55d1ab31ae00bf68ec157ec3708a8182dbbcd0",
                "sha256:78f4f37d8198e0627c5f1143240bb0206b8691d8d7ac6d78fee88b78733f8c4a"
<<<<<<< HEAD
            ],
            "version": "==2022.7.1"
=======
            ],
            "version": "==2022.7.1"
        },
        "pyyaml": {
            "hashes": [
                "sha256:01b45c0191e6d66c470b6cf1b9531a771a83c1c4208272ead47a3ae4f2f603bf",
                "sha256:0283c35a6a9fbf047493e3a0ce8d79ef5030852c51e9d911a27badfde0605293",
                "sha256:055d937d65826939cb044fc8c9b08889e8c743fdc6a32b33e2390f66013e449b",
                "sha256:07751360502caac1c067a8132d150cf3d61339af5691fe9e87803040dbc5db57",
                "sha256:0b4624f379dab24d3725ffde76559cff63d9ec94e1736b556dacdfebe5ab6d4b",
                "sha256:0ce82d761c532fe4ec3f87fc45688bdd3a4c1dc5e0b4a19814b9009a29baefd4",
                "sha256:1e4747bc279b4f613a09eb64bba2ba602d8a6664c6ce6396a4d0cd413a50ce07",
                "sha256:213c60cd50106436cc818accf5baa1aba61c0189ff610f64f4a3e8c6726218ba",
                "sha256:231710d57adfd809ef5d34183b8ed1eeae3f76459c18fb4a0b373ad56bedcdd9",
                "sha256:277a0ef2981ca40581a47093e9e2d13b3f1fbbeffae064c1d21bfceba2030287",
                "sha256:2cd5df3de48857ed0544b34e2d40e9fac445930039f3cfe4bcc592a1f836d513",
                "sha256:40527857252b61eacd1d9af500c3337ba8deb8fc298940291486c465c8b46ec0",
                "sha256:432557aa2c09802be39460360ddffd48156e30721f5e8d917f01d31694216782",
                "sha256:473f9edb243cb1935ab5a084eb238d842fb8f404ed2193a915d1784b5a6b5fc0",
                "sha256:48c346915c114f5fdb3ead70312bd042a953a8ce5c7106d5bfb1a5254e47da92",
                "sha256:50602afada6d6cbfad699b0c7bb50d5ccffa7e46a3d738092afddc1f9758427f",
                "sha256:68fb519c14306fec9720a2a5b45bc9f0c8d1b9c72adf45c37baedfcd949c35a2",
                "sha256:77f396e6ef4c73fdc33a9157446466f1cff553d979bd00ecb64385760c6babdc",
                "sha256:81957921f441d50af23654aa6c5e5eaf9b06aba7f0a19c18a538dc7ef291c5a1",
                "sha256:819b3830a1543db06c4d4b865e70ded25be52a2e0631ccd2f6a47a2822f2fd7c",
                "sha256:897b80890765f037df3403d22bab41627ca8811ae55e9a722fd0392850ec4d86",
                "sha256:98c4d36e99714e55cfbaaee6dd5badbc9a1ec339ebfc3b1f52e293aee6bb71a4",
                "sha256:9df7ed3b3d2e0ecfe09e14741b857df43adb5a3ddadc919a2d94fbdf78fea53c",
                "sha256:9fa600030013c4de8165339db93d182b9431076eb98eb40ee068700c9c813e34",
                "sha256:a80a78046a72361de73f8f395f1f1e49f956c6be882eed58505a15f3e430962b",
                "sha256:afa17f5bc4d1b10afd4466fd3a44dc0e245382deca5b3c353d8b757f9e3ecb8d",
                "sha256:b3d267842bf12586ba6c734f89d1f5b871df0273157918b0ccefa29deb05c21c",
                "sha256:b5b9eccad747aabaaffbc6064800670f0c297e52c12754eb1d976c57e4f74dcb",
                "sha256:bfaef573a63ba8923503d27530362590ff4f576c626d86a9fed95822a8255fd7",
                "sha256:c5687b8d43cf58545ade1fe3e055f70eac7a5a1a0bf42824308d868289a95737",
                "sha256:cba8c411ef271aa037d7357a2bc8f9ee8b58b9965831d9e51baf703280dc73d3",
                "sha256:d15a181d1ecd0d4270dc32edb46f7cb7733c7c508857278d3d378d14d606db2d",
                "sha256:d4b0ba9512519522b118090257be113b9468d804b19d63c71dbcf4a48fa32358",
                "sha256:d4db7c7aef085872ef65a8fd7d6d09a14ae91f691dec3e87ee5ee0539d516f53",
                "sha256:d4eccecf9adf6fbcc6861a38015c2a64f38b9d94838ac1810a9023a0609e1b78",
                "sha256:d67d839ede4ed1b28a4e8909735fc992a923cdb84e618544973d7dfc71540803",
                "sha256:daf496c58a8c52083df09b80c860005194014c3698698d1a57cbcfa182142a3a",
                "sha256:dbad0e9d368bb989f4515da330b88a057617d16b6a8245084f1b05400f24609f",
                "sha256:e61ceaab6f49fb8bdfaa0f92c4b57bcfbea54c09277b1b4f7ac376bfb7a7c174",
                "sha256:f84fbc98b019fef2ee9a1cb3ce93e3187a6df0b2538a651bfb890254ba9f90b5"
            ],
            "markers": "python_version >= '3.6'",
            "version": "==6.0"
>>>>>>> 264f9065
        },
        "pyzmq": {
            "hashes": [
                "sha256:00c94fd4c9dd3c95aace0c629a7fa713627a5c80c1819326b642adf6c4b8e2a2",
                "sha256:01d53958c787cfea34091fcb8ef36003dbb7913b8e9f8f62a0715234ebc98b70",
                "sha256:0282bba9aee6e0346aa27d6c69b5f7df72b5a964c91958fc9e0c62dcae5fdcdc",
                "sha256:02f5cb60a7da1edd5591a15efa654ffe2303297a41e1b40c3c8942f8f11fc17c",
                "sha256:0645b5a2d2a06fd8eb738018490c514907f7488bf9359c6ee9d92f62e844b76f",
                "sha256:0a154ef810d44f9d28868be04641f837374a64e7449df98d9208e76c260c7ef1",
                "sha256:0a90b2480a26aef7c13cff18703ba8d68e181facb40f78873df79e6d42c1facc",
                "sha256:0e8d00228db627ddd1b418c7afd81820b38575f237128c9650365f2dd6ac3443",
                "sha256:17e1cb97d573ea84d7cd97188b42ca6f611ab3ee600f6a75041294ede58e3d20",
                "sha256:183e18742be3621acf8908903f689ec520aee3f08449bfd29f583010ca33022b",
                "sha256:1f6116991568aac48b94d6d8aaed6157d407942ea385335a6ed313692777fb9d",
                "sha256:20638121b0bdc80777ce0ec8c1f14f1ffec0697a1f88f0b564fa4a23078791c4",
                "sha256:2754fa68da08a854f4816e05160137fa938a2347276471103d31e04bcee5365c",
                "sha256:28bcb2e66224a7ac2843eb632e4109d6b161479e7a2baf24e37210461485b4f1",
                "sha256:293a7c2128690f496057f1f1eb6074f8746058d13588389981089ec45d8fdc77",
                "sha256:2a73af6504e0d2805e926abf136ebf536735a13c22f709be7113c2ec65b4bec3",
                "sha256:2d05d904f03ddf1e0d83d97341354dfe52244a619b5a1440a5f47a5b3451e84e",
                "sha256:2e7b87638ee30ab13230e37ce5331b3e730b1e0dda30120b9eeec3540ed292c8",
                "sha256:3100dddcada66ec5940ed6391ebf9d003cc3ede3d320748b2737553019f58230",
                "sha256:31e523d067ce44a04e876bed3ff9ea1ff8d1b6636d16e5fcace9d22f8c564369",
                "sha256:3594c0ff604e685d7e907860b61d0e10e46c74a9ffca168f6e9e50ea934ee440",
                "sha256:3670e8c5644768f214a3b598fe46378a4a6f096d5fb82a67dfd3440028460565",
                "sha256:4046d03100aca266e70d54a35694cb35d6654cfbef633e848b3c4a8d64b9d187",
                "sha256:4725412e27612f0d7d7c2f794d89807ad0227c2fc01dd6146b39ada49c748ef9",
                "sha256:484c2c4ee02c1edc07039f42130bd16e804b1fe81c4f428e0042e03967f40c20",
                "sha256:487305c2a011fdcf3db1f24e8814bb76d23bc4d2f46e145bc80316a59a9aa07d",
                "sha256:4a1bc30f0c18444d51e9b0d0dd39e3a4e7c53ee74190bebef238cd58de577ea9",
                "sha256:4c25c95416133942280faaf068d0fddfd642b927fb28aaf4ab201a738e597c1e",
                "sha256:4cbb885f347eba7ab7681c450dee5b14aed9f153eec224ec0c3f299273d9241f",
                "sha256:4d3d604fe0a67afd1aff906e54da557a5203368a99dcc50a70eef374f1d2abef",
                "sha256:4e295f7928a31ae0f657e848c5045ba6d693fe8921205f408ca3804b1b236968",
                "sha256:5049e75cc99db65754a3da5f079230fb8889230cf09462ec972d884d1704a3ed",
                "sha256:5050f5c50b58a6e38ccaf9263a356f74ef1040f5ca4030225d1cb1a858c5b7b6",
                "sha256:526f884a27e8bba62fe1f4e07c62be2cfe492b6d432a8fdc4210397f8cf15331",
                "sha256:531866c491aee5a1e967c286cfa470dffac1e2a203b1afda52d62b58782651e9",
                "sha256:5605621f2181f20b71f13f698944deb26a0a71af4aaf435b34dd90146092d530",
                "sha256:58fc3ad5e1cfd2e6d24741fbb1e216b388115d31b0ca6670f894187f280b6ba6",
                "sha256:60ecbfe7669d3808ffa8a7dd1487d6eb8a4015b07235e3b723d4b2a2d4de7203",
                "sha256:610d2d112acd4e5501fac31010064a6c6efd716ceb968e443cae0059eb7b86de",
                "sha256:6136bfb0e5a9cf8c60c6ac763eb21f82940a77e6758ea53516c8c7074f4ff948",
                "sha256:62b9e80890c0d2408eb42d5d7e1fc62a5ce71be3288684788f74cf3e59ffd6e2",
                "sha256:656281d496aaf9ca4fd4cea84e6d893e3361057c4707bd38618f7e811759103c",
                "sha256:66509c48f7446b640eeae24b60c9c1461799a27b1b0754e438582e36b5af3315",
                "sha256:6bf3842af37af43fa953e96074ebbb5315f6a297198f805d019d788a1021dbc8",
                "sha256:731b208bc9412deeb553c9519dca47136b5a01ca66667cafd8733211941b17e4",
                "sha256:75243e422e85a62f0ab7953dc315452a56b2c6a7e7d1a3c3109ac3cc57ed6b47",
                "sha256:7877264aa851c19404b1bb9dbe6eed21ea0c13698be1eda3784aab3036d1c861",
                "sha256:81f99fb1224d36eb91557afec8cdc2264e856f3464500b55749020ce4c848ef2",
                "sha256:8539216173135e9e89f6b1cc392e74e6b935b91e8c76106cf50e7a02ab02efe5",
                "sha256:85456f0d8f3268eecd63dede3b99d5bd8d3b306310c37d4c15141111d22baeaf",
                "sha256:866eabf7c1315ef2e93e34230db7cbf672e0d7c626b37c11f7e870c8612c3dcc",
                "sha256:926236ca003aec70574754f39703528947211a406f5c6c8b3e50eca04a9e87fc",
                "sha256:930e6ad4f2eaac31a3d0c2130619d25db754b267487ebc186c6ad18af2a74018",
                "sha256:94f0a7289d0f5c80807c37ebb404205e7deb737e8763eb176f4770839ee2a287",
                "sha256:9a2d5e419bd39a1edb6cdd326d831f0120ddb9b1ff397e7d73541bf393294973",
                "sha256:9ca6db34b26c4d3e9b0728841ec9aa39484eee272caa97972ec8c8e231b20c7e",
                "sha256:9f72ea279b2941a5203e935a4588b9ba8a48aeb9a926d9dfa1986278bd362cb8",
                "sha256:a0e7ef9ac807db50b4eb6f534c5dcc22f998f5dae920cc28873d2c1d080a4fc9",
                "sha256:a1cd4a95f176cdc0ee0a82d49d5830f13ae6015d89decbf834c273bc33eeb3d3",
                "sha256:a9c464cc508177c09a5a6122b67f978f20e2954a21362bf095a0da4647e3e908",
                "sha256:ac97e7d647d5519bcef48dd8d3d331f72975afa5c4496c95f6e854686f45e2d9",
                "sha256:af1fbfb7ad6ac0009ccee33c90a1d303431c7fb594335eb97760988727a37577",
                "sha256:b055a1cddf8035966ad13aa51edae5dc8f1bba0b5d5e06f7a843d8b83dc9b66b",
                "sha256:b6f75b4b8574f3a8a0d6b4b52606fc75b82cb4391471be48ab0b8677c82f9ed4",
                "sha256:b90bb8dfbbd138558f1f284fecfe328f7653616ff9a972433a00711d9475d1a9",
                "sha256:be05504af0619d1cffa500af1e0ede69fb683f301003851f5993b5247cc2c576",
                "sha256:c21a5f4e54a807df5afdef52b6d24ec1580153a6bcf0607f70a6e1d9fa74c5c3",
                "sha256:c48f257da280b3be6c94e05bd575eddb1373419dbb1a72c3ce64e88f29d1cd6d",
                "sha256:cac602e02341eaaf4edfd3e29bd3fdef672e61d4e6dfe5c1d065172aee00acee",
                "sha256:ccb3e1a863222afdbda42b7ca8ac8569959593d7abd44f5a709177d6fa27d266",
                "sha256:e1081d7030a1229c8ff90120346fb7599b54f552e98fcea5170544e7c6725aab",
                "sha256:e14df47c1265356715d3d66e90282a645ebc077b70b3806cf47efcb7d1d630cb",
                "sha256:e4bba04ea779a3d7ef25a821bb63fd0939142c88e7813e5bd9c6265a20c523a2",
                "sha256:e99629a976809fe102ef73e856cf4b2660acd82a412a51e80ba2215e523dfd0a",
                "sha256:f330a1a2c7f89fd4b0aa4dcb7bf50243bf1c8da9a2f1efc31daf57a2046b31f2",
                "sha256:f3f96d452e9580cb961ece2e5a788e64abaecb1232a80e61deffb28e105ff84a",
                "sha256:fc7c1421c5b1c916acf3128bf3cc7ea7f5018b58c69a6866d70c14190e600ce9"
            ],
            "markers": "python_version >= '3.6'",
            "version": "==25.0.0"
        },
        "qtconsole": {
            "hashes": [
                "sha256:57748ea2fd26320a0b77adba20131cfbb13818c7c96d83fafcb110ff55f58b35",
                "sha256:be13560c19bdb3b54ed9741a915aa701a68d424519e8341ac479a91209e694b2"
            ],
            "markers": "python_version >= '3.7'",
            "version": "==5.4.0"
        },
        "qtpy": {
            "hashes": [
                "sha256:0603c9c83ccc035a4717a12908bf6bc6cb22509827ea2ec0e94c2da7c9ed57c5",
                "sha256:8d6d544fc20facd27360ea189592e6135c614785f0dec0b4f083289de6beb408"
            ],
            "markers": "python_version >= '3.7'",
            "version": "==2.3.0"
        },
        "rasterio": {
            "hashes": [
                "sha256:03c8bb7be4bb2d808be81ade0391b222dd870c593aebffd361b168d3b8015615",
                "sha256:39269f8f22a040301d7e7f335bce806aa4f8246cdc5be39ec51ed11389b4b3eb",
                "sha256:5663bbe5fff1684d031c86e99f4610bc068ad3d9f48b79993ac177e6013200b4",
                "sha256:6fc016a95ec207fb1091365dd33e207cc26321316d98b3b110d4338d64cd5567",
                "sha256:754e6653bd6b7998af9f530dfd2d26da33bfe5c7ea6f4cc6c6d38152952c35cb",
                "sha256:7ffd1e03706f47587a9a6e580cc8f814a83aa8bebafaaeffe15fa0ab664ff815",
                "sha256:b9b753748a634140609171b4a8009e85cf859c4815d58f76a44b94a661d35364",
                "sha256:cf68a574500ec1f7d29c9ea353d0d0536255c4a805a17d80db2cc5fe597c312e",
                "sha256:ebe75c71f9257c780615caaec8ef81fa4602702cf9290a65c213e1639284acc9",
                "sha256:ecc314d110a7d6185a58097cf2b02fc918196ed441d764df2afe72b221259c22"
            ],
            "index": "pypi",
            "version": "==1.1.5"
        },
        "rasterstats": {
            "hashes": [
                "sha256:3b9c8de46125ac262187099962fa1b987797fca4e34180aabf8a688a6aa15044",
                "sha256:d554fbc7e749e5649dfcdbd7ea8e21c7388437bc66ef13fde9ef3662a258b277"
            ],
            "index": "pypi",
            "version": "==0.15.0"
        },
        "requests": {
            "hashes": [
                "sha256:64299f4909223da747622c030b781c0d7811e359c37124b4bd368fb8c6518baa",
                "sha256:98b1b2782e3c6c4904938b84c0eb932721069dfdb9134313beff7c83c2df24bf"
            ],
            "markers": "python_version >= '3.7' and python_version < '4'",
            "version": "==2.28.2"
<<<<<<< HEAD
=======
        },
        "rfc3339-validator": {
            "hashes": [
                "sha256:138a2abdf93304ad60530167e51d2dfb9549521a836871b88d7f4695d0022f6b",
                "sha256:24f6ec1eda14ef823da9e36ec7113124b39c04d50a4d3d3a3c2859577e7791fa"
            ],
            "markers": "python_version >= '2.7' and python_version not in '3.0, 3.1, 3.2, 3.3, 3.4'",
            "version": "==0.1.4"
        },
        "rfc3986-validator": {
            "hashes": [
                "sha256:2f235c432ef459970b4306369336b9d5dbdda31b510ca1e327636e01f528bfa9",
                "sha256:3d44bde7921b3b9ec3ae4e3adca370438eccebc676456449b145d533b240d055"
            ],
            "markers": "python_version >= '2.7' and python_version not in '3.0, 3.1, 3.2, 3.3, 3.4'",
            "version": "==0.1.1"
>>>>>>> 264f9065
        },
        "richdem": {
            "hashes": [
                "sha256:0c5988b58bea942a31ea9f5c5502a6a34aacad5cd1ab6b5e32ac627630a36b9b",
                "sha256:346d6a7f2e23e9743be8a34682247d630f0695db5f48f2f706ee2080ccd42d04",
                "sha256:52ba15f974110e967318c96878cb1d9f9be2370133327319454650fb6464b45c",
                "sha256:5fc6c48b34554ec97e68918bdd9dd51fc35de1f8f5fa29bc436c67093981167d",
                "sha256:6064292d3205db589aead92b901aac9d7b37c90ea6a3a205e6799ba158c03efc",
                "sha256:68a2cabcbcb99be22140e16a9474d5d92d427cf5744c1aeb07ca722645673260",
                "sha256:68c69364dac7a9dba0abe21ff1e4f415a4c4388b1416e492a8fadb798e625c31",
                "sha256:6f5901c8b322dbd87938fc8b56b42663d49bda27f905347b67a50460d610ed85",
                "sha256:7601f868da4863466c4de436fc0bcd9c591407d98f8201a69f8a403485eca87e",
                "sha256:7ef3dc0d3f890b3697f2070448d07961543620c16fda26b000f872c742c7750f",
                "sha256:a9d3119ca8e25aa73039c94816f68ac2e1c33dc8ef02b0467c090d44243a7ad1",
                "sha256:d0ab9b14f01b5f0e00410ca8d380779bf9a7dd46c78806bb6fb0cfa85abfba9e",
                "sha256:ffa5cf547b0af2e2900caa3af5ff5738f73954b72d63b1fcb1ab83c3036fa335"
            ],
            "index": "pypi",
            "version": "==0.3.4"
        },
        "s3transfer": {
            "hashes": [
                "sha256:06176b74f3a15f61f1b4f25a1fc29a4429040b7647133a463da8fa5bd28d5ecd",
                "sha256:2ed07d3866f523cc561bf4a00fc5535827981b117dd7876f036b0c1aca42c947"
            ],
            "markers": "python_version >= '3.7'",
            "version": "==0.6.0"
        },
        "scipy": {
            "hashes": [
                "sha256:0490dc499fe23e4be35b8b6dd1e60a4a34f0c4adb30ac671e6332446b3cbbb5a",
                "sha256:0ab2a58064836632e2cec31ca197d3695c86b066bc4818052b3f5381bfd2a728",
                "sha256:151f066fe7d6653c3ffefd489497b8fa66d7316e3e0d0c0f7ff6acca1b802809",
                "sha256:16ba05d3d1b9f2141004f3f36888e05894a525960b07f4c2bfc0456b955a00be",
                "sha256:27e548276b5a88b51212b61f6dda49a24acf5d770dff940bd372b3f7ced8c6c2",
                "sha256:2ad449db4e0820e4b42baccefc98ec772ad7818dcbc9e28b85aa05a536b0f1a2",
                "sha256:2f9ea0a37aca111a407cb98aa4e8dfde6e5d9333bae06dfa5d938d14c80bb5c3",
                "sha256:38bfbd18dcc69eeb589811e77fae552fa923067fdfbb2e171c9eac749885f210",
                "sha256:3afcbddb4488ac950ce1147e7580178b333a29cd43524c689b2e3543a080a2c8",
                "sha256:42ab8b9e7dc1ebe248e55f54eea5307b6ab15011a7883367af48dd781d1312e4",
                "sha256:441cab2166607c82e6d7a8683779cb89ba0f475b983c7e4ab88f3668e268c143",
                "sha256:4bd0e3278126bc882d10414436e58fa3f1eca0aa88b534fcbf80ed47e854f46c",
                "sha256:4df25a28bd22c990b22129d3c637fd5c3be4b7c94f975dca909d8bab3309b694",
                "sha256:5cd7a30970c29d9768a7164f564d1fbf2842bfc77b7d114a99bc32703ce0bf48",
                "sha256:6e4497e5142f325a5423ff5fda2fff5b5d953da028637ff7c704378c8c284ea7",
                "sha256:6faf86ef7717891195ae0537e48da7524d30bc3b828b30c9b115d04ea42f076f",
                "sha256:954ff69d2d1bf666b794c1d7216e0a746c9d9289096a64ab3355a17c7c59db54",
                "sha256:9b878c671655864af59c108c20e4da1e796154bd78c0ed6bb02bc41c84625686",
                "sha256:b901b423c91281a974f6cd1c36f5c6c523e665b5a6d5e80fcb2334e14670eefd",
                "sha256:c8b3cbc636a87a89b770c6afc999baa6bcbb01691b5ccbbc1b1791c7c0a07540",
                "sha256:e096b062d2efdea57f972d232358cb068413dc54eec4f24158bcbb5cb8bddfd8"
            ],
            "markers": "python_version < '3.12' and python_version >= '3.8'",
            "version": "==1.10.0"
        },
        "seaborn": {
            "hashes": [
                "sha256:390f8437b14f5ce845062f2865ad51656464c306d09bb97d7764c6cba1dd607c",
                "sha256:62439a38482decdb263a8339f54ecb9823995ad8716abc830e91ca0753201e70"
            ],
            "index": "pypi",
            "version": "==0.11.0"
        },
        "send2trash": {
            "hashes": [
                "sha256:d2c24762fd3759860a0aff155e45871447ea58d2be6bdd39b5c8f966a0c99c2d",
                "sha256:f20eaadfdb517eaca5ce077640cb261c7d2698385a6a0f072a4a5447fd49fa08"
            ],
            "version": "==1.8.0"
        },
        "setuptools": {
            "hashes": [
                "sha256:16ccf598aab3b506593c17378473978908a2734d7336755a8769b480906bec1c",
                "sha256:b440ee5f7e607bb8c9de15259dba2583dd41a38879a7abc1d43a71c59524da48"
            ],
            "markers": "python_version >= '3.7'",
            "version": "==67.2.0"
        },
        "shapely": {
            "hashes": [
                "sha256:11090bd5b5f11d54e1924a11198226971dab6f392c2e5a3c74514857f764b971",
                "sha256:1af407c58e7898a511ad01dc6e7c2099493071d939340553686b27513db6478e",
                "sha256:2154b9f25c5f13785cb05ce80b2c86e542bc69671193743f29c9f4c791c35db3",
                "sha256:234c5424d61d8b263d6d20045f5f32437819627ca57c1ea0c08368013b49824b",
                "sha256:29be7767a32df19e2186288cee63e539b386a35139524dc22eeceb244d0b092b",
                "sha256:2a2d37105c1d6d936f829de6c1c4ec8d43484d7b8bae8493bdd4267140dce650",
                "sha256:3793b09cbd86fe297193b365cbaf58b2f7d1ddeb273213185b2ddbab360e54ae",
                "sha256:4acbd566544c33bbc58c7dd264638ff3b91a57d9b162693c37520ea60d13668d",
                "sha256:50f96eb9993b6d841aac0addb84ea5f9da81c3fa97e1ec67c11964c8bb4fa0a5",
                "sha256:640e8a82b5f69ccd14e7520dd66d1247cf362096586e663ef9b8098cc0cb272b",
                "sha256:7554b1acd64a34d78189ab2f691bac967e0d9b38a4f345044552f9dcf3f92149",
                "sha256:7e9b01e89712fd988f931721fa36298e06a02eedf87fe7a7fd704d08f74c00f1",
                "sha256:9c62a9f7adceaa3110f2ec359c70dddd1640191609e91029e4d307e63fc8a5af",
                "sha256:a6c07b3b87455d107b0e4097889e9aba80a0812abf32a322a133af819b85d68a",
                "sha256:ae9a2da2b30c0b42029337854f78c71c28d285d254efd5f3be3700d997bfd18e",
                "sha256:b845a97f8366cc4aca197c3b04304cc301d9250518123155732da6a0e0575b49",
                "sha256:cc0fb1851b59473d2fa2f257f1e35740875af3f402c4575b4115028234e6f2eb",
                "sha256:e21a9fe1a416463ff11ae037766fe410526c95700b9e545372475d2361cc951e",
                "sha256:f7eb83fb36755edcbeb76fb367104efdf980307536c38ef610cb2e1a321defe0"
            ],
            "index": "pypi",
            "version": "==1.7.0"
        },
        "simplejson": {
            "hashes": [
                "sha256:04a4b9a297cccbc9e1d66fe652fbffd55b36d6579c43132e821d315957302194",
                "sha256:063db62a9251e61ea0c17e49c3e7bed465bfcc5359655abcb8c0bc6130a4e0d4",
                "sha256:070ab073ce72f1624107dfd6d095c87ac32aafe7ba54a5c5055a3dd83cb06e51",
                "sha256:099bbd3b5b4ea83159a980348cd481a34984dee5fe1b9fac31a9137158f46960",
                "sha256:0baf8c60efef74944ed4adb034d14bcf737731576f0e4c3c56fb875ea256af69",
                "sha256:0e7c3fae6c9540064e06a653780b4f263675cd69ca6841345029fee3e27e9bb5",
                "sha256:141782a0a25c1792627575b37b4951583358ccc7137623aa45947f8425ee8d96",
                "sha256:14b35fb90083218e59df5dba733c7086655f2938f3fcabe36ad849623941d660",
                "sha256:169c2c7446ef33439c304a6aa5b7b5a2dbc938c9c2dd882dd3f2553f9518ebf6",
                "sha256:16cc750d19852fa5ebafd55da86fa357f87991e07b4e2afb37a5975dfdde0153",
                "sha256:1907d49d70c75530976119c13785db91168d2599288debaca7d25da9cd2f3747",
                "sha256:1b79e2607ac5ba98381c2e068727acc1e4dd385a6d216914c0613f8f568a06a5",
                "sha256:1e49c84df6e71e3c23169d3df481565dd607cbee4aa1e0af15c493cccad7c745",
                "sha256:23fce984045804194f513a2739dcd82be350198470d5ade5058da019a48cf3f8",
                "sha256:24823364fee93bab141621b3a2e10612e31be7ca58788bf9b2cd2b1ce37ab07d",
                "sha256:290bbcdcbb37af3f7e43378f592ab7a9168fca640da6af63d42cdb535f96bbf2",
                "sha256:2a1b3222bc8f6ac91b5ebe3263111c7dc4dc4b01c52f0153f5bb1f3ef3bf0023",
                "sha256:2b0f6de11f5ce4b80f51bc49d08b898602e190547f8efe4e44af8ae3cda7779d",
                "sha256:2be75f4cb9951efeb2616e16f944ee4f9a09768475a3f5c40a6ac4dc5ee68dfd",
                "sha256:2c7ee643ee93684bf76196e2d84a2090c6df8f01737a016e869b579593827b6e",
                "sha256:37bdef13412c0bc338db2993a38f3911d5bd2a0ba8d00b3bc66d1063edd7c33e",
                "sha256:3bab9ea49ff477c926c5787f79ec47cf51c7ffb15c9d8dd0f09e728807d44f4b",
                "sha256:44d6c52d4f5c0c087a6e88a92bf9f94234321d21be32c6471ba39856e304bbe3",
                "sha256:4b8d4d958c5ab3489d1174917a7fad82da642560c39ce559a624e63deaaa36b1",
                "sha256:4de9fed1166aeedee44150fa83bc059aca6b612940281f8b5a39374781f16196",
                "sha256:502d86fbfe914263642479b87ed61af3b27b9e039df77acd2416cfccfc892e68",
                "sha256:508342d7227ed66beecfbba7a38b46e1a713faeb034216f43f03ec5c175e0622",
                "sha256:50f4b6d52f3a2d1cffd11834a1fe7f9516f0e3f20cbe78027aa88ff990fad7d6",
                "sha256:52465a5578cfc2c5e374a574df14dfb75e04c6cb6a100b7abc8bf6c89bea8f5e",
                "sha256:55aa983575b0aef143845f5bfbb35075475eccaebf7d4b30f4037a2fe8414666",
                "sha256:55df3dfd8777bf134e1078d2f195352432a77f23ccb90b92b08218123d56adc9",
                "sha256:56f186d44a9f625b5e5d9ba4b9551e263604000a7df60cb373b3e789ca603b2a",
                "sha256:5780e3929435a8d39671537174f8ce0ccafb4f6e0c748ffe139916ffbdca39d3",
                "sha256:59a629240cfbc5b4f390a8578dca74ae77ab617de971862acb946822d2eb1b11",
                "sha256:5b009342e712026ffabe8a471d5b4a4ff2a038687387e74eae601574c04dae33",
                "sha256:62628ea5df8c830d00a7417d5ecd949a1b24a8d0a5063a2a77f7ec7522110a0f",
                "sha256:694332fd6fd10fe8868c2508583220d1a1a7be9ff049dab5bd6b9aedfb9edc50",
                "sha256:6a49665169c18f27a0fc10935466332ee7406ee14ced8dc0a1b4d465547299aa",
                "sha256:6b997739fdbc9b7030ff490fc8e5f8c144b8ec80f3605eff643983672bb8cfde",
                "sha256:6bd81d10cb3384f64242316da8a2b2f88618776bc1ef38bcc79f1afe8ad36616",
                "sha256:6c4c56c5abb82e22877b913186e5c0fd7d9eef0c930719e28fa451d3f11defb4",
                "sha256:6fe1173b4146641c872bafa6f9a21f3a2012f502d54fbb523a76e6320024fae9",
                "sha256:75eb555dc349d0cbe2c95ea2be665b306c6ac6d5b64e3a3920af9b805ecdb5f7",
                "sha256:7c26fe63755ecc59c502ddde8e58ce8b765bf4fdd3f5858d2b7c8ab28bc2a9c8",
                "sha256:7e73d9d6af3c29b60a92e28b3144d951110f59a3d05fc402c3f6c5248b883400",
                "sha256:7ff65b475091084e5bdb7f26e9c555956be7355b573ce494fa96f9f8e34541ac",
                "sha256:8209c40279ed9b2cd5fbe2d617a29a074e90ea97fce7c07a0128a01cb3e8afc5",
                "sha256:88f59a07873dc1f06fd9e6712dd71286f1b297a066ad2fd9110ad080d3cb011c",
                "sha256:96ade36640734b54176c4765d00a60767bd7fae5b7a5b3574accc055ac18e34c",
                "sha256:9cf299fbb7d476676dfea372a3262654af98694bd1df35b060ce0fe1b68087f1",
                "sha256:a2960b95f3ba822d077d1afa7e1fea9799cfb2990028cf010e666f64195ecb5a",
                "sha256:a80bd9a3db88a76a401155c64e3499376c702307c2206cb381cc2a8dd9cc4f1f",
                "sha256:aad323e92cb1bd3b1db6f57c007dca964d13c52247ad844203ce381e94066601",
                "sha256:ab5bdf0b8d07f7fd603b2d0c1982412cd9f8ade997088ddced251f7e656c7fd4",
                "sha256:b0352428b35da859a98770949e7353866ae65463026f1c8e4c89a6395d4b5fd7",
                "sha256:b2c4e8b65987f3c6529149495d28e23efe213e94dc3659176c4ab22d18a9ee4a",
                "sha256:bcd9eac304a133ee4af58e68c5ded4c5ba663d3ee4602e8613359b776a1f8c8f",
                "sha256:c3b696770b504f881f271f97b94a687487ec1ef20bfbd5f20d92bbab7a85952d",
                "sha256:c4514675f6571da8190fea52a110bca686fa844972e8b2b3bc07ace9e632ee4f",
                "sha256:c98fddc374468158778a8afb3fd7296412a2b2fc34cebba64212ac3e018e7382",
                "sha256:cde5a3ff5e0bd5d6da676314dfae86c9e99bff77bca03d30223c9718a58f9e83",
                "sha256:cf7168b2046db0eceb83d8ed2ee31c0847ce18b2d8baf3e93de9560f3921a8c3",
                "sha256:d774782159347d66563cd7ac18b9dd37010438a825160cde4818caa18110a746",
                "sha256:d990ea42ba908cb57a3df97d283aa26c1822f10a0a60e250b54ee21cd08c48d0",
                "sha256:e762e9d8556fa9f3a99f8a278eeba50a35b5f554b82deeb282ddbdd85816e638",
                "sha256:e8a4750e8db92109e6f1f7783a7faae4254d6d5dc28a41ff7eff7d2265f0586b",
                "sha256:eb81cfef0c0039010f0212f4e5eb6909641b8a54c761584054ac97fd7bd0c21a",
                "sha256:ebb53837c5ffcb6100646018565d3f1afed6f4b185b14b2c9cbccf874fe40157",
                "sha256:efa70fd9b6c7b57b048ecadb909683acd535cddebc5b22f3c05ba3b369739caf",
                "sha256:f73bae5e315adf7bc8cb7f0a13a1e9e33bead42e8ce174be83ac9ecc2513c86a",
                "sha256:f89f078114cacedb9a3392615cc099cf02a51efa7507f90e2006bf7ec38c880d",
                "sha256:f9f72d2b539512f382a48cc9ad6cea2d3a572e71e92c40e03d2140041eeaa233",
                "sha256:fc8df5831b645e96a318ea51a66ce6e2bb869eebc3fa9a860bbf67aecd270055"
            ],
            "markers": "python_version >= '2.5' and python_version not in '3.0, 3.1, 3.2, 3.3'",
            "version": "==3.18.3"
        },
        "six": {
            "hashes": [
                "sha256:1e61c37477a1626458e36f7b1d82aa5c9b094fa4802892072e49de9c60c4c926",
                "sha256:8abb2f1d86890a2dfb989f9a77cfcfd3e47c2a354b01111771326f8aa26e0254"
            ],
            "markers": "python_version >= '2.7' and python_version not in '3.0, 3.1, 3.2, 3.3'",
            "version": "==1.16.0"
        },
        "sniffio": {
            "hashes": [
                "sha256:e60305c5e5d314f5389259b7f22aaa33d8f7dee49763119234af3755c55b9101",
                "sha256:eecefdce1e5bbfb7ad2eeaabf7c1eeb404d7757c379bd1f7e5cce9d8bf425384"
            ],
            "markers": "python_version >= '3.7'",
            "version": "==1.3.0"
        },
        "snuggs": {
            "hashes": [
                "sha256:501cf113fe3892e14e2fee76da5cd0606b7e149c411c271898e6259ebde2617b",
                "sha256:988dde5d4db88e9d71c99457404773dabcc7a1c45971bfbe81900999942d9f07"
            ],
            "version": "==1.4.7"
        },
        "soupsieve": {
            "hashes": [
                "sha256:3b2503d3c7084a42b1ebd08116e5f81aadfaea95863628c80a3b774a11b7c759",
                "sha256:fc53893b3da2c33de295667a0e19f078c14bf86544af307354de5fcf12a3f30d"
            ],
            "markers": "python_version >= '3.6'",
            "version": "==2.3.2.post1"
        },
        "stack-data": {
            "hashes": [
                "sha256:32d2dd0376772d01b6cb9fc996f3c8b57a357089dec328ed4b6553d037eaf815",
                "sha256:cbb2a53eb64e5785878201a97ed7c7b94883f48b87bfb0bbe8b623c74679e4a8"
            ],
            "version": "==0.6.2"
        },
        "tables": {
            "hashes": [
                "sha256:169450bd11959c0e1c43137e768cf8b60b2a4f3b2ebf9a620e21865dc0c2d059",
                "sha256:361da30289ecdcb39b7648c786d8185f9ab08879c0a58a3fc56dab026e122d8e",
                "sha256:4628e762a8aacfa038cdae118d2d1df9a9ddd9b4a82d6993f4bcbfa7744a9f8a",
                "sha256:49a972b8a7c27a8a173aeb05f67acb45fe608b64cd8e9fa667c0962a60b71b49",
                "sha256:6055dd1d3ec03fd25c60bb93a4be396464f0640fd5845884230dae1deb7e6cc6",
                "sha256:6e13a3eaf86f9eba582a04b44929ee1585a05dd539d207a10a22374b7e4552ca",
                "sha256:7acbf0e2fb7132a40f441ebb53b53c97cee05fb88ce743afdd97c681d1d377d7",
                "sha256:8c96c5d4a9ebe34b72b918b3189954e2d5b6f87cb211d4244b7c001661d8a861",
                "sha256:8ea87231788cfd5773ffbe33f149f778f9ef4ab681149dec00cb88e1681bd299",
                "sha256:94d7ccac04277089e3bb466bf5c8f7038dd53bb8f19ea9679b7fea62c5c3ae8f",
                "sha256:950167d56b45ece117f79d839d5d55f0cb45bfca20290fa9dcd70255282f969e",
                "sha256:9d06c5fda6657698bae4fbe841204625b501ddf2e2a77131c23f3d3ac072db82",
                "sha256:acb3f905c63e437023071833744b3e5a83376dc457f413f0840d8d50dd5d402b",
                "sha256:bfdbcacffec122ce8d1b0dd6ffc3c6051bedd6081e20264fa96165d43fc78f52",
                "sha256:c0b97a7363941d9518573c217cb5bfe4b2b456748aac1e9420d3979f7d5e82d2",
                "sha256:d95faa1174653a738ac8183a95f050a29a3f69efac6e71f70cde8d717e31af17",
                "sha256:da9e1ee83c01ed4d1382c7b186d77b4c0ef80b340a48d11a66346e30342c5929",
                "sha256:db163df08ded7804d596dee14d88397f6c55cdf4671b3992cb885c0b3890a54d",
                "sha256:dedb959c00ac9e84562a69e80fa858d7aa06d91f96c6cb8cccbbbaf7a879436b",
                "sha256:ea4b41ed95953ad588bcd6e557577414e50754011430c27934daf5dbd2d52251",
                "sha256:eed1e030bb077476d585697e37f2b8e37db4157ff93b485b43f374254cff8698",
                "sha256:f1327aeef8b6c0fec5aae9f5f5a57b2d8ec98c08495fd09471b749ea46de9eb0",
                "sha256:f9c88511483c8fd39e7841fc60bc7038c96eeb87fe776092439172e1e6330f49",
                "sha256:fd63c94960f8208cb13d41033a3114c0242e7737cb578f2454c6a087c5d246ec"
            ],
            "index": "pypi",
            "version": "==3.6.1"
        },
        "terminado": {
            "hashes": [
                "sha256:6ccbbcd3a4f8a25a5ec04991f39a0b8db52dfcd487ea0e578d977e6752380333",
                "sha256:8650d44334eba354dd591129ca3124a6ba42c3d5b70df5051b6921d506fdaeae"
            ],
            "markers": "python_version >= '3.7'",
            "version": "==0.17.1"
        },
        "tinycss2": {
            "hashes": [
                "sha256:2b80a96d41e7c3914b8cda8bc7f705a4d9c49275616e886103dd839dfc847847",
                "sha256:8cff3a8f066c2ec677c06dbc7b45619804a6938478d9d73c284b29d14ecb0627"
            ],
            "markers": "python_version >= '3.7'",
            "version": "==1.2.1"
        },
        "tomli": {
            "hashes": [
                "sha256:939de3e7a6161af0c887ef91b7d41a53e7c5a1ca976325f429cb46ea9bc30ecc",
                "sha256:de526c12914f0c550d15924c62d72abc48d6fe7364aa87328337a31007fe8a4f"
            ],
            "markers": "python_version < '3.11'",
            "version": "==2.0.1"
        },
        "tornado": {
            "hashes": [
                "sha256:1d54d13ab8414ed44de07efecb97d4ef7c39f7438cf5e976ccd356bebb1b5fca",
                "sha256:20f638fd8cc85f3cbae3c732326e96addff0a15e22d80f049e00121651e82e72",
                "sha256:5c87076709343557ef8032934ce5f637dbb552efa7b21d08e89ae7619ed0eb23",
                "sha256:5f8c52d219d4995388119af7ccaa0bcec289535747620116a58d830e7c25d8a8",
                "sha256:6fdfabffd8dfcb6cf887428849d30cf19a3ea34c2c248461e1f7d718ad30b66b",
                "sha256:87dcafae3e884462f90c90ecc200defe5e580a7fbbb4365eda7c7c1eb809ebc9",
                "sha256:9b630419bde84ec666bfd7ea0a4cb2a8a651c2d5cccdbdd1972a0c859dfc3c13",
                "sha256:b8150f721c101abdef99073bf66d3903e292d851bee51910839831caba341a75",
                "sha256:ba09ef14ca9893954244fd872798b4ccb2367c165946ce2dd7376aebdde8e3ac",
                "sha256:d3a2f5999215a3a06a4fc218026cd84c61b8b2b40ac5296a6db1f1451ef04c1e",
                "sha256:e5f923aa6a47e133d1cf87d60700889d7eae68988704e20c75fb2d65677a8e4b"
            ],
            "markers": "python_version >= '3.7'",
            "version": "==6.2"
        },
        "tqdm": {
            "hashes": [
                "sha256:6baa75a88582b1db6d34ce4690da5501d2a1cb65c34664840a456b2c9f794d29",
                "sha256:fcb7cb5b729b60a27f300b15c1ffd4744f080fb483b88f31dc8654b082cc8ea5"
            ],
            "index": "pypi",
            "version": "==4.48.0"
        },
        "traitlets": {
            "hashes": [
                "sha256:9e6ec080259b9a5940c797d58b613b5e31441c2257b87c2e795c5228ae80d2d8",
                "sha256:f6cde21a9c68cf756af02035f72d5a723bf607e862e7be33ece505abf4a3bad9"
            ],
            "markers": "python_version >= '3.7'",
            "version": "==5.9.0"
<<<<<<< HEAD
=======
        },
        "uri-template": {
            "hashes": [
                "sha256:934e4d09d108b70eb8a24410af8615294d09d279ce0e7cbcdaef1bd21f932b06",
                "sha256:f1699c77b73b925cf4937eae31ab282a86dc885c333f2e942513f08f691fc7db"
            ],
            "version": "==1.2.0"
>>>>>>> 264f9065
        },
        "urllib3": {
            "hashes": [
                "sha256:076907bf8fd355cde77728471316625a4d2f7e713c125f51953bb5b3eecf4f72",
                "sha256:75edcdc2f7d85b137124a6c3c9fc3933cdeaa12ecb9a6a959f22797a0feca7e1"
            ],
            "markers": "python_version >= '2.7' and python_version not in '3.0, 3.1, 3.2, 3.3, 3.4, 3.5'",
            "version": "==1.26.14"
        },
        "wcwidth": {
            "hashes": [
                "sha256:795b138f6875577cd91bba52baf9e445cd5118fd32723b460e30a0af30ea230e",
                "sha256:a5220780a404dbe3353789870978e472cfe477761f06ee55077256e509b156d0"
<<<<<<< HEAD
            ],
            "version": "==0.2.6"
=======
            ],
            "version": "==0.2.6"
        },
        "webcolors": {
            "hashes": [
                "sha256:16d043d3a08fd6a1b1b7e3e9e62640d09790dce80d2bdd4792a175b35fe794a9",
                "sha256:d98743d81d498a2d3eaf165196e65481f0d2ea85281463d856b1e51b09f62dce"
            ],
            "version": "==1.12"
>>>>>>> 264f9065
        },
        "webencodings": {
            "hashes": [
                "sha256:a0af1213f3c2226497a97e2b3aa01a7e4bee4f403f95be16fc9acd2947514a78",
                "sha256:b36a1c245f2d304965eb4e0a82848379241dc04b865afcc4aab16748587e1923"
            ],
            "version": "==0.5.1"
        },
        "websocket-client": {
            "hashes": [
                "sha256:3f09e6d8230892547132177f575a4e3e73cfdf06526e20cc02aa1c3b47184d40",
                "sha256:cdf5877568b7e83aa7cf2244ab56a3213de587bbe0ce9d8b9600fc77b455d89e"
            ],
            "markers": "python_version >= '3.7'",
            "version": "==1.5.1"
        },
        "widgetsnbextension": {
            "hashes": [
                "sha256:003f716d930d385be3fd9de42dd9bf008e30053f73bddde235d14fbeaeff19af",
                "sha256:eaaaf434fb9b08bd197b2a14ffe45ddb5ac3897593d43c69287091e5f3147bf7"
            ],
            "markers": "python_version >= '3.7'",
            "version": "==4.0.5"
        },
        "xarray": {
            "hashes": [
                "sha256:3a365ce09127fc841ba88baa63f37ca61376ffe389a6c5e66d52f2c88c23a62b",
                "sha256:da0f0d7719b5ee95143a34804e3afb82cb8abbe5c10f9750a9dbed156ad30f00"
            ],
            "index": "pypi",
            "version": "==0.19.0"
        },
        "y-py": {
            "hashes": [
                "sha256:00c81e71abbbeab3b29ccc806176677a11397e637b2fd60c1fede24b0a7b4f32",
                "sha256:0a14b9293a94a75d4659001fb6d7dba9c5386c8b752968f32a573830645c4e14",
                "sha256:0e6ec7744ec1614fbcd5fdd9cfe2b1b7755c8fc9e2766782d0c3960b1f71fb4f",
                "sha256:0edfa91505e3de0276daa44cf1f00a059c0cfc460e3fbb3f5188fefab30358ea",
                "sha256:1258dd7ab1a03895b493bc6683d888adff8521b0d44d17b963be432395555f43",
                "sha256:17dac9b53cc7c1c9845d6fb028e8f59b44da673f0dda9bb4a73eb86944181ce0",
                "sha256:23285cb734a8036dbba07323a96f858e040b31fde888fc19daf2904ec62524f6",
                "sha256:36558e6e117e70c7af47e5b07614abff481dd549d97394759ff513398add6363",
                "sha256:3d318e922a8a193e2b7761594f0aa90a2e6d559dfdc96db4812995050887e9c5",
                "sha256:3ff13618977bd24031387e32ba3c90e795992a5a8bac55707ff58e4c0839301d",
                "sha256:400691bdf3be9ee950d73806a18fa81128b8ed3c74fde6b12f9d26ef311df877",
                "sha256:410bfd166c8fcd6384655471e02449abc6051f0510d75954c3fa7f0aa43cf8aa",
                "sha256:44a1e40582386309b873c6ab8a24e47f02fe2482359a85cf4b0a65353c00702c",
                "sha256:52f03aa7bda1e862560fec043cc8580633dff811949d7df86ee3aa313d89ee78",
                "sha256:6cd577e7a1b777c78127f6d89707b91b9a5935c632ebfa1791624d11c462a874",
                "sha256:743b69a1920fa38696961d04e2921621f5794945b95e43797110830732c9f092",
                "sha256:77e7a3e73e0fd71b016247a2d7dda21eeccb3ac53783c264fe13ea7801497084",
                "sha256:822c04279e14a178c3726c9ccb16b447c5d03ebedb3410028f4aeb399f482d1f",
                "sha256:8b0abfffed321b63850bbafb6223815db7336e86068f8ac841c2dbf5bf6326cd",
                "sha256:90bcfd4de15063b41cb451911f67c0be2dafe701e66cf59c54c549ec309a3d48",
                "sha256:95969ae8f9158cc8ba73ae631213e7030eac080330cb4aaa58a033932ee807a4",
                "sha256:9be9a3981f4ed0983339b883d7eb1414a253ddcf248fb3b420e4d82da38b42e2",
                "sha256:a15182ffc4d68659aea49374f7a7057e708dac8f49a9a5d8966482cef9c1cba2",
                "sha256:a7668feef5734a769a5cff120b9bf79338b35dedbd5e6dfa99ac0c70640e11d4",
                "sha256:a8ccd6baf2ac27e92a0c5bc05ee03528d897f9b86e2ae8fc27b04dcf0c462655",
                "sha256:b36cd7b8d43782d932e7476b5381c13ecc02dcaabb988fdf920c2c30c8c93148",
                "sha256:b4ccbd7e9e9ffab54bd5e1debe933dee495cf93783e1bfd0811ede9527a6c12d",
                "sha256:df1fe3118d66127eacca14916d398099ff1016e2f003a5dab5f3fba4b449e7eb",
                "sha256:df64934fe00bf10c1afb1a1b6ecf487b71fb233678faf075f4c0a9f384f99c70",
                "sha256:e3b7d4150fb775a97d5454ca0e3eb2527ba83ec0e67a9244e4061abb7d91b16f",
                "sha256:e66d9145d122339502ddb80d5aaed10592310c776b07f19f28e3391521cd19ec",
                "sha256:f222bab71d8d3df9a40b2e5ab3a767d734c6ce11998e9a30a02fb83ab3e090b3",
                "sha256:f4f1dd115c9493b4dc054521f85c69da15b9a036227199706757adf14013e3a7",
                "sha256:f5b5ea683cb1cebb30c2a0a04a8b15cf01eccf4e1aee9406c97c8830d5913e64",
                "sha256:f61d173bbe980b35f5720d94a9537bc09aec8621f8bba61d5f4db236679940d1"
            ],
            "version": "==0.5.5"
        },
        "ypy-websocket": {
            "hashes": [
                "sha256:491b2cc4271df4dde9be83017c15f4532b597dc43148472eb20c5aeb838a5b46",
                "sha256:9049d5a7d61c26c2b5a39757c9ffcbe2274bf3553adeea8de7fe1c04671d4145"
            ],
            "markers": "python_version >= '3.7'",
            "version": "==0.8.2"
        },
        "zipp": {
            "hashes": [
<<<<<<< HEAD
                "sha256:23f70e964bc11a34cef175bc90ba2914e1e4545ea1e3e2f67c079671883f9cb6",
                "sha256:e8b2a36ea17df80ffe9e2c4fda3f693c3dad6df1697d3cd3af232db680950b0b"
            ],
            "markers": "python_version >= '3.7'",
            "version": "==3.13.0"
=======
                "sha256:6c4fe274b8f85ec73c37a8e4e3fa00df9fb9335da96fb789e3b96b318e5097b3",
                "sha256:a3cac813d40993596b39ea9e93a18e8a2076d5c378b8bc88ec32ab264e04ad02"
            ],
            "markers": "python_version >= '3.7'",
            "version": "==3.12.1"
>>>>>>> 264f9065
        }
    },
    "develop": {
        "asttokens": {
            "hashes": [
                "sha256:4622110b2a6f30b77e1473affaa97e711bc2f07d3f10848420ff1898edbe94f3",
                "sha256:6b0ac9e93fb0335014d382b8fa9b3afa7df546984258005da0b9e7095b3deb1c"
            ],
            "version": "==2.2.1"
        },
        "backcall": {
            "hashes": [
                "sha256:5cbdbf27be5e7cfadb448baf0aa95508f91f2bbc6c6437cd9cd06e2a4c215e1e",
                "sha256:fbbce6a29f263178a1f7915c1940bde0ec2b2a967566fe1c65c1dfb7422bd255"
            ],
            "version": "==0.2.0"
        },
        "decorator": {
            "hashes": [
                "sha256:637996211036b6385ef91435e4fae22989472f9d571faba8927ba8253acbc330",
                "sha256:b8c3f85900b9dc423225913c5aace94729fe1fa9763b38939a95226f02d37186"
            ],
            "markers": "python_version >= '3.5'",
            "version": "==5.1.1"
        },
        "executing": {
            "hashes": [
                "sha256:0314a69e37426e3608aada02473b4161d4caf5a4b244d1d0c48072b8fee7bacc",
                "sha256:19da64c18d2d851112f09c287f8d3dbbdf725ab0e569077efb6cdcbd3497c107"
            ],
            "version": "==1.2.0"
        },
        "ipython": {
            "hashes": [
<<<<<<< HEAD
                "sha256:b13a1d6c1f5818bd388db53b7107d17454129a70de2b87481d555daede5eb49e",
                "sha256:b38c31e8fc7eff642fc7c597061fff462537cf2314e3225a19c906b7b0d8a345"
            ],
            "markers": "python_version >= '3.8'",
            "version": "==8.10.0"
=======
                "sha256:71618e82e6d59487bea059626e7c79fb4a5b760d1510d02fab1160db6fdfa1f7",
                "sha256:9c207b0ef2d276d1bfcfeb9a62804336abbe4b170574ea061500952319b1d78c"
            ],
            "markers": "python_version >= '3.8'",
            "version": "==8.9.0"
>>>>>>> 264f9065
        },
        "jedi": {
            "hashes": [
                "sha256:203c1fd9d969ab8f2119ec0a3342e0b49910045abe6af0a3ae83a5764d54639e",
                "sha256:bae794c30d07f6d910d32a7048af09b5a39ed740918da923c6b780790ebac612"
            ],
            "markers": "python_version >= '3.6'",
            "version": "==0.18.2"
        },
        "matplotlib-inline": {
            "hashes": [
                "sha256:f1f41aab5328aa5aaea9b16d083b128102f8712542f819fe7e6a420ff581b311",
                "sha256:f887e5f10ba98e8d2b150ddcf4702c1e5f8b3a20005eb0f74bfdbd360ee6f304"
            ],
            "markers": "python_version >= '3.5'",
            "version": "==0.1.6"
        },
        "parso": {
            "hashes": [
                "sha256:8c07be290bb59f03588915921e29e8a50002acaf2cdc5fa0e0114f91709fafa0",
                "sha256:c001d4636cd3aecdaf33cbb40aebb59b094be2a74c556778ef5576c175e19e75"
            ],
            "markers": "python_version >= '3.6'",
            "version": "==0.8.3"
        },
        "pexpect": {
            "hashes": [
                "sha256:0b48a55dcb3c05f3329815901ea4fc1537514d6ba867a152b581d69ae3710937",
                "sha256:fc65a43959d153d0114afe13997d439c22823a27cefceb5ff35c2178c6784c0c"
            ],
            "markers": "sys_platform != 'win32'",
            "version": "==4.8.0"
        },
        "pickleshare": {
            "hashes": [
                "sha256:87683d47965c1da65cdacaf31c8441d12b8044cdec9aca500cd78fc2c683afca",
                "sha256:9649af414d74d4df115d5d718f82acb59c9d418196b7b4290ed47a12ce62df56"
            ],
            "version": "==0.7.5"
        },
        "prompt-toolkit": {
            "hashes": [
                "sha256:3e163f254bef5a03b146397d7c1963bd3e2812f0964bb9a24e6ec761fd28db63",
                "sha256:aa64ad242a462c5ff0363a7b9cfe696c20d55d9fc60c11fd8e632d064804d305"
            ],
            "markers": "python_full_version >= '3.6.2'",
            "version": "==3.0.36"
        },
        "ptyprocess": {
            "hashes": [
                "sha256:4b41f3967fce3af57cc7e94b888626c18bf37a083e3651ca8feeb66d492fef35",
                "sha256:5c5d0a3b48ceee0b48485e0c26037c0acd7d29765ca3fbb5cb3831d347423220"
            ],
            "markers": "os_name != 'nt'",
            "version": "==0.7.0"
        },
        "pure-eval": {
            "hashes": [
                "sha256:01eaab343580944bc56080ebe0a674b39ec44a945e6d09ba7db3cb8cec289350",
                "sha256:2b45320af6dfaa1750f543d714b6d1c520a1688dec6fd24d339063ce0aaa9ac3"
            ],
            "version": "==0.2.2"
        },
        "pygments": {
            "hashes": [
                "sha256:b3ed06a9e8ac9a9aae5a6f5dbe78a8a58655d17b43b93c078f094ddc476ae297",
                "sha256:fa7bd7bd2771287c0de303af8bfdfc731f51bd2c6a47ab69d117138893b82717"
            ],
            "markers": "python_version >= '3.6'",
            "version": "==2.14.0"
        },
        "six": {
            "hashes": [
                "sha256:1e61c37477a1626458e36f7b1d82aa5c9b094fa4802892072e49de9c60c4c926",
                "sha256:8abb2f1d86890a2dfb989f9a77cfcfd3e47c2a354b01111771326f8aa26e0254"
            ],
            "markers": "python_version >= '2.7' and python_version not in '3.0, 3.1, 3.2, 3.3'",
            "version": "==1.16.0"
        },
        "stack-data": {
            "hashes": [
                "sha256:32d2dd0376772d01b6cb9fc996f3c8b57a357089dec328ed4b6553d037eaf815",
                "sha256:cbb2a53eb64e5785878201a97ed7c7b94883f48b87bfb0bbe8b623c74679e4a8"
            ],
            "version": "==0.6.2"
        },
        "traitlets": {
            "hashes": [
                "sha256:9e6ec080259b9a5940c797d58b613b5e31441c2257b87c2e795c5228ae80d2d8",
                "sha256:f6cde21a9c68cf756af02035f72d5a723bf607e862e7be33ece505abf4a3bad9"
            ],
            "markers": "python_version >= '3.7'",
            "version": "==5.9.0"
        },
        "wcwidth": {
            "hashes": [
                "sha256:795b138f6875577cd91bba52baf9e445cd5118fd32723b460e30a0af30ea230e",
                "sha256:a5220780a404dbe3353789870978e472cfe477761f06ee55077256e509b156d0"
            ],
            "version": "==0.2.6"
        }
    }
}<|MERGE_RESOLUTION|>--- conflicted
+++ resolved
@@ -23,8 +23,6 @@
             ],
             "markers": "python_version >= '3.7'",
             "version": "==2.4.0"
-<<<<<<< HEAD
-=======
         },
         "aiofiles": {
             "hashes": [
@@ -41,7 +39,6 @@
             ],
             "markers": "python_version >= '3.7'",
             "version": "==0.18.0"
->>>>>>> 264f9065
         },
         "anyio": {
             "hashes": [
@@ -600,16 +597,6 @@
             ],
             "markers": "python_version < '3.9'",
             "version": "==5.10.2"
-<<<<<<< HEAD
-        },
-        "ipykernel": {
-            "hashes": [
-                "sha256:1893c5b847033cd7a58f6843b04a9349ffb1031bc6588401cadc9adb58da428e",
-                "sha256:5d0675d5f48bf6a95fd517d7b70bcb3b2c5631b2069949b5c2d6e1d7477fb5a0"
-            ],
-            "markers": "python_version >= '3.8'",
-            "version": "==6.20.2"
-=======
         },
         "iniconfig": {
             "hashes": [
@@ -626,7 +613,6 @@
             ],
             "markers": "python_version >= '3.8'",
             "version": "==6.21.1"
->>>>>>> 264f9065
         },
         "ipympl": {
             "hashes": [
@@ -638,19 +624,11 @@
         },
         "ipython": {
             "hashes": [
-<<<<<<< HEAD
                 "sha256:b13a1d6c1f5818bd388db53b7107d17454129a70de2b87481d555daede5eb49e",
                 "sha256:b38c31e8fc7eff642fc7c597061fff462537cf2314e3225a19c906b7b0d8a345"
             ],
             "markers": "python_version >= '3.8'",
             "version": "==8.10.0"
-=======
-                "sha256:71618e82e6d59487bea059626e7c79fb4a5b760d1510d02fab1160db6fdfa1f7",
-                "sha256:9c207b0ef2d276d1bfcfeb9a62804336abbe4b170574ea061500952319b1d78c"
-            ],
-            "markers": "python_version >= '3.8'",
-            "version": "==8.9.0"
->>>>>>> 264f9065
         },
         "ipython-genutils": {
             "hashes": [
@@ -666,16 +644,6 @@
             ],
             "markers": "python_version >= '3.7'",
             "version": "==8.0.4"
-<<<<<<< HEAD
-=======
-        },
-        "isoduration": {
-            "hashes": [
-                "sha256:ac2f9015137935279eac671f94f89eb00584f940f5dc49462a0c4ee692ba1bd9",
-                "sha256:b2904c2a4228c3d44f409c8ae8e2370eb21a26f7ac2ec5446df141dde3452042"
-            ],
-            "version": "==20.11.0"
->>>>>>> 264f9065
         },
         "jedi": {
             "hashes": [
@@ -705,10 +673,6 @@
             "hashes": [
                 "sha256:1aa54b80b5e507dfe31d12b7743a642e2ffa6f70bf73b8e3d7d1d5fba83d99bd",
                 "sha256:4f1e196acc55b83985a51318489f345963c7ba84aa37607e49073066c562e99b"
-<<<<<<< HEAD
-            ],
-            "version": "==0.9.11"
-=======
             ],
             "version": "==0.9.11"
         },
@@ -718,7 +682,6 @@
                 "sha256:97cba51526c829282218feb99dab1b1e6bdf8efd1c43dc9d57be093c0d69c99a"
             ],
             "version": "==2.3"
->>>>>>> 264f9065
         },
         "jsonschema": {
             "extras": [
@@ -742,19 +705,11 @@
         },
         "jupyter-client": {
             "hashes": [
-<<<<<<< HEAD
-                "sha256:214668aaea208195f4c13d28eb272ba79f945fc0cf3f11c7092c20b2ca1980e7",
-                "sha256:52be28e04171f07aed8f20e1616a5a552ab9fee9cbbe6c1896ae170c3880d392"
-            ],
-            "markers": "python_version >= '3.7'",
-            "version": "==7.4.9"
-=======
                 "sha256:47ac9f586dbcff4d79387ec264faf0fdeb5f14845fa7345fd7d1e378f8096011",
                 "sha256:c53731eb590b68839b0ce04bf46ff8c4f03278f5d9fe5c3b0f268a57cc2bd97e"
             ],
             "markers": "python_version >= '3.8'",
             "version": "==8.0.2"
->>>>>>> 264f9065
         },
         "jupyter-console": {
             "hashes": [
@@ -782,13 +737,6 @@
         },
         "jupyter-server": {
             "hashes": [
-<<<<<<< HEAD
-                "sha256:4ee4f311bd944bcf8060a8b746059571c40f6b8ada1d1e6e51239d26ab23b15c",
-                "sha256:aa3398aeb5249d470ea53abcf81fca8a6876bb9dbdc652822e5bbbb0574a6e83"
-            ],
-            "markers": "python_version >= '3.7'",
-            "version": "==1.23.4"
-=======
                 "sha256:5afb8a0cdfee37d02d69bdf470ae9cbb1dee5d4788f9bc6cc8e54bd8c83fb096",
                 "sha256:854fb7d49f6b7f545d4f8354172b004dcda887ba0699def7112daf785ba3c9ce"
             ],
@@ -826,7 +774,6 @@
             ],
             "markers": "python_version >= '3.7'",
             "version": "==0.2.2"
->>>>>>> 264f9065
         },
         "jupyterlab": {
             "hashes": [
@@ -1645,8 +1592,6 @@
             ],
             "markers": "python_version >= '3.7'",
             "version": "==0.19.3"
-<<<<<<< HEAD
-=======
         },
         "pytest": {
             "hashes": [
@@ -1655,7 +1600,6 @@
             ],
             "index": "pypi",
             "version": "==7.2.1"
->>>>>>> 264f9065
         },
         "python-dateutil": {
             "hashes": [
@@ -1685,10 +1629,6 @@
             "hashes": [
                 "sha256:01a0681c4b9684a28304615eba55d1ab31ae00bf68ec157ec3708a8182dbbcd0",
                 "sha256:78f4f37d8198e0627c5f1143240bb0206b8691d8d7ac6d78fee88b78733f8c4a"
-<<<<<<< HEAD
-            ],
-            "version": "==2022.7.1"
-=======
             ],
             "version": "==2022.7.1"
         },
@@ -1737,7 +1677,6 @@
             ],
             "markers": "python_version >= '3.6'",
             "version": "==6.0"
->>>>>>> 264f9065
         },
         "pyzmq": {
             "hashes": [
@@ -1869,8 +1808,6 @@
             ],
             "markers": "python_version >= '3.7' and python_version < '4'",
             "version": "==2.28.2"
-<<<<<<< HEAD
-=======
         },
         "rfc3339-validator": {
             "hashes": [
@@ -1887,7 +1824,6 @@
             ],
             "markers": "python_version >= '2.7' and python_version not in '3.0, 3.1, 3.2, 3.3, 3.4'",
             "version": "==0.1.1"
->>>>>>> 264f9065
         },
         "richdem": {
             "hashes": [
@@ -2194,8 +2130,6 @@
             ],
             "markers": "python_version >= '3.7'",
             "version": "==5.9.0"
-<<<<<<< HEAD
-=======
         },
         "uri-template": {
             "hashes": [
@@ -2203,7 +2137,6 @@
                 "sha256:f1699c77b73b925cf4937eae31ab282a86dc885c333f2e942513f08f691fc7db"
             ],
             "version": "==1.2.0"
->>>>>>> 264f9065
         },
         "urllib3": {
             "hashes": [
@@ -2217,10 +2150,6 @@
             "hashes": [
                 "sha256:795b138f6875577cd91bba52baf9e445cd5118fd32723b460e30a0af30ea230e",
                 "sha256:a5220780a404dbe3353789870978e472cfe477761f06ee55077256e509b156d0"
-<<<<<<< HEAD
-            ],
-            "version": "==0.2.6"
-=======
             ],
             "version": "==0.2.6"
         },
@@ -2230,7 +2159,6 @@
                 "sha256:d98743d81d498a2d3eaf165196e65481f0d2ea85281463d856b1e51b09f62dce"
             ],
             "version": "==1.12"
->>>>>>> 264f9065
         },
         "webencodings": {
             "hashes": [
@@ -2313,19 +2241,11 @@
         },
         "zipp": {
             "hashes": [
-<<<<<<< HEAD
                 "sha256:23f70e964bc11a34cef175bc90ba2914e1e4545ea1e3e2f67c079671883f9cb6",
                 "sha256:e8b2a36ea17df80ffe9e2c4fda3f693c3dad6df1697d3cd3af232db680950b0b"
             ],
             "markers": "python_version >= '3.7'",
             "version": "==3.13.0"
-=======
-                "sha256:6c4fe274b8f85ec73c37a8e4e3fa00df9fb9335da96fb789e3b96b318e5097b3",
-                "sha256:a3cac813d40993596b39ea9e93a18e8a2076d5c378b8bc88ec32ab264e04ad02"
-            ],
-            "markers": "python_version >= '3.7'",
-            "version": "==3.12.1"
->>>>>>> 264f9065
         }
     },
     "develop": {
@@ -2360,19 +2280,11 @@
         },
         "ipython": {
             "hashes": [
-<<<<<<< HEAD
                 "sha256:b13a1d6c1f5818bd388db53b7107d17454129a70de2b87481d555daede5eb49e",
                 "sha256:b38c31e8fc7eff642fc7c597061fff462537cf2314e3225a19c906b7b0d8a345"
             ],
             "markers": "python_version >= '3.8'",
             "version": "==8.10.0"
-=======
-                "sha256:71618e82e6d59487bea059626e7c79fb4a5b760d1510d02fab1160db6fdfa1f7",
-                "sha256:9c207b0ef2d276d1bfcfeb9a62804336abbe4b170574ea061500952319b1d78c"
-            ],
-            "markers": "python_version >= '3.8'",
-            "version": "==8.9.0"
->>>>>>> 264f9065
         },
         "jedi": {
             "hashes": [
