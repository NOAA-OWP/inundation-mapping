{
    "_meta": {
        "hash": {
<<<<<<< HEAD
            "sha256": "47aa36f89576bac998eda9497449a24da904699ee1bb863b8ab9799838b4016d"
=======
            "sha256": "5b0ad67893736f5ae7afa8fe3b9f7740f0c53fbda0b0369e4d614609e77b2528"
>>>>>>> 889a7854
        },
        "pipfile-spec": 6,
        "requires": {
            "python_version": "3.10"
        },
        "sources": [
            {
                "name": "pypi",
                "url": "https://pypi.org/simple",
                "verify_ssl": true
            }
        ]
    },
    "default": {
        "affine": {
            "hashes": [
                "sha256:8a3df80e2b2378aef598a83c1392efd47967afec4242021a0b06b4c7cbc61a92",
                "sha256:a24d818d6a836c131976d22f8c27b8d3ca32d0af64c1d8d29deb7bafa4da1eea"
            ],
            "markers": "python_version >= '3.7'",
            "version": "==2.4.0"
        },
        "aiobotocore": {
            "hashes": [
                "sha256:6d0b4a51d70bc33b1b4eba411076b0cc979aecbdad8e084bab202202423c0725",
                "sha256:988eef33fd9dd4b070959cfec922278e84166950695b2160bd581623cb6a420c"
            ],
            "markers": "python_version >= '3.8'",
            "version": "==2.15.0"
        },
        "aiofiles": {
            "hashes": [
                "sha256:1142fa8e80dbae46bb6339573ad4c8c0841358f79c6eb50a493dceca14621bad",
                "sha256:9107f1ca0b2a5553987a94a3c9959fe5b491fdf731389aa5b7b1bd0733e32de6"
            ],
            "markers": "python_version >= '3.7' and python_version < '4.0'",
            "version": "==22.1.0"
        },
        "aiohappyeyeballs": {
            "hashes": [
                "sha256:55a1714f084e63d49639800f95716da97a1f173d46a16dfcfda0016abb93b6b2",
                "sha256:7ce92076e249169a13c2f49320d1967425eaf1f407522d707d59cac7628d62bd"
            ],
            "markers": "python_version >= '3.8'",
            "version": "==2.4.0"
        },
        "aiohttp": {
            "hashes": [
                "sha256:02594361128f780eecc2a29939d9dfc870e17b45178a867bf61a11b2a4367277",
                "sha256:03f2645adbe17f274444953bdea69f8327e9d278d961d85657cb0d06864814c1",
                "sha256:074d1bff0163e107e97bd48cad9f928fa5a3eb4b9d33366137ffce08a63e37fe",
                "sha256:0912b8a8fadeb32ff67a3ed44249448c20148397c1ed905d5dac185b4ca547bb",
                "sha256:0d277cfb304118079e7044aad0b76685d30ecb86f83a0711fc5fb257ffe832ca",
                "sha256:0d93400c18596b7dc4794d48a63fb361b01a0d8eb39f28800dc900c8fbdaca91",
                "sha256:123dd5b16b75b2962d0fff566effb7a065e33cd4538c1692fb31c3bda2bfb972",
                "sha256:17e997105bd1a260850272bfb50e2a328e029c941c2708170d9d978d5a30ad9a",
                "sha256:18a01eba2574fb9edd5f6e5fb25f66e6ce061da5dab5db75e13fe1558142e0a3",
                "sha256:1923a5c44061bffd5eebeef58cecf68096e35003907d8201a4d0d6f6e387ccaa",
                "sha256:1942244f00baaacaa8155eca94dbd9e8cc7017deb69b75ef67c78e89fdad3c77",
                "sha256:1b2c16a919d936ca87a3c5f0e43af12a89a3ce7ccbce59a2d6784caba945b68b",
                "sha256:1c19de68896747a2aa6257ae4cf6ef59d73917a36a35ee9d0a6f48cff0f94db8",
                "sha256:1e72589da4c90337837fdfe2026ae1952c0f4a6e793adbbfbdd40efed7c63599",
                "sha256:22c0a23a3b3138a6bf76fc553789cb1a703836da86b0f306b6f0dc1617398abc",
                "sha256:2c634a3207a5445be65536d38c13791904fda0748b9eabf908d3fe86a52941cf",
                "sha256:2d21ac12dc943c68135ff858c3a989f2194a709e6e10b4c8977d7fcd67dfd511",
                "sha256:2f1f1c75c395991ce9c94d3e4aa96e5c59c8356a15b1c9231e783865e2772699",
                "sha256:305be5ff2081fa1d283a76113b8df7a14c10d75602a38d9f012935df20731487",
                "sha256:33e6bc4bab477c772a541f76cd91e11ccb6d2efa2b8d7d7883591dfb523e5987",
                "sha256:349ef8a73a7c5665cca65c88ab24abe75447e28aa3bc4c93ea5093474dfdf0ff",
                "sha256:380f926b51b92d02a34119d072f178d80bbda334d1a7e10fa22d467a66e494db",
                "sha256:38172a70005252b6893088c0f5e8a47d173df7cc2b2bd88650957eb84fcf5022",
                "sha256:391cc3a9c1527e424c6865e087897e766a917f15dddb360174a70467572ac6ce",
                "sha256:3a1c32a19ee6bbde02f1cb189e13a71b321256cc1d431196a9f824050b160d5a",
                "sha256:4120d7fefa1e2d8fb6f650b11489710091788de554e2b6f8347c7a20ceb003f5",
                "sha256:424ae21498790e12eb759040bbb504e5e280cab64693d14775c54269fd1d2bb7",
                "sha256:44b324a6b8376a23e6ba25d368726ee3bc281e6ab306db80b5819999c737d820",
                "sha256:4790f0e15f00058f7599dab2b206d3049d7ac464dc2e5eae0e93fa18aee9e7bf",
                "sha256:4aff049b5e629ef9b3e9e617fa6e2dfeda1bf87e01bcfecaf3949af9e210105e",
                "sha256:4b38b1570242fbab8d86a84128fb5b5234a2f70c2e32f3070143a6d94bc854cf",
                "sha256:4d46c7b4173415d8e583045fbc4daa48b40e31b19ce595b8d92cf639396c15d5",
                "sha256:4f1c9866ccf48a6df2b06823e6ae80573529f2af3a0992ec4fe75b1a510df8a6",
                "sha256:4f7acae3cf1a2a2361ec4c8e787eaaa86a94171d2417aae53c0cca6ca3118ff6",
                "sha256:54d9ddea424cd19d3ff6128601a4a4d23d54a421f9b4c0fff740505813739a91",
                "sha256:58718e181c56a3c02d25b09d4115eb02aafe1a732ce5714ab70326d9776457c3",
                "sha256:5ede29d91a40ba22ac1b922ef510aab871652f6c88ef60b9dcdf773c6d32ad7a",
                "sha256:61645818edd40cc6f455b851277a21bf420ce347baa0b86eaa41d51ef58ba23d",
                "sha256:66bf9234e08fe561dccd62083bf67400bdbf1c67ba9efdc3dac03650e97c6088",
                "sha256:673f988370f5954df96cc31fd99c7312a3af0a97f09e407399f61583f30da9bc",
                "sha256:676f94c5480d8eefd97c0c7e3953315e4d8c2b71f3b49539beb2aa676c58272f",
                "sha256:6c225286f2b13bab5987425558baa5cbdb2bc925b2998038fa028245ef421e75",
                "sha256:7384d0b87d4635ec38db9263e6a3f1eb609e2e06087f0aa7f63b76833737b471",
                "sha256:7e2fe37ac654032db1f3499fe56e77190282534810e2a8e833141a021faaab0e",
                "sha256:7f2bfc0032a00405d4af2ba27f3c429e851d04fad1e5ceee4080a1c570476697",
                "sha256:7f6b639c36734eaa80a6c152a238242bedcee9b953f23bb887e9102976343092",
                "sha256:814375093edae5f1cb31e3407997cf3eacefb9010f96df10d64829362ae2df69",
                "sha256:8224f98be68a84b19f48e0bdc14224b5a71339aff3a27df69989fa47d01296f3",
                "sha256:898715cf566ec2869d5cb4d5fb4be408964704c46c96b4be267442d265390f32",
                "sha256:8989f46f3d7ef79585e98fa991e6ded55d2f48ae56d2c9fa5e491a6e4effb589",
                "sha256:8ba01ebc6175e1e6b7275c907a3a36be48a2d487549b656aa90c8a910d9f3178",
                "sha256:8c5c6fa16412b35999320f5c9690c0f554392dc222c04e559217e0f9ae244b92",
                "sha256:8c6a4e5e40156d72a40241a25cc226051c0a8d816610097a8e8f517aeacd59a2",
                "sha256:8eaf44ccbc4e35762683078b72bf293f476561d8b68ec8a64f98cf32811c323e",
                "sha256:8fb4fc029e135859f533025bc82047334e24b0d489e75513144f25408ecaf058",
                "sha256:9093a81e18c45227eebe4c16124ebf3e0d893830c6aca7cc310bfca8fe59d857",
                "sha256:94c4381ffba9cc508b37d2e536b418d5ea9cfdc2848b9a7fea6aebad4ec6aac1",
                "sha256:94fac7c6e77ccb1ca91e9eb4cb0ac0270b9fb9b289738654120ba8cebb1189c6",
                "sha256:95c4dc6f61d610bc0ee1edc6f29d993f10febfe5b76bb470b486d90bbece6b22",
                "sha256:975218eee0e6d24eb336d0328c768ebc5d617609affaca5dbbd6dd1984f16ed0",
                "sha256:ad146dae5977c4dd435eb31373b3fe9b0b1bf26858c6fc452bf6af394067e10b",
                "sha256:afe16a84498441d05e9189a15900640a2d2b5e76cf4efe8cbb088ab4f112ee57",
                "sha256:b1c43eb1ab7cbf411b8e387dc169acb31f0ca0d8c09ba63f9eac67829585b44f",
                "sha256:b90078989ef3fc45cf9221d3859acd1108af7560c52397ff4ace8ad7052a132e",
                "sha256:b98e698dc34966e5976e10bbca6d26d6724e6bdea853c7c10162a3235aba6e16",
                "sha256:ba5a8b74c2a8af7d862399cdedce1533642fa727def0b8c3e3e02fcb52dca1b1",
                "sha256:c31ad0c0c507894e3eaa843415841995bf8de4d6b2d24c6e33099f4bc9fc0d4f",
                "sha256:c3b9162bab7e42f21243effc822652dc5bb5e8ff42a4eb62fe7782bcbcdfacf6",
                "sha256:c58c6837a2c2a7cf3133983e64173aec11f9c2cd8e87ec2fdc16ce727bcf1a04",
                "sha256:c83f7a107abb89a227d6c454c613e7606c12a42b9a4ca9c5d7dad25d47c776ae",
                "sha256:cde98f323d6bf161041e7627a5fd763f9fd829bcfcd089804a5fdce7bb6e1b7d",
                "sha256:ce91db90dbf37bb6fa0997f26574107e1b9d5ff939315247b7e615baa8ec313b",
                "sha256:d00f3c5e0d764a5c9aa5a62d99728c56d455310bcc288a79cab10157b3af426f",
                "sha256:d17920f18e6ee090bdd3d0bfffd769d9f2cb4c8ffde3eb203777a3895c128862",
                "sha256:d55f011da0a843c3d3df2c2cf4e537b8070a419f891c930245f05d329c4b0689",
                "sha256:d742c36ed44f2798c8d3f4bc511f479b9ceef2b93f348671184139e7d708042c",
                "sha256:d9a487ef090aea982d748b1b0d74fe7c3950b109df967630a20584f9a99c0683",
                "sha256:d9ef084e3dc690ad50137cc05831c52b6ca428096e6deb3c43e95827f531d5ef",
                "sha256:da452c2c322e9ce0cfef392e469a26d63d42860f829026a63374fde6b5c5876f",
                "sha256:dc4826823121783dccc0871e3f405417ac116055bf184ac04c36f98b75aacd12",
                "sha256:de7a5299827253023c55ea549444e058c0eb496931fa05d693b95140a947cb73",
                "sha256:e04a1f2a65ad2f93aa20f9ff9f1b672bf912413e5547f60749fa2ef8a644e061",
                "sha256:e1ca1ef5ba129718a8fc827b0867f6aa4e893c56eb00003b7367f8a733a9b072",
                "sha256:ee40b40aa753d844162dcc80d0fe256b87cba48ca0054f64e68000453caead11",
                "sha256:f071854b47d39591ce9a17981c46790acb30518e2f83dfca8db2dfa091178691",
                "sha256:f29930bc2921cef955ba39a3ff87d2c4398a0394ae217f41cb02d5c26c8b1b77",
                "sha256:f489a2c9e6455d87eabf907ac0b7d230a9786be43fbe884ad184ddf9e9c1e385",
                "sha256:f5bf3ead3cb66ab990ee2561373b009db5bc0e857549b6c9ba84b20bc462e172",
                "sha256:f6f18898ace4bcd2d41a122916475344a87f1dfdec626ecde9ee802a711bc569",
                "sha256:f8112fb501b1e0567a1251a2fd0747baae60a4ab325a871e975b7bb67e59221f",
                "sha256:fd31f176429cecbc1ba499d4aba31aaccfea488f418d60376b911269d3b883c5"
            ],
<<<<<<< HEAD
            "index": "pypi",
            "markers": "python_version >= '3.8'",
            "version": "==3.9.5"
=======
            "markers": "python_version >= '3.8'",
            "version": "==3.10.5"
        },
        "aioitertools": {
            "hashes": [
                "sha256:c2a9055b4fbb7705f561b9d86053e8af5d10cc845d22c32008c43490b2d8dd6b",
                "sha256:fc1f5fac3d737354de8831cbba3eb04f79dd649d8f3afb4c5b114925e662a796"
            ],
            "markers": "python_version >= '3.8'",
            "version": "==0.12.0"
>>>>>>> 889a7854
        },
        "aiosignal": {
            "hashes": [
                "sha256:54cd96e15e1649b75d6c87526a6ff0b6c1b0dd3459f43d9ca11d48c339b68cfc",
                "sha256:f8376fb07dd1e86a584e4fcdec80b36b7f81aac666ebc724e2c090300dd83b17"
            ],
            "markers": "python_version >= '3.7'",
            "version": "==1.3.1"
        },
        "aiosqlite": {
            "hashes": [
                "sha256:36a1deaca0cac40ebe32aac9977a6e2bbc7f5189f23f4a54d5908986729e5bd6",
                "sha256:6d35c8c256637f4672f843c31021464090805bf925385ac39473fb16eaaca3d7"
            ],
            "markers": "python_version >= '3.8'",
            "version": "==0.20.0"
        },
        "anyio": {
            "hashes": [
<<<<<<< HEAD
                "sha256:5aadc6a1bbb7cdb0bede386cac5e2940f5e2ff3aa20277e991cf028e0585ce94",
                "sha256:c1b2d8f46a8a812513012e1107cb0e68c17159a7a594208005a57dc776e1bdc7"
            ],
            "markers": "python_version >= '3.8'",
            "version": "==4.4.0"
=======
                "sha256:c5a275fe5ca0afd788001f58fca1e69e29ce706d746e317d660e21f70c530ef9",
                "sha256:fdeb095b7cc5a5563175eedd926ec4ae55413bb4be5770c424af0ba46ccb4a78"
            ],
            "markers": "python_version >= '3.8'",
            "version": "==4.5.0"
>>>>>>> 889a7854
        },
        "appdirs": {
            "hashes": [
                "sha256:7d5d0167b2b1ba821647616af46a749d1c653740dd0d2415100fe26e27afdf41",
                "sha256:a841dacd6b99318a741b166adb07e19ee71a274450e68237b4650ca1055ab128"
            ],
            "version": "==1.4.4"
        },
        "argon2-cffi": {
            "hashes": [
                "sha256:879c3e79a2729ce768ebb7d36d4609e3a78a4ca2ec3a9f12286ca057e3d0db08",
                "sha256:c670642b78ba29641818ab2e68bd4e6a78ba53b7eff7b4c3815ae16abf91c7ea"
            ],
            "markers": "python_version >= '3.7'",
            "version": "==23.1.0"
        },
        "argon2-cffi-bindings": {
            "hashes": [
                "sha256:20ef543a89dee4db46a1a6e206cd015360e5a75822f76df533845c3cbaf72670",
                "sha256:2c3e3cc67fdb7d82c4718f19b4e7a87123caf8a93fde7e23cf66ac0337d3cb3f",
                "sha256:3b9ef65804859d335dc6b31582cad2c5166f0c3e7975f324d9ffaa34ee7e6583",
                "sha256:3e385d1c39c520c08b53d63300c3ecc28622f076f4c2b0e6d7e796e9f6502194",
                "sha256:58ed19212051f49a523abb1dbe954337dc82d947fb6e5a0da60f7c8471a8476c",
                "sha256:5e00316dabdaea0b2dd82d141cc66889ced0cdcbfa599e8b471cf22c620c329a",
                "sha256:603ca0aba86b1349b147cab91ae970c63118a0f30444d4bc80355937c950c082",
                "sha256:6a22ad9800121b71099d0fb0a65323810a15f2e292f2ba450810a7316e128ee5",
                "sha256:8cd69c07dd875537a824deec19f978e0f2078fdda07fd5c42ac29668dda5f40f",
                "sha256:93f9bf70084f97245ba10ee36575f0c3f1e7d7724d67d8e5b08e61787c320ed7",
                "sha256:9524464572e12979364b7d600abf96181d3541da11e23ddf565a32e70bd4dc0d",
                "sha256:b2ef1c30440dbbcba7a5dc3e319408b59676e2e039e2ae11a8775ecf482b192f",
                "sha256:b746dba803a79238e925d9046a63aa26bf86ab2a2fe74ce6b009a1c3f5c8f2ae",
                "sha256:bb89ceffa6c791807d1305ceb77dbfacc5aa499891d2c55661c6459651fc39e3",
                "sha256:bd46088725ef7f58b5a1ef7ca06647ebaf0eb4baff7d1d0d177c6cc8744abd86",
                "sha256:ccb949252cb2ab3a08c02024acb77cfb179492d5701c7cbdbfd776124d4d2367",
                "sha256:d4966ef5848d820776f5f562a7d45fdd70c2f330c961d0d745b784034bd9f48d",
                "sha256:e415e3f62c8d124ee16018e491a009937f8cf7ebf5eb430ffc5de21b900dad93",
                "sha256:ed2937d286e2ad0cc79a7087d3c272832865f779430e0cc2b4f3718d3159b0cb",
                "sha256:f1152ac548bd5b8bcecfb0b0371f082037e47128653df2e8ba6e914d384f3c3e",
                "sha256:f9f8b450ed0547e3d473fdc8612083fd08dd2120d6ac8f73828df9b7d45bb351"
            ],
            "markers": "python_version >= '3.6'",
            "version": "==21.2.0"
        },
        "arrow": {
            "hashes": [
                "sha256:c728b120ebc00eb84e01882a6f5e7927a53960aa990ce7dd2b10f39005a67f80",
                "sha256:d4540617648cb5f895730f1ad8c82a65f2dad0166f57b75f3ca54759c4d67a85"
            ],
            "markers": "python_version >= '3.8'",
            "version": "==1.3.0"
        },
        "asciitree": {
            "hashes": [
                "sha256:4aa4b9b649f85e3fcb343363d97564aa1fb62e249677f2e18a96765145cc0f6e"
            ],
            "version": "==0.3.3"
        },
        "asttokens": {
            "hashes": [
                "sha256:051ed49c3dcae8913ea7cd08e46a606dba30b79993209636c4875bc1d637bc24",
                "sha256:b03869718ba9a6eb027e134bfdf69f38a236d681c83c160d510768af11254ba0"
            ],
            "version": "==2.4.1"
        },
        "async-timeout": {
            "hashes": [
                "sha256:4640d96be84d82d02ed59ea2b7105a0f7b33abe8703703cd0ab0bf87c427522f",
                "sha256:7405140ff1230c310e51dc27b3145b9092d659ce68ff733fb0cefe3ee42be028"
            ],
            "markers": "python_version < '3.11'",
            "version": "==4.0.3"
        },
        "attrs": {
            "hashes": [
                "sha256:5cfb1b9148b5b086569baec03f20d7b6bf3bcacc9a42bebf87ffaaca362f6346",
                "sha256:81921eb96de3191c8258c199618104dd27ac608d9366f5e35d011eae1867ede2"
            ],
            "markers": "python_version >= '3.7'",
            "version": "==24.2.0"
        },
        "babel": {
            "hashes": [
                "sha256:368b5b98b37c06b7daf6696391c3240c938b37767d4584413e8438c5c435fa8b",
                "sha256:d1f3554ca26605fe173f3de0c65f750f5a42f924499bf134de6423582298e316"
            ],
            "markers": "python_version >= '3.8'",
            "version": "==2.16.0"
        },
        "beautifulsoup4": {
            "hashes": [
                "sha256:74e3d1928edc070d21748185c46e3fb33490f22f52a3addee9aee0f4f7781051",
                "sha256:b80878c9f40111313e55da8ba20bdba06d8fa3969fc68304167741bbf9e082ed"
            ],
            "markers": "python_full_version >= '3.6.0'",
            "version": "==4.12.3"
        },
        "black": {
            "hashes": [
                "sha256:2818cf72dfd5d289e48f37ccfa08b460bf469e67fb7c4abb07edc2e9f16fb63f",
                "sha256:41622020d7120e01d377f74249e677039d20e6344ff5851de8a10f11f513bf93",
                "sha256:4acf672def7eb1725f41f38bf6bf425c8237248bb0804faa3965c036f7672d11",
                "sha256:4be5bb28e090456adfc1255e03967fb67ca846a03be7aadf6249096100ee32d0",
                "sha256:4f1373a7808a8f135b774039f61d59e4be7eb56b2513d3d2f02a8b9365b8a8a9",
                "sha256:56f52cfbd3dabe2798d76dbdd299faa046a901041faf2cf33288bc4e6dae57b5",
                "sha256:65b76c275e4c1c5ce6e9870911384bff5ca31ab63d19c76811cb1fb162678213",
                "sha256:65c02e4ea2ae09d16314d30912a58ada9a5c4fdfedf9512d23326128ac08ac3d",
                "sha256:6905238a754ceb7788a73f02b45637d820b2f5478b20fec82ea865e4f5d4d9f7",
                "sha256:79dcf34b33e38ed1b17434693763301d7ccbd1c5860674a8f871bd15139e7837",
                "sha256:7bb041dca0d784697af4646d3b62ba4a6b028276ae878e53f6b4f74ddd6db99f",
                "sha256:7d5e026f8da0322b5662fa7a8e752b3fa2dac1c1cbc213c3d7ff9bdd0ab12395",
                "sha256:9f50ea1132e2189d8dff0115ab75b65590a3e97de1e143795adb4ce317934995",
                "sha256:a0c9c4a0771afc6919578cec71ce82a3e31e054904e7197deacbc9382671c41f",
                "sha256:aadf7a02d947936ee418777e0247ea114f78aff0d0959461057cae8a04f20597",
                "sha256:b5991d523eee14756f3c8d5df5231550ae8993e2286b8014e2fdea7156ed0959",
                "sha256:bf21b7b230718a5f08bd32d5e4f1db7fc8788345c8aea1d155fc17852b3410f5",
                "sha256:c45f8dff244b3c431b36e3224b6be4a127c6aca780853574c00faf99258041eb",
                "sha256:c7ed6668cbbfcd231fa0dc1b137d3e40c04c7f786e626b405c62bcd5db5857e4",
                "sha256:d7de8d330763c66663661a1ffd432274a2f92f07feeddd89ffd085b5744f85e7",
                "sha256:e19cb1c6365fd6dc38a6eae2dcb691d7d83935c10215aef8e6c38edee3f77abd",
                "sha256:e2af80566f43c85f5797365077fb64a393861a3730bd110971ab7a0c94e873e7"
            ],
            "index": "pypi",
            "markers": "python_version >= '3.8'",
            "version": "==24.3.0"
        },
        "bleach": {
            "hashes": [
                "sha256:0a31f1837963c41d46bbf1331b8778e1308ea0791db03cc4e7357b97cf42a8fe",
                "sha256:3225f354cfc436b9789c66c4ee030194bee0568fbf9cbdad3bc8b5c26c5f12b6"
            ],
            "markers": "python_version >= '3.8'",
            "version": "==6.1.0"
        },
        "blosc2": {
            "hashes": [
                "sha256:0497793f55db0b75de08eb4c047a0bc5b96dbe5e405b53803dd3368e36336188",
                "sha256:0ec63269428aa3fb45f7d4881b2d11b428c4cb62e854caf54a767a64da4df83e",
                "sha256:1fbecd7ef4876811719aa58d84e4b414f430f329162c18578b870f5e77b59864",
                "sha256:32c365bf744353103ed91dc1f03889de03b986588181601594aa7ee773818cb4",
                "sha256:4085e5c1df186e1747d8a8578b0cc1c8b7668391d635e9f89e17156912fba85a",
                "sha256:54c5614b18f9f01473758fa64e3bc699adbe31b307a45eca0e07fa2204e4d4a1",
                "sha256:5c193959a984e7814833c8be6b9026d7744d2cff4d450476561583a87152e13e",
                "sha256:6545d6d7e7365a2a3533d4bdf7095856443aed7d5ddc577ecd0e78083790bff1",
                "sha256:659e18d5e606a0ca4d80766f86d87e640818051911d01679eed11022243a7e4f",
                "sha256:8eb02f67d4ed8ac8f0ce5f3c8cafc0059255bb6899fd35127e4076925640f239",
                "sha256:96dd63eb7641594208e6a865fd60a0bdde24568a180180beb8af4d6608796f3a",
                "sha256:98ab1cd57f9d7422f1636a6b290f2940113ee8be26bfe3823e8c011826972b9c",
                "sha256:c58990ab2bcd0f412496acf1d05c65d955d963197bbaa57b10b2ace31c29181a",
                "sha256:c5c52649837d514669107c77e8f172e9e5ecfa030eef0d378bb47ce1689921c9",
                "sha256:cec4c0570543921ce6b8c9ffdbf9f2170de37ecaf8e2b213e867e3130b81f205",
                "sha256:d98e850f0de55e15c402c6e27105ba850f8954e784e30a7f8bde89eb70a08574",
                "sha256:ea3396de7757092d502fb297a44a8d019d92e750e5aebcd9d39a157fde8785b3",
                "sha256:ef018926b55799cf23345127dde8f29356b4451b3e067e1b07f0d186213bd821",
                "sha256:f19b0b3674f6c825b490f00d8264b0c540c2cdc11ec7e81178d38b83c57790a1",
                "sha256:f206e6a01a8167b441bf886ff022eb20e0f085b09300f49f3018f566c14d918a",
                "sha256:f465b8ab54ecde6b8654672a50a4c3699aafd8e2de0dfcd84ed53f8a34c1734a"
            ],
            "markers": "python_version >= '3.8' and python_version < '4'",
            "version": "==2.0.0"
        },
        "boto3": {
            "hashes": [
                "sha256:9028dd814c7f06bc92822d1fabdd8b68fe39b5993da5ca7acd7f7c6f7c7c332f",
                "sha256:9fe1a97de136a89d2957e41e3591a7648a6e08d63165255b4cc69c5ba1e2a177"
            ],
            "index": "pypi",
<<<<<<< HEAD
            "markers": "python_version >= '3.7'",
            "version": "==1.26.109"
=======
            "markers": "python_version >= '3.8'",
            "version": "==1.35.1"
>>>>>>> 889a7854
        },
        "botocore": {
            "hashes": [
                "sha256:1b48c94e8a4bbe23143f3d1c21a32b9ffc7476b651ef42371ab45d678f6dbfbc",
                "sha256:3564a980d95ff2861a6ca74313173d8778aa659125c63cf49c93ad23896c63b1"
            ],
            "markers": "python_version >= '3.8'",
            "version": "==1.35.16"
        },
        "bottleneck": {
            "hashes": [
                "sha256:03c43150f180d86a5633a6da788660d335983f6798fca306ba7f47ff27a1b7e7",
                "sha256:1490348b3bbc0225523dc2c00c6bb3e66168c537d62797bd29783c0826c09838",
                "sha256:14b3334a39308fbb05dacd35ac100842aa9e9bc70afbdcebe43e46179d183fd0",
                "sha256:1b4dac5d2a871b7bd296c2b92426daa27d5b07aa84ef2557db097d29135da4eb",
                "sha256:2110af22aa8c2779faba8aa021d6b559df04449bdf21d510eacd7910934189fe",
                "sha256:220b72405f77aebb0137b733b464c2526ded471e4289ac1e840bab8852759a55",
                "sha256:23834d82177d6997f21fa63156550668cd07a9a6e5a1b66ea80f1a14ac6ffd07",
                "sha256:28260197ab8a4a6b7adf810523147b1a3e85607f4e26a0f685eb9d155cfc75af",
                "sha256:2861ff645d236f1a6f5c6d1ddb3db37d19af1d91057bdc4fd7b76299a15b3079",
                "sha256:2bb79a2ac135567694f13339f0bebcee96aec09c596b324b61cd7fd5e306f49d",
                "sha256:381cbd1e52338fcdf9ff01c962e6aa187b2d8b3b369d42e779b6d33ac61f8d35",
                "sha256:44305c70c2a1539b0ae968e033f301ad868a6146b47e3cccd73fdfe3fc07c4ee",
                "sha256:4a91e40bbb8452e77772614d882be2c34b3b514d9f15460f703293525a6e173d",
                "sha256:520d7a83cd48b3f58e5df1a258acb547f8a5386a8c21ca9e1058d83a0d622fdf",
                "sha256:59604949aea476f5075b965129eaa3c2d90891fd43b0dfaf2ad7621bb5db14a5",
                "sha256:5d6bf45ed58d5e7414c0011ef2da75474fe597a51970df83596b0bcb79c14c5e",
                "sha256:6136ce7dcf825c432a20b80ab1c460264a437d8430fff32536176147e0b6b832",
                "sha256:6179791c0119aec3708ef74ddadab8d183e3742adb93a9028718e8696bdf572b",
                "sha256:67347b0f01f32a232a6269c37afc1c079e08f6455fa12e91f4a1cd12eb0d11a5",
                "sha256:6a36280ee33d9db799163f04e88b950261e590cc71d089f5e179b21680b5d491",
                "sha256:817aa43a671ede696ea023d8f35839a391244662340cc95a0f46965dda8b35cf",
                "sha256:834816c316ad184cae7ecb615b69876a42cd2cafb07ee66c57a9c1ccacb63339",
                "sha256:8746f0f727997ce4c7457dc1fec4e4e3c0fdd8803514baa3d1c4ea6515ab04b2",
                "sha256:889e6855b77345622b4ba927335d3118745d590492941f5f78554f157d259e92",
                "sha256:90d5d188a0cca0b9655ff2904ee61e7f183079e97550be98c2541a2eec358a72",
                "sha256:9903f017b9d6f2f69ce241b424ddad7265624f64dc6eafbe257d45661febf8bd",
                "sha256:a704165552496cbcc8bcc5921bb679fd6fa66bb1e758888de091b1223231c9f0",
                "sha256:b1339b9ad3ee217253f246cde5c3789eb527cf9dd31ff0a1f5a8bf7fc89eadad",
                "sha256:b5f72b66ccc0272de46b67346cf8490737ba2adc6a302664f5326e7741b6d5ab",
                "sha256:beb36df519b8709e7d357c0c9639b03b885ca6355bbf5e53752c685de51605b8",
                "sha256:c2c92545e1bc8e859d8d137aefa3b24843bd374b17c9814dafa3bbcea9fc4ec0",
                "sha256:c6097bf39723e76ff5bba160daab92ae599df212c859db8d46648548584d04a8",
                "sha256:d53f1a72b12cfd76b56934c33bc0cb7c1a295f23a2d3ffba8c764514c9b5e0ff",
                "sha256:d69907d8d679cb5091a3f479c46bf1076f149f6311ff3298bac5089b86a2fab1",
                "sha256:de17e012694e6a987bb4eb050dd7f0cf939195a8e00cb23aa93ebee5fd5e64a8",
                "sha256:e720ff24370324c84a82b1a18195274715c23181748b2b9e3dacad24198ca06f",
                "sha256:ed209f8f3cb9954773764b0fa2510a7a9247ad245593187ac90bd0747771bc5c",
                "sha256:eea333dbcadb780356c54f5c4fa7754f143573b57508fff43d5daf63298eb26a",
                "sha256:f2749602200aaa0e12a0f3f936dd6d4035384ad10d3acf7ac4f418c501683397",
                "sha256:f63e79bfa2f82a7432c8b147ed321d01ca7769bc17cc04644286a4ce58d30549",
                "sha256:fbcdd01db9e27741fb16a02b720cf02389d4b0b99cefe3c834c7df88c2d7412d",
                "sha256:ffb4e4edf7997069719b9269926cc00a2a12c6e015422d1ebc2f621c4541396a"
            ],
            "version": "==1.4.0"
        },
        "brotli": {
            "hashes": [
                "sha256:03d20af184290887bdea3f0f78c4f737d126c74dc2f3ccadf07e54ceca3bf208",
                "sha256:0541e747cce78e24ea12d69176f6a7ddb690e62c425e01d31cc065e69ce55b48",
                "sha256:069a121ac97412d1fe506da790b3e69f52254b9df4eb665cd42460c837193354",
                "sha256:0b63b949ff929fbc2d6d3ce0e924c9b93c9785d877a21a1b678877ffbbc4423a",
                "sha256:0c6244521dda65ea562d5a69b9a26120769b7a9fb3db2fe9545935ed6735b128",
                "sha256:11d00ed0a83fa22d29bc6b64ef636c4552ebafcef57154b4ddd132f5638fbd1c",
                "sha256:141bd4d93984070e097521ed07e2575b46f817d08f9fa42b16b9b5f27b5ac088",
                "sha256:19c116e796420b0cee3da1ccec3b764ed2952ccfcc298b55a10e5610ad7885f9",
                "sha256:1ab4fbee0b2d9098c74f3057b2bc055a8bd92ccf02f65944a241b4349229185a",
                "sha256:1ae56aca0402a0f9a3431cddda62ad71666ca9d4dc3a10a142b9dce2e3c0cda3",
                "sha256:224e57f6eac61cc449f498cc5f0e1725ba2071a3d4f48d5d9dffba42db196438",
                "sha256:22fc2a8549ffe699bfba2256ab2ed0421a7b8fadff114a3d201794e45a9ff578",
                "sha256:23032ae55523cc7bccb4f6a0bf368cd25ad9bcdcc1990b64a647e7bbcce9cb5b",
                "sha256:2333e30a5e00fe0fe55903c8832e08ee9c3b1382aacf4db26664a16528d51b4b",
                "sha256:2954c1c23f81c2eaf0b0717d9380bd348578a94161a65b3a2afc62c86467dd68",
                "sha256:2de9d02f5bda03d27ede52e8cfe7b865b066fa49258cbab568720aa5be80a47d",
                "sha256:30924eb4c57903d5a7526b08ef4a584acc22ab1ffa085faceb521521d2de32dd",
                "sha256:316cc9b17edf613ac76b1f1f305d2a748f1b976b033b049a6ecdfd5612c70409",
                "sha256:38025d9f30cf4634f8309c6874ef871b841eb3c347e90b0851f63d1ded5212da",
                "sha256:39da8adedf6942d76dc3e46653e52df937a3c4d6d18fdc94a7c29d263b1f5b50",
                "sha256:3d7954194c36e304e1523f55d7042c59dc53ec20dd4e9ea9d151f1b62b4415c0",
                "sha256:4093c631e96fdd49e0377a9c167bfd75b6d0bad2ace734c6eb20b348bc3ea180",
                "sha256:43ce1b9935bfa1ede40028054d7f48b5469cd02733a365eec8a329ffd342915d",
                "sha256:4d4a848d1837973bf0f4b5e54e3bec977d99be36a7895c61abb659301b02c112",
                "sha256:4ed11165dd45ce798d99a136808a794a748d5dc38511303239d4e2363c0695dc",
                "sha256:510b5b1bfbe20e1a7b3baf5fed9e9451873559a976c1a78eebaa3b86c57b4265",
                "sha256:524f35912131cc2cabb00edfd8d573b07f2d9f21fa824bd3fb19725a9cf06327",
                "sha256:587ca6d3cef6e4e868102672d3bd9dc9698c309ba56d41c2b9c85bbb903cdb95",
                "sha256:5b3cc074004d968722f51e550b41a27be656ec48f8afaeeb45ebf65b561481dd",
                "sha256:5eeb539606f18a0b232d4ba45adccde4125592f3f636a6182b4a8a436548b914",
                "sha256:5f4d5ea15c9382135076d2fb28dde923352fe02951e66935a9efaac8f10e81b0",
                "sha256:5fb2ce4b8045c78ebbc7b8f3c15062e435d47e7393cc57c25115cfd49883747a",
                "sha256:6172447e1b368dcbc458925e5ddaf9113477b0ed542df258d84fa28fc45ceea7",
                "sha256:6c3020404e0b5eefd7c9485ccf8393cfb75ec38ce75586e046573c9dc29967a0",
                "sha256:70051525001750221daa10907c77830bc889cb6d865cc0b813d9db7fefc21451",
                "sha256:7905193081db9bfa73b1219140b3d315831cbff0d8941f22da695832f0dd188f",
                "sha256:7c4855522edb2e6ae7fdb58e07c3ba9111e7621a8956f481c68d5d979c93032e",
                "sha256:7e4c4629ddad63006efa0ef968c8e4751c5868ff0b1c5c40f76524e894c50248",
                "sha256:7f4bf76817c14aa98cc6697ac02f3972cb8c3da93e9ef16b9c66573a68014f91",
                "sha256:81de08ac11bcb85841e440c13611c00b67d3bf82698314928d0b676362546724",
                "sha256:861bf317735688269936f755fa136a99d1ed526883859f86e41a5d43c61d8966",
                "sha256:890b5a14ce214389b2cc36ce82f3093f96f4cc730c1cffdbefff77a7c71f2a97",
                "sha256:89f4988c7203739d48c6f806f1e87a1d96e0806d44f0fba61dba81392c9e474d",
                "sha256:8dadd1314583ec0bf2d1379f7008ad627cd6336625d6679cf2f8e67081b83acf",
                "sha256:901032ff242d479a0efa956d853d16875d42157f98951c0230f69e69f9c09bac",
                "sha256:906bc3a79de8c4ae5b86d3d75a8b77e44404b0f4261714306e3ad248d8ab0951",
                "sha256:919e32f147ae93a09fe064d77d5ebf4e35502a8df75c29fb05788528e330fe74",
                "sha256:929811df5462e182b13920da56c6e0284af407d1de637d8e536c5cd00a7daf60",
                "sha256:949f3b7c29912693cee0afcf09acd6ebc04c57af949d9bf77d6101ebb61e388c",
                "sha256:a090ca607cbb6a34b0391776f0cb48062081f5f60ddcce5d11838e67a01928d1",
                "sha256:a1fd8a29719ccce974d523580987b7f8229aeace506952fa9ce1d53a033873c8",
                "sha256:a37b8f0391212d29b3a91a799c8e4a2855e0576911cdfb2515487e30e322253d",
                "sha256:a3daabb76a78f829cafc365531c972016e4aa8d5b4bf60660ad8ecee19df7ccc",
                "sha256:a469274ad18dc0e4d316eefa616d1d0c2ff9da369af19fa6f3daa4f09671fd61",
                "sha256:a599669fd7c47233438a56936988a2478685e74854088ef5293802123b5b2460",
                "sha256:a743e5a28af5f70f9c080380a5f908d4d21d40e8f0e0c8901604d15cfa9ba751",
                "sha256:a77def80806c421b4b0af06f45d65a136e7ac0bdca3c09d9e2ea4e515367c7e9",
                "sha256:aac0411d20e345dc0920bdec5548e438e999ff68d77564d5e9463a7ca9d3e7b1",
                "sha256:ae15b066e5ad21366600ebec29a7ccbc86812ed267e4b28e860b8ca16a2bc474",
                "sha256:be36e3d172dc816333f33520154d708a2657ea63762ec16b62ece02ab5e4daf2",
                "sha256:c8146669223164fc87a7e3de9f81e9423c67a79d6b3447994dfb9c95da16e2d6",
                "sha256:c8fd5270e906eef71d4a8d19b7c6a43760c6abcfcc10c9101d14eb2357418de9",
                "sha256:caf9ee9a5775f3111642d33b86237b05808dafcd6268faa492250e9b78046eb2",
                "sha256:cdad5b9014d83ca68c25d2e9444e28e967ef16e80f6b436918c700c117a85467",
                "sha256:cdbc1fc1bc0bff1cef838eafe581b55bfbffaed4ed0318b724d0b71d4d377619",
                "sha256:ceb64bbc6eac5a140ca649003756940f8d6a7c444a68af170b3187623b43bebf",
                "sha256:d0c5516f0aed654134a2fc936325cc2e642f8a0e096d075209672eb321cff408",
                "sha256:d143fd47fad1db3d7c27a1b1d66162e855b5d50a89666af46e1679c496e8e579",
                "sha256:d192f0f30804e55db0d0e0a35d83a9fead0e9a359a9ed0285dbacea60cc10a84",
                "sha256:db85ecf4e609a48f4b29055f1e144231b90edc90af7481aa731ba2d059226b1b",
                "sha256:de6551e370ef19f8de1807d0a9aa2cdfdce2e85ce88b122fe9f6b2b076837e59",
                "sha256:e1140c64812cb9b06c922e77f1c26a75ec5e3f0fb2bf92cc8c58720dec276752",
                "sha256:e6a904cb26bfefc2f0a6f240bdf5233be78cd2488900a2f846f3c3ac8489ab80",
                "sha256:e84799f09591700a4154154cab9787452925578841a94321d5ee8fb9a9a328f0",
                "sha256:e93dfc1a1165e385cc8239fab7c036fb2cd8093728cbd85097b284d7b99249a2",
                "sha256:efa8b278894b14d6da122a72fefcebc28445f2d3f880ac59d46c90f4c13be9a3",
                "sha256:f0d8a7a6b5983c2496e364b969f0e526647a06b075d034f3297dc66f3b360c64",
                "sha256:f296c40e23065d0d6650c4aefe7470d2a25fffda489bcc3eb66083f3ac9f6643",
                "sha256:f66b5337fa213f1da0d9000bc8dc0cb5b896b726eefd9c6046f699b169c41b9e",
                "sha256:f733d788519c7e3e71f0855c96618720f5d3d60c3cb829d8bbb722dddce37985",
                "sha256:fce1473f3ccc4187f75b4690cfc922628aed4d3dd013d047f95a9b3919a86596",
                "sha256:fd5f17ff8f14003595ab414e45fce13d073e0762394f957182e69035c9f3d7c2",
                "sha256:fdc3ff3bfccdc6b9cc7c342c03aa2400683f0cb891d46e94b64a197910dc4064"
            ],
            "markers": "platform_python_implementation == 'CPython'",
            "version": "==1.1.0"
        },
        "cachetools": {
            "hashes": [
                "sha256:02134e8439cdc2ffb62023ce1debca2944c3f289d66bb17ead3ab3dede74b292",
                "sha256:2cc24fb4cbe39633fb7badd9db9ca6295d766d9c2995f245725a46715d050f2a"
            ],
            "markers": "python_version >= '3.7'",
            "version": "==5.5.0"
        },
        "certifi": {
            "hashes": [
                "sha256:5a1e7645bc0ec61a09e26c36f6106dd4cf40c6db3a1fb6352b0244e7fb057c7b",
                "sha256:c198e21b1289c2ab85ee4e67bb4b4ef3ead0892059901a8d5b622f24a1101e90"
            ],
            "index": "pypi",
            "markers": "python_version >= '3.6'",
<<<<<<< HEAD
            "version": "==2023.7.22"
=======
            "version": "==2024.7.4"
>>>>>>> 889a7854
        },
        "cffi": {
            "hashes": [
                "sha256:045d61c734659cc045141be4bae381a41d89b741f795af1dd018bfb532fd0df8",
                "sha256:0984a4925a435b1da406122d4d7968dd861c1385afe3b45ba82b750f229811e2",
                "sha256:0e2b1fac190ae3ebfe37b979cc1ce69c81f4e4fe5746bb401dca63a9062cdaf1",
                "sha256:0f048dcf80db46f0098ccac01132761580d28e28bc0f78ae0d58048063317e15",
                "sha256:1257bdabf294dceb59f5e70c64a3e2f462c30c7ad68092d01bbbfb1c16b1ba36",
                "sha256:1c39c6016c32bc48dd54561950ebd6836e1670f2ae46128f67cf49e789c52824",
                "sha256:1d599671f396c4723d016dbddb72fe8e0397082b0a77a4fab8028923bec050e8",
                "sha256:28b16024becceed8c6dfbc75629e27788d8a3f9030691a1dbf9821a128b22c36",
                "sha256:2bb1a08b8008b281856e5971307cc386a8e9c5b625ac297e853d36da6efe9c17",
                "sha256:30c5e0cb5ae493c04c8b42916e52ca38079f1b235c2f8ae5f4527b963c401caf",
                "sha256:31000ec67d4221a71bd3f67df918b1f88f676f1c3b535a7eb473255fdc0b83fc",
                "sha256:386c8bf53c502fff58903061338ce4f4950cbdcb23e2902d86c0f722b786bbe3",
                "sha256:3edc8d958eb099c634dace3c7e16560ae474aa3803a5df240542b305d14e14ed",
                "sha256:45398b671ac6d70e67da8e4224a065cec6a93541bb7aebe1b198a61b58c7b702",
                "sha256:46bf43160c1a35f7ec506d254e5c890f3c03648a4dbac12d624e4490a7046cd1",
                "sha256:4ceb10419a9adf4460ea14cfd6bc43d08701f0835e979bf821052f1805850fe8",
                "sha256:51392eae71afec0d0c8fb1a53b204dbb3bcabcb3c9b807eedf3e1e6ccf2de903",
                "sha256:5da5719280082ac6bd9aa7becb3938dc9f9cbd57fac7d2871717b1feb0902ab6",
                "sha256:610faea79c43e44c71e1ec53a554553fa22321b65fae24889706c0a84d4ad86d",
                "sha256:636062ea65bd0195bc012fea9321aca499c0504409f413dc88af450b57ffd03b",
                "sha256:6883e737d7d9e4899a8a695e00ec36bd4e5e4f18fabe0aca0efe0a4b44cdb13e",
                "sha256:6b8b4a92e1c65048ff98cfe1f735ef8f1ceb72e3d5f0c25fdb12087a23da22be",
                "sha256:6f17be4345073b0a7b8ea599688f692ac3ef23ce28e5df79c04de519dbc4912c",
                "sha256:706510fe141c86a69c8ddc029c7910003a17353970cff3b904ff0686a5927683",
                "sha256:72e72408cad3d5419375fc87d289076ee319835bdfa2caad331e377589aebba9",
                "sha256:733e99bc2df47476e3848417c5a4540522f234dfd4ef3ab7fafdf555b082ec0c",
                "sha256:7596d6620d3fa590f677e9ee430df2958d2d6d6de2feeae5b20e82c00b76fbf8",
                "sha256:78122be759c3f8a014ce010908ae03364d00a1f81ab5c7f4a7a5120607ea56e1",
                "sha256:805b4371bf7197c329fcb3ead37e710d1bca9da5d583f5073b799d5c5bd1eee4",
                "sha256:85a950a4ac9c359340d5963966e3e0a94a676bd6245a4b55bc43949eee26a655",
                "sha256:8f2cdc858323644ab277e9bb925ad72ae0e67f69e804f4898c070998d50b1a67",
                "sha256:9755e4345d1ec879e3849e62222a18c7174d65a6a92d5b346b1863912168b595",
                "sha256:98e3969bcff97cae1b2def8ba499ea3d6f31ddfdb7635374834cf89a1a08ecf0",
                "sha256:a08d7e755f8ed21095a310a693525137cfe756ce62d066e53f502a83dc550f65",
                "sha256:a1ed2dd2972641495a3ec98445e09766f077aee98a1c896dcb4ad0d303628e41",
                "sha256:a24ed04c8ffd54b0729c07cee15a81d964e6fee0e3d4d342a27b020d22959dc6",
                "sha256:a45e3c6913c5b87b3ff120dcdc03f6131fa0065027d0ed7ee6190736a74cd401",
                "sha256:a9b15d491f3ad5d692e11f6b71f7857e7835eb677955c00cc0aefcd0669adaf6",
                "sha256:ad9413ccdeda48c5afdae7e4fa2192157e991ff761e7ab8fdd8926f40b160cc3",
                "sha256:b2ab587605f4ba0bf81dc0cb08a41bd1c0a5906bd59243d56bad7668a6fc6c16",
                "sha256:b62ce867176a75d03a665bad002af8e6d54644fad99a3c70905c543130e39d93",
                "sha256:c03e868a0b3bc35839ba98e74211ed2b05d2119be4e8a0f224fba9384f1fe02e",
                "sha256:c59d6e989d07460165cc5ad3c61f9fd8f1b4796eacbd81cee78957842b834af4",
                "sha256:c7eac2ef9b63c79431bc4b25f1cd649d7f061a28808cbc6c47b534bd789ef964",
                "sha256:c9c3d058ebabb74db66e431095118094d06abf53284d9c81f27300d0e0d8bc7c",
                "sha256:ca74b8dbe6e8e8263c0ffd60277de77dcee6c837a3d0881d8c1ead7268c9e576",
                "sha256:caaf0640ef5f5517f49bc275eca1406b0ffa6aa184892812030f04c2abf589a0",
                "sha256:cdf5ce3acdfd1661132f2a9c19cac174758dc2352bfe37d98aa7512c6b7178b3",
                "sha256:d016c76bdd850f3c626af19b0542c9677ba156e4ee4fccfdd7848803533ef662",
                "sha256:d01b12eeeb4427d3110de311e1774046ad344f5b1a7403101878976ecd7a10f3",
                "sha256:d63afe322132c194cf832bfec0dc69a99fb9bb6bbd550f161a49e9e855cc78ff",
                "sha256:da95af8214998d77a98cc14e3a3bd00aa191526343078b530ceb0bd710fb48a5",
                "sha256:dd398dbc6773384a17fe0d3e7eeb8d1a21c2200473ee6806bb5e6a8e62bb73dd",
                "sha256:de2ea4b5833625383e464549fec1bc395c1bdeeb5f25c4a3a82b5a8c756ec22f",
                "sha256:de55b766c7aa2e2a3092c51e0483d700341182f08e67c63630d5b6f200bb28e5",
                "sha256:df8b1c11f177bc2313ec4b2d46baec87a5f3e71fc8b45dab2ee7cae86d9aba14",
                "sha256:e03eab0a8677fa80d646b5ddece1cbeaf556c313dcfac435ba11f107ba117b5d",
                "sha256:e221cf152cff04059d011ee126477f0d9588303eb57e88923578ace7baad17f9",
                "sha256:e31ae45bc2e29f6b2abd0de1cc3b9d5205aa847cafaecb8af1476a609a2f6eb7",
                "sha256:edae79245293e15384b51f88b00613ba9f7198016a5948b5dddf4917d4d26382",
                "sha256:f1e22e8c4419538cb197e4dd60acc919d7696e5ef98ee4da4e01d3f8cfa4cc5a",
                "sha256:f3a2b4222ce6b60e2e8b337bb9596923045681d71e5a082783484d845390938e",
                "sha256:f6a16c31041f09ead72d69f583767292f750d24913dadacf5756b966aacb3f1a",
                "sha256:f75c7ab1f9e4aca5414ed4d8e5c0e303a34f4421f8a0d47a4d019ceff0ab6af4",
                "sha256:f79fc4fc25f1c8698ff97788206bb3c2598949bfe0fef03d299eb1b5356ada99",
                "sha256:f7f5baafcc48261359e14bcd6d9bff6d4b28d9103847c9e136694cb0501aef87",
                "sha256:fc48c783f9c87e60831201f2cce7f3b2e4846bf4d8728eabe54d60700b318a0b"
            ],
            "markers": "python_version >= '3.8'",
            "version": "==1.17.1"
        },
        "cfgv": {
            "hashes": [
                "sha256:b7265b1f29fd3316bfcd2b330d63d024f2bfd8bcb8b0272f8e19a504856c48f9",
                "sha256:e52591d4c5f5dead8e0f673fb16db7949d2cfb3f7da4582893288f0ded8fe560"
            ],
            "markers": "python_version >= '3.8'",
            "version": "==3.4.0"
        },
        "cftime": {
            "hashes": [
                "sha256:03494e7b66a2fbb6b04e364ab67185130dee0ced660abac5c1559070571d143d",
                "sha256:0b47bf25195fb3889bbae34df0e80957eb69c48f66902f5d538c7a8ec34253f6",
                "sha256:0edeb1cb019d8155b2513cffb96749c0d7d459370e69bdf03077e0bee214aed8",
                "sha256:1289e08617be350a6b26c6e4352a0cb088625ac33d25e95110df549c26d6ab8e",
                "sha256:18b132d9225b4a109929866200846c72302316db9069e2de3ec8d8ec377f567f",
                "sha256:25f043703e785de0bd7cd8222c0a53317e9aeb3dfc062588b05e6f3ebb007468",
                "sha256:3c349a91fa7ac9ec50118b04a8746bdea967bd2fc525d87c776003040b8d3392",
                "sha256:4dcb2a01d4e614437582af33b36db4fb441b7666758482864827a1f037d2b639",
                "sha256:567574df94d0de1101bb5da76e7fbc6eabfddeeb2eb8cf83286b3599a136bbf7",
                "sha256:588d073400798adc24ece759cd1cb24ef730f55d1f70e31a898e7686f9d763d8",
                "sha256:5b5ad7559a16bedadb66af8e417b6805f758acb57aa38d2730844dfc63a1e667",
                "sha256:6e07b91b488570573bbeb6f815656a8974d13d15b2279c82de2927f4f692bbcd",
                "sha256:6fc82928cbf477bebf233f41914e64bff7b9e894c7f0c34170784a48250f8da7",
                "sha256:76b8f1e5d1e424accdf760a43e0a1793a7b640bab83cb067273d5c9dbb336c44",
                "sha256:90609b3c1a31a756a68ecdbc961a4ce0b22c1620f166c8dabfa3a4c337ac8b9e",
                "sha256:a8f05d5d6bb4137f9783fa61ad330030fcea8dcc6946dea69a27774edbe480e7",
                "sha256:b32ac1278a2a111b066d5a1e6e5ce6f38c4c505993a6a3130873b56f99d7b56f",
                "sha256:bbe11ad73b2a0ddc79995da21459fc2a3fd6b1593ca73f00a60e4d81c3e230f3",
                "sha256:c05a71389f53d6340cb365b60f028c08268c72401660b9ef76108dee9f1cb5b2",
                "sha256:c072fe9e09925af66a9473edf5752ca1890ba752e7c1935d1f0245ad48f0977c",
                "sha256:c1558d9b477bd29626cd8bfc89e736635f72887d1a993e2834ab579bba7abb8c",
                "sha256:c20f03e12af39534c3450bba376272803bfb850b5ce6433c839bfaa99f8d835a",
                "sha256:ca1a264570e68fbb611bba251641b8efd0cf88c0ad2dcab5fa784df264232b75",
                "sha256:d4f2cc0d5c6ffba9c5b0fd1ecd0c7c1c426d0be7b8de1480e2a9fb857c1905e9",
                "sha256:e325406193758a7ed67308deb52e727782a19e384e183378e7ff62098be0aedc",
                "sha256:e5456fd58d4cc6b8d7b4932b749617ee142b62a52bc5d8e3c282ce69ce3a20ba",
                "sha256:e8467b6fbf8dbfe0be8c04d61180765fdd3b9ab0fe51313a0bbf87e63634a3d8",
                "sha256:ee70074df4bae0d9ee98f201cf5f11fd302791cf1cdeb73c34f685d6b632e17d",
                "sha256:f92f2e405eeda47b30ab6231d8b7d136a55f21034d394f93ade322d356948654",
                "sha256:f9acc272df1022f24fe7dbe9de43fa5d8271985161df14549e4d8d28c90dc9ea"
            ],
            "markers": "python_version >= '3.8'",
            "version": "==1.6.4"
        },
        "charset-normalizer": {
            "hashes": [
                "sha256:06435b539f889b1f6f4ac1758871aae42dc3a8c0e24ac9e60c2384973ad73027",
                "sha256:06a81e93cd441c56a9b65d8e1d043daeb97a3d0856d177d5c90ba85acb3db087",
                "sha256:0a55554a2fa0d408816b3b5cedf0045f4b8e1a6065aec45849de2d6f3f8e9786",
                "sha256:0b2b64d2bb6d3fb9112bafa732def486049e63de9618b5843bcdd081d8144cd8",
                "sha256:10955842570876604d404661fbccbc9c7e684caf432c09c715ec38fbae45ae09",
                "sha256:122c7fa62b130ed55f8f285bfd56d5f4b4a5b503609d181f9ad85e55c89f4185",
                "sha256:1ceae2f17a9c33cb48e3263960dc5fc8005351ee19db217e9b1bb15d28c02574",
                "sha256:1d3193f4a680c64b4b6a9115943538edb896edc190f0b222e73761716519268e",
                "sha256:1f79682fbe303db92bc2b1136016a38a42e835d932bab5b3b1bfcfbf0640e519",
                "sha256:2127566c664442652f024c837091890cb1942c30937add288223dc895793f898",
                "sha256:22afcb9f253dac0696b5a4be4a1c0f8762f8239e21b99680099abd9b2b1b2269",
                "sha256:25baf083bf6f6b341f4121c2f3c548875ee6f5339300e08be3f2b2ba1721cdd3",
                "sha256:2e81c7b9c8979ce92ed306c249d46894776a909505d8f5a4ba55b14206e3222f",
                "sha256:3287761bc4ee9e33561a7e058c72ac0938c4f57fe49a09eae428fd88aafe7bb6",
                "sha256:34d1c8da1e78d2e001f363791c98a272bb734000fcef47a491c1e3b0505657a8",
                "sha256:37e55c8e51c236f95b033f6fb391d7d7970ba5fe7ff453dad675e88cf303377a",
                "sha256:3d47fa203a7bd9c5b6cee4736ee84ca03b8ef23193c0d1ca99b5089f72645c73",
                "sha256:3e4d1f6587322d2788836a99c69062fbb091331ec940e02d12d179c1d53e25fc",
                "sha256:42cb296636fcc8b0644486d15c12376cb9fa75443e00fb25de0b8602e64c1714",
                "sha256:45485e01ff4d3630ec0d9617310448a8702f70e9c01906b0d0118bdf9d124cf2",
                "sha256:4a78b2b446bd7c934f5dcedc588903fb2f5eec172f3d29e52a9096a43722adfc",
                "sha256:4ab2fe47fae9e0f9dee8c04187ce5d09f48eabe611be8259444906793ab7cbce",
                "sha256:4d0d1650369165a14e14e1e47b372cfcb31d6ab44e6e33cb2d4e57265290044d",
                "sha256:549a3a73da901d5bc3ce8d24e0600d1fa85524c10287f6004fbab87672bf3e1e",
                "sha256:55086ee1064215781fff39a1af09518bc9255b50d6333f2e4c74ca09fac6a8f6",
                "sha256:572c3763a264ba47b3cf708a44ce965d98555f618ca42c926a9c1616d8f34269",
                "sha256:573f6eac48f4769d667c4442081b1794f52919e7edada77495aaed9236d13a96",
                "sha256:5b4c145409bef602a690e7cfad0a15a55c13320ff7a3ad7ca59c13bb8ba4d45d",
                "sha256:6463effa3186ea09411d50efc7d85360b38d5f09b870c48e4600f63af490e56a",
                "sha256:65f6f63034100ead094b8744b3b97965785388f308a64cf8d7c34f2f2e5be0c4",
                "sha256:663946639d296df6a2bb2aa51b60a2454ca1cb29835324c640dafb5ff2131a77",
                "sha256:6897af51655e3691ff853668779c7bad41579facacf5fd7253b0133308cf000d",
                "sha256:68d1f8a9e9e37c1223b656399be5d6b448dea850bed7d0f87a8311f1ff3dabb0",
                "sha256:6ac7ffc7ad6d040517be39eb591cac5ff87416c2537df6ba3cba3bae290c0fed",
                "sha256:6b3251890fff30ee142c44144871185dbe13b11bab478a88887a639655be1068",
                "sha256:6c4caeef8fa63d06bd437cd4bdcf3ffefe6738fb1b25951440d80dc7df8c03ac",
                "sha256:6ef1d82a3af9d3eecdba2321dc1b3c238245d890843e040e41e470ffa64c3e25",
                "sha256:753f10e867343b4511128c6ed8c82f7bec3bd026875576dfd88483c5c73b2fd8",
                "sha256:7cd13a2e3ddeed6913a65e66e94b51d80a041145a026c27e6bb76c31a853c6ab",
                "sha256:7ed9e526742851e8d5cc9e6cf41427dfc6068d4f5a3bb03659444b4cabf6bc26",
                "sha256:7f04c839ed0b6b98b1a7501a002144b76c18fb1c1850c8b98d458ac269e26ed2",
                "sha256:802fe99cca7457642125a8a88a084cef28ff0cf9407060f7b93dca5aa25480db",
                "sha256:80402cd6ee291dcb72644d6eac93785fe2c8b9cb30893c1af5b8fdd753b9d40f",
                "sha256:8465322196c8b4d7ab6d1e049e4c5cb460d0394da4a27d23cc242fbf0034b6b5",
                "sha256:86216b5cee4b06df986d214f664305142d9c76df9b6512be2738aa72a2048f99",
                "sha256:87d1351268731db79e0f8e745d92493ee2841c974128ef629dc518b937d9194c",
                "sha256:8bdb58ff7ba23002a4c5808d608e4e6c687175724f54a5dade5fa8c67b604e4d",
                "sha256:8c622a5fe39a48f78944a87d4fb8a53ee07344641b0562c540d840748571b811",
                "sha256:8d756e44e94489e49571086ef83b2bb8ce311e730092d2c34ca8f7d925cb20aa",
                "sha256:8f4a014bc36d3c57402e2977dada34f9c12300af536839dc38c0beab8878f38a",
                "sha256:9063e24fdb1e498ab71cb7419e24622516c4a04476b17a2dab57e8baa30d6e03",
                "sha256:90d558489962fd4918143277a773316e56c72da56ec7aa3dc3dbbe20fdfed15b",
                "sha256:923c0c831b7cfcb071580d3f46c4baf50f174be571576556269530f4bbd79d04",
                "sha256:95f2a5796329323b8f0512e09dbb7a1860c46a39da62ecb2324f116fa8fdc85c",
                "sha256:96b02a3dc4381e5494fad39be677abcb5e6634bf7b4fa83a6dd3112607547001",
                "sha256:9f96df6923e21816da7e0ad3fd47dd8f94b2a5ce594e00677c0013018b813458",
                "sha256:a10af20b82360ab00827f916a6058451b723b4e65030c5a18577c8b2de5b3389",
                "sha256:a50aebfa173e157099939b17f18600f72f84eed3049e743b68ad15bd69b6bf99",
                "sha256:a981a536974bbc7a512cf44ed14938cf01030a99e9b3a06dd59578882f06f985",
                "sha256:a9a8e9031d613fd2009c182b69c7b2c1ef8239a0efb1df3f7c8da66d5dd3d537",
                "sha256:ae5f4161f18c61806f411a13b0310bea87f987c7d2ecdbdaad0e94eb2e404238",
                "sha256:aed38f6e4fb3f5d6bf81bfa990a07806be9d83cf7bacef998ab1a9bd660a581f",
                "sha256:b01b88d45a6fcb69667cd6d2f7a9aeb4bf53760d7fc536bf679ec94fe9f3ff3d",
                "sha256:b261ccdec7821281dade748d088bb6e9b69e6d15b30652b74cbbac25e280b796",
                "sha256:b2b0a0c0517616b6869869f8c581d4eb2dd83a4d79e0ebcb7d373ef9956aeb0a",
                "sha256:b4a23f61ce87adf89be746c8a8974fe1c823c891d8f86eb218bb957c924bb143",
                "sha256:bd8f7df7d12c2db9fab40bdd87a7c09b1530128315d047a086fa3ae3435cb3a8",
                "sha256:beb58fe5cdb101e3a055192ac291b7a21e3b7ef4f67fa1d74e331a7f2124341c",
                "sha256:c002b4ffc0be611f0d9da932eb0f704fe2602a9a949d1f738e4c34c75b0863d5",
                "sha256:c083af607d2515612056a31f0a8d9e0fcb5876b7bfc0abad3ecd275bc4ebc2d5",
                "sha256:c180f51afb394e165eafe4ac2936a14bee3eb10debc9d9e4db8958fe36afe711",
                "sha256:c235ebd9baae02f1b77bcea61bce332cb4331dc3617d254df3323aa01ab47bd4",
                "sha256:cd70574b12bb8a4d2aaa0094515df2463cb429d8536cfb6c7ce983246983e5a6",
                "sha256:d0eccceffcb53201b5bfebb52600a5fb483a20b61da9dbc885f8b103cbe7598c",
                "sha256:d965bba47ddeec8cd560687584e88cf699fd28f192ceb452d1d7ee807c5597b7",
                "sha256:db364eca23f876da6f9e16c9da0df51aa4f104a972735574842618b8c6d999d4",
                "sha256:ddbb2551d7e0102e7252db79ba445cdab71b26640817ab1e3e3648dad515003b",
                "sha256:deb6be0ac38ece9ba87dea880e438f25ca3eddfac8b002a2ec3d9183a454e8ae",
                "sha256:e06ed3eb3218bc64786f7db41917d4e686cc4856944f53d5bdf83a6884432e12",
                "sha256:e27ad930a842b4c5eb8ac0016b0a54f5aebbe679340c26101df33424142c143c",
                "sha256:e537484df0d8f426ce2afb2d0f8e1c3d0b114b83f8850e5f2fbea0e797bd82ae",
                "sha256:eb00ed941194665c332bf8e078baf037d6c35d7c4f3102ea2d4f16ca94a26dc8",
                "sha256:eb6904c354526e758fda7167b33005998fb68c46fbc10e013ca97f21ca5c8887",
                "sha256:eb8821e09e916165e160797a6c17edda0679379a4be5c716c260e836e122f54b",
                "sha256:efcb3f6676480691518c177e3b465bcddf57cea040302f9f4e6e191af91174d4",
                "sha256:f27273b60488abe721a075bcca6d7f3964f9f6f067c8c4c605743023d7d3944f",
                "sha256:f30c3cb33b24454a82faecaf01b19c18562b1e89558fb6c56de4d9118a032fd5",
                "sha256:fb69256e180cb6c8a894fee62b3afebae785babc1ee98b81cdf68bbca1987f33",
                "sha256:fd1abc0d89e30cc4e02e4064dc67fcc51bd941eb395c502aac3ec19fab46b519",
                "sha256:ff8fa367d09b717b2a17a052544193ad76cd49979c805768879cb63d9ca50561"
            ],
            "markers": "python_full_version >= '3.7.0'",
            "version": "==3.3.2"
        },
        "click": {
            "hashes": [
                "sha256:ae74fb96c20a0277a1d615f1e4d73c8414f5a98db8b799a7931d1582f3390c28",
                "sha256:ca9853ad459e787e2192211578cc907e7594e294c7ccc834310722b41b9ca6de"
            ],
            "markers": "python_version >= '3.7'",
            "version": "==8.1.7"
        },
        "click-plugins": {
            "hashes": [
                "sha256:46ab999744a9d831159c3411bb0c79346d94a444df9a3a3742e9ed63645f264b",
                "sha256:5d262006d3222f5057fd81e1623d4443e41dcda5dc815c06b442aa3c02889fc8"
            ],
            "version": "==1.1.1"
        },
        "cligj": {
            "hashes": [
                "sha256:a4bc13d623356b373c2c27c53dbd9c68cae5d526270bfa71f6c6fa69669c6b27",
                "sha256:c1ca117dbce1fe20a5809dc96f01e1c2840f6dcc939b3ddbb1111bf330ba82df"
            ],
            "markers": "python_version >= '2.7' and python_version not in '3.0, 3.1, 3.2, 3.3' and python_version < '4'",
            "version": "==0.7.2"
        },
        "cloudpickle": {
            "hashes": [
                "sha256:61f594d1f4c295fa5cd9014ceb3a1fc4a70b0de1164b94fbc2d854ccba056f9f",
                "sha256:d89684b8de9e34a2a43b3460fbca07d09d6e25ce858df4d5a44240403b6178f5"
            ],
            "markers": "python_version >= '3.6'",
            "version": "==2.2.1"
        },
        "comm": {
            "hashes": [
                "sha256:3fd7a84065306e07bea1773df6eb8282de51ba82f77c72f9c85716ab11fe980e",
                "sha256:e6fb86cb70ff661ee8c9c14e7d36d6de3b4066f1441be4063df9c5009f0a64d3"
            ],
            "markers": "python_version >= '3.8'",
            "version": "==0.2.2"
        },
        "contextily": {
            "hashes": [
                "sha256:3428aedbd4a7e3e1f6caf56f578d7685469072b5bd7541d92e4b54751d51163a",
                "sha256:c7f0ddf62c87fd20e46a435aaa0551707a552b776f16eb545df5a61d32d80d75"
            ],
            "markers": "python_version >= '3.6'",
            "version": "==1.3.0"
        },
        "contourpy": {
            "hashes": [
                "sha256:00ccd0dbaad6d804ab259820fa7cb0b8036bda0686ef844d24125d8287178ce0",
                "sha256:0be4d8425bfa755e0fd76ee1e019636ccc7c29f77a7c86b4328a9eb6a26d0639",
                "sha256:0dce35502151b6bd35027ac39ba6e5a44be13a68f55735c3612c568cac3805fd",
                "sha256:0fa4c02abe6c446ba70d96ece336e621efa4aecae43eaa9b030ae5fb92b309ad",
                "sha256:14e262f67bd7e6eb6880bc564dcda30b15e351a594657e55b7eec94b6ef72843",
                "sha256:167d6c890815e1dac9536dca00828b445d5d0df4d6a8c6adb4a7ec3166812fa8",
                "sha256:1ec4dc6bf570f5b22ed0d7efba0dfa9c5b9e0431aeea7581aa217542d9e809a4",
                "sha256:303c252947ab4b14c08afeb52375b26781ccd6a5ccd81abcdfc1fafd14cf93c1",
                "sha256:31cd3a85dbdf1fc002280c65caa7e2b5f65e4a973fcdf70dd2fdcb9868069294",
                "sha256:32b238b3b3b649e09ce9aaf51f0c261d38644bdfa35cbaf7b263457850957a84",
                "sha256:33c92cdae89ec5135d036e7218e69b0bb2851206077251f04a6c4e0e21f03927",
                "sha256:345af746d7766821d05d72cb8f3845dfd08dd137101a2cb9b24de277d716def8",
                "sha256:3634b5385c6716c258d0419c46d05c8aa7dc8cb70326c9a4fb66b69ad2b52e09",
                "sha256:364174c2a76057feef647c802652f00953b575723062560498dc7930fc9b1cb7",
                "sha256:36e0cff201bcb17a0a8ecc7f454fe078437fa6bda730e695a92f2d9932bd507f",
                "sha256:36f965570cff02b874773c49bfe85562b47030805d7d8360748f3eca570f4cab",
                "sha256:3bb3808858a9dc68f6f03d319acd5f1b8a337e6cdda197f02f4b8ff67ad2057b",
                "sha256:3e1c7fa44aaae40a2247e2e8e0627f4bea3dd257014764aa644f319a5f8600e3",
                "sha256:3faeb2998e4fcb256542e8a926d08da08977f7f5e62cf733f3c211c2a5586223",
                "sha256:420d39daa61aab1221567b42eecb01112908b2cab7f1b4106a52caaec8d36973",
                "sha256:4553c421929ec95fb07b3aaca0fae668b2eb5a5203d1217ca7c34c063c53d087",
                "sha256:4865cd1d419e0c7a7bf6de1777b185eebdc51470800a9f42b9e9decf17762081",
                "sha256:4cfb5c62ce023dfc410d6059c936dcf96442ba40814aefbfa575425a3a7f19dc",
                "sha256:4d63ee447261e963af02642ffcb864e5a2ee4cbfd78080657a9880b8b1868e18",
                "sha256:570ef7cf892f0afbe5b2ee410c507ce12e15a5fa91017a0009f79f7d93a1268f",
                "sha256:637f674226be46f6ba372fd29d9523dd977a291f66ab2a74fbeb5530bb3f445d",
                "sha256:68a32389b06b82c2fdd68276148d7b9275b5f5cf13e5417e4252f6d1a34f72a2",
                "sha256:69375194457ad0fad3a839b9e29aa0b0ed53bb54db1bfb6c3ae43d111c31ce41",
                "sha256:6cb6cc968059db9c62cb35fbf70248f40994dfcd7aa10444bbf8b3faeb7c2d67",
                "sha256:710a26b3dc80c0e4febf04555de66f5fd17e9cf7170a7b08000601a10570bda6",
                "sha256:732896af21716b29ab3e988d4ce14bc5133733b85956316fb0c56355f398099b",
                "sha256:75ee7cb1a14c617f34a51d11fa7524173e56551646828353c4af859c56b766e2",
                "sha256:76a896b2f195b57db25d6b44e7e03f221d32fe318d03ede41f8b4d9ba1bff53c",
                "sha256:76c905ef940a4474a6289c71d53122a4f77766eef23c03cd57016ce19d0f7b42",
                "sha256:7a52040312b1a858b5e31ef28c2e865376a386c60c0e248370bbea2d3f3b760d",
                "sha256:7ffa0db17717a8ffb127efd0c95a4362d996b892c2904db72428d5b52e1938a4",
                "sha256:81cb5ed4952aae6014bc9d0421dec7c5835c9c8c31cdf51910b708f548cf58e5",
                "sha256:834e0cfe17ba12f79963861e0f908556b2cedd52e1f75e6578801febcc6a9f49",
                "sha256:87ddffef1dbe5e669b5c2440b643d3fdd8622a348fe1983fad7a0f0ccb1cd67b",
                "sha256:880ea32e5c774634f9fcd46504bf9f080a41ad855f4fef54f5380f5133d343c7",
                "sha256:8ca947601224119117f7c19c9cdf6b3ab54c5726ef1d906aa4a69dfb6dd58102",
                "sha256:90f73a5116ad1ba7174341ef3ea5c3150ddf20b024b98fb0c3b29034752c8aeb",
                "sha256:92f8557cbb07415a4d6fa191f20fd9d2d9eb9c0b61d1b2f52a8926e43c6e9af7",
                "sha256:94e848a6b83da10898cbf1311a815f770acc9b6a3f2d646f330d57eb4e87592e",
                "sha256:9c0da700bf58f6e0b65312d0a5e695179a71d0163957fa381bb3c1f72972537c",
                "sha256:a11077e395f67ffc2c44ec2418cfebed032cd6da3022a94fc227b6faf8e2acb8",
                "sha256:aea348f053c645100612b333adc5983d87be69acdc6d77d3169c090d3b01dc35",
                "sha256:b11b39aea6be6764f84360fce6c82211a9db32a7c7de8fa6dd5397cf1d079c3b",
                "sha256:c6c7c2408b7048082932cf4e641fa3b8ca848259212f51c8c59c45aa7ac18f14",
                "sha256:c6ec93afeb848a0845a18989da3beca3eec2c0f852322efe21af1931147d12cb",
                "sha256:cacd81e2d4b6f89c9f8a5b69b86490152ff39afc58a95af002a398273e5ce589",
                "sha256:d402880b84df3bec6eab53cd0cf802cae6a2ef9537e70cf75e91618a3801c20c",
                "sha256:d51fca85f9f7ad0b65b4b9fe800406d0d77017d7270d31ec3fb1cc07358fdea0",
                "sha256:d73f659398a0904e125280836ae6f88ba9b178b2fed6884f3b1f95b989d2c8da",
                "sha256:d78ab28a03c854a873787a0a42254a0ccb3cb133c672f645c9f9c8f3ae9d0800",
                "sha256:da84c537cb8b97d153e9fb208c221c45605f73147bd4cadd23bdae915042aad6",
                "sha256:dbc4c3217eee163fa3984fd1567632b48d6dfd29216da3ded3d7b844a8014a66",
                "sha256:e12968fdfd5bb45ffdf6192a590bd8ddd3ba9e58360b29683c6bb71a7b41edca",
                "sha256:e1fd23e9d01591bab45546c089ae89d926917a66dceb3abcf01f6105d927e2cb",
                "sha256:e8134301d7e204c88ed7ab50028ba06c683000040ede1d617298611f9dc6240c",
                "sha256:eb8b141bb00fa977d9122636b16aa67d37fd40a3d8b52dd837e536d64b9a4d06",
                "sha256:eca7e17a65f72a5133bdbec9ecf22401c62bcf4821361ef7811faee695799779",
                "sha256:f317576606de89da6b7e0861cf6061f6146ead3528acabff9236458a6ba467f8",
                "sha256:fd2a0fc506eccaaa7595b7e1418951f213cf8255be2600f1ea1b61e46a60c55f",
                "sha256:fe41b41505a5a33aeaed2a613dccaeaa74e0e3ead6dd6fd3a118fb471644fd6c"
            ],
            "markers": "python_version >= '3.9'",
            "version": "==1.3.0"
        },
        "cycler": {
            "hashes": [
                "sha256:85cef7cff222d8644161529808465972e51340599459b8ac3ccbac5a854e0d30",
                "sha256:88bb128f02ba341da8ef447245a9e138fae777f6a23943da4540077d3601eb1c"
            ],
            "markers": "python_version >= '3.8'",
            "version": "==0.12.1"
        },
        "cython": {
            "hashes": [
                "sha256:0b1d1f6f94cc5d42a4591f6d60d616786b9cd15576b112bc92a23131fcf38020",
                "sha256:0e25f6425ad4a700d7f77cd468da9161e63658837d1bc34861a9861a4ef6346d",
                "sha256:0fc6fdd6fa493be7bdda22355689d5446ac944cd71286f6f44a14b0d67ee3ff5",
                "sha256:104d6f2f2c827ccc5e9e42c80ef6773a6aa94752fe6bc5b24a4eab4306fb7f07",
                "sha256:11996c40c32abf843ba652a6d53cb15944c88d91f91fc4e6f0028f5df8a8f8a1",
                "sha256:13062ce556a1e98d2821f7a0253b50569fdc98c36efd6653a65b21e3f8bbbf5f",
                "sha256:14701edb3107a5d9305a82d9d646c4f28bfecbba74b26cc1ee2f4be08f602057",
                "sha256:187685e25e037320cae513b8cc4bf9dbc4465c037051aede509cbbf207524de2",
                "sha256:1dd47865f4c0a224da73acf83d113f93488d17624e2457dce1753acdfb1cc40c",
                "sha256:221de0b48bf387f209003508e602ce839a80463522fc6f583ad3c8d5c890d2c1",
                "sha256:2252b5aa57621848e310fe7fa6f7dce5f73aa452884a183d201a8bcebfa05a00",
                "sha256:2a8ea2e7e2d3bc0d8630dafe6c4a5a89485598ff8a61885b74f8ed882597efd5",
                "sha256:301bde949b4f312a1c70e214b0c3bc51a3f955d466010d2f68eb042df36447b0",
                "sha256:3379c6521e25aa6cd7703bb7d635eaca75c0f9c7f1b0fdd6dd15a03bfac5f68d",
                "sha256:351955559b37e6c98b48aecb178894c311be9d731b297782f2b78d111f0c9015",
                "sha256:3699391125ab344d8d25438074d1097d9ba0fb674d0320599316cfe7cf5f002a",
                "sha256:3999fb52d3328a6a5e8c63122b0a8bd110dfcdb98dda585a3def1426b991cba7",
                "sha256:3f2b062f6df67e8a56c75e500ca330cf62c85ac26dd7fd006f07ef0f83aebfa3",
                "sha256:3ff8ac1f0ecd4f505db4ab051e58e4531f5d098b6ac03b91c3b902e8d10c67b3",
                "sha256:421017466e9260aca86823974e26e158e6358622f27c0f4da9c682f3b6d2e624",
                "sha256:4341d6a64d47112884e0bcf31e6c075268220ee4cd02223047182d4dda94d637",
                "sha256:44292aae17524abb4b70a25111fe7dec1a0ad718711d47e3786a211d5408fdaa",
                "sha256:46aec30f217bdf096175a1a639203d44ac73a36fe7fa3dd06bd012e8f39eca0f",
                "sha256:473d35681d9f93ce380e6a7c8feb2d65fc6333bd7117fbc62989e404e241dbb0",
                "sha256:4e9a8d92978b15a0c7ca7f98447c6c578dc8923a0941d9d172d0b077cb69c576",
                "sha256:52186101d51497519e99b60d955fd5cb3bf747c67f00d742e70ab913f1e42d31",
                "sha256:52205347e916dd65d2400b977df4c697390c3aae0e96275a438cc4ae85dadc08",
                "sha256:525d09b3405534763fa73bd78c8e51ac8264036ce4c16d37dfd1555a7da6d3a7",
                "sha256:53b6072a89049a991d07f42060f65398448365c59c9cb515c5925b9bdc9d71f8",
                "sha256:598699165cfa7c6d69513ee1bffc9e1fdd63b00b624409174c388538aa217975",
                "sha256:63f2c892e9f9c1698ecfee78205541623eb31cd3a1b682668be7ac12de94aa8e",
                "sha256:6823aef13669a32caf18bbb036de56065c485d9f558551a9b55061acf9c4c27f",
                "sha256:6fb68cef33684f8cc97987bee6ae919eee7e18ee6a3ad7ed9516b8386ef95ae6",
                "sha256:7146dd2af8682b4ca61331851e6aebce9fe5158e75300343f80c07ca80b1faff",
                "sha256:75ba1c70b6deeaffbac123856b8d35f253da13552207aa969078611c197377e4",
                "sha256:780f89c95b8aec1e403005b3bf2f0a2afa060b3eba168c86830f079339adad89",
                "sha256:790263b74432cb997740d73665f4d8d00b9cd1cecbdd981d93591ddf993d4f12",
                "sha256:8948802e1f5677a673ea5d22a1e7e273ca5f83e7a452786ca286eebf97cee67c",
                "sha256:8acdc87e9009110adbceb7569765eb0980129055cc954c62f99fe9f094c9505e",
                "sha256:8b14c24f1dc4c4c9d997cca8d1b7fb01187a218aab932328247dcf5694a10102",
                "sha256:989899a85f0d9a57cebb508bd1f194cb52f0e3f7e22ac259f33d148d6422375c",
                "sha256:9c02361af9bfa10ff1ccf967fc75159e56b1c8093caf565739ed77a559c1f29f",
                "sha256:a0583076c4152b417a3a8a5d81ec02f58c09b67d3f22d5857e64c8734ceada8c",
                "sha256:a1f4cbc70f6b7f0c939522118820e708e0d490edca42d852fa8004ec16780be2",
                "sha256:a690f2ff460682ea985e8d38ec541be97e0977fa0544aadc21efc116ff8d7579",
                "sha256:a75d45fbc20651c1b72e4111149fed3b33d270b0a4fb78328c54d965f28d55e1",
                "sha256:aedceb6090a60854b31bf9571dc55f642a3fa5b91f11b62bcef167c52cac93d8",
                "sha256:af91497dc098718e634d6ec8f91b182aea6bb3690f333fc9a7777bc70abe8810",
                "sha256:b4ab2b92a3e6ed552adbe9350fd2ef3aa0cc7853cf91569f9dbed0c0699bbeab",
                "sha256:b8c7e514075696ca0f60c337f9e416e61d7ccbc1aa879a56c39181ed90ec3059",
                "sha256:bcd29945fafd12484cf37b1d84f12f0e7a33ba3eac5836531c6bd5283a6b3a0c",
                "sha256:bfa550d9ae39e827a6e7198076df763571cb53397084974a6948af558355e028",
                "sha256:c3d68751668c66c7a140b6023dba5d5d507f72063407bb609d3a5b0f3b8dfbe4",
                "sha256:c69d5cad51388522b98a99b4be1b77316de85b0c0523fa865e0ea58bbb622e0a",
                "sha256:c8eed5c015685106db15dd103fd040948ddca9197b1dd02222711815ea782a27",
                "sha256:cee29846471ce60226b18e931d8c1c66a158db94853e3e79bc2da9bd22345008",
                "sha256:d02f4ebe15aac7cdacce1a628e556c1983f26d140fd2e0ac5e0a090e605a2d38",
                "sha256:d566a4e09b8979be8ab9f843bac0dd216c81f5e5f45661a9b25cd162ed80508c",
                "sha256:d80a7232938d523c1a12f6b1794ab5efb1ae77ad3fde79de4bb558d8ab261619",
                "sha256:d89a82937ce4037f092e9848a7bbcc65bc8e9fc9aef2bb74f5c15e7d21a73080",
                "sha256:da394654c6da15c1d37f0b7ec5afd325c69a15ceafee2afba14b67a5df8a82c8",
                "sha256:ddd1fe25af330f4e003421636746a546474e4ccd8f239f55d2898d80983d20ed",
                "sha256:e6dd395d1a704e34a9fac00b25f0036dce6654c6b898be6f872ac2bb4f2eda48",
                "sha256:eeb6860b0f4bfa402de8929833fe5370fa34069c7ebacb2d543cb017f21fb891",
                "sha256:f3953d2f504176f929862e5579cfc421860c33e9707f585d70d24e1096accdf7",
                "sha256:f988f7f8164a6079c705c39e2d75dbe9967e3dacafe041420d9af7b9ee424162"
            ],
            "markers": "python_version >= '2.7' and python_version not in '3.0, 3.1, 3.2, 3.3'",
            "version": "==3.0.11"
        },
        "dask": {
            "extras": [
                "array"
            ],
            "hashes": [
                "sha256:81b80ee015b2e057b93bb2d1bf13a866136e762e2b24bf54b6b621e8b86b7708",
                "sha256:d429d6b19e85fd1306ac37c188aaf99d03bbe69a6fe59d2b42882b2ac188686f"
            ],
            "index": "pypi",
            "markers": "python_version >= '3.9'",
            "version": "==2024.6.2"
        },
        "dask-expr": {
            "hashes": [
                "sha256:04e31cb941b7cbdce7b1384f2bcf17fd17e828e45e9c74491e28473095ee6891",
                "sha256:ace366c6d9c248a7fa7b48f7a34140afae3b6a0ea14ee57743babe5a9d1ef43f"
            ],
            "index": "pypi",
            "markers": "python_version >= '3.9'",
            "version": "==1.1.6"
        },
        "debugpy": {
            "hashes": [
                "sha256:0a1029a2869d01cb777216af8c53cda0476875ef02a2b6ff8b2f2c9a4b04176c",
                "sha256:1cd04a73eb2769eb0bfe43f5bfde1215c5923d6924b9b90f94d15f207a402226",
                "sha256:28ced650c974aaf179231668a293ecd5c63c0a671ae6d56b8795ecc5d2f48d3c",
                "sha256:345d6a0206e81eb68b1493ce2fbffd57c3088e2ce4b46592077a943d2b968ca3",
                "sha256:3df6692351172a42af7558daa5019651f898fc67450bf091335aa8a18fbf6f3a",
                "sha256:4413b7a3ede757dc33a273a17d685ea2b0c09dbd312cc03f5534a0fd4d40750a",
                "sha256:4fbb3b39ae1aa3e5ad578f37a48a7a303dad9a3d018d369bc9ec629c1cfa7408",
                "sha256:55919dce65b471eff25901acf82d328bbd5b833526b6c1364bd5133754777a44",
                "sha256:5b5c770977c8ec6c40c60d6f58cacc7f7fe5a45960363d6974ddb9b62dbee156",
                "sha256:606bccba19f7188b6ea9579c8a4f5a5364ecd0bf5a0659c8a5d0e10dcee3032a",
                "sha256:7b0fe36ed9d26cb6836b0a51453653f8f2e347ba7348f2bbfe76bfeb670bfb1c",
                "sha256:7e4d594367d6407a120b76bdaa03886e9eb652c05ba7f87e37418426ad2079f7",
                "sha256:8f913ee8e9fcf9d38a751f56e6de12a297ae7832749d35de26d960f14280750a",
                "sha256:a697beca97dad3780b89a7fb525d5e79f33821a8bc0c06faf1f1289e549743cf",
                "sha256:ad84b7cde7fd96cf6eea34ff6c4a1b7887e0fe2ea46e099e53234856f9d99a34",
                "sha256:b2112cfeb34b4507399d298fe7023a16656fc553ed5246536060ca7bd0e668d0",
                "sha256:b78c1250441ce893cb5035dd6f5fc12db968cc07f91cc06996b2087f7cefdd8e",
                "sha256:c0a65b00b7cdd2ee0c2cf4c7335fef31e15f1b7056c7fdbce9e90193e1a8c8cb",
                "sha256:c9f7c15ea1da18d2fcc2709e9f3d6de98b69a5b0fff1807fb80bc55f906691f7",
                "sha256:db9fb642938a7a609a6c865c32ecd0d795d56c1aaa7a7a5722d77855d5e77f2b",
                "sha256:dd3811bd63632bb25eda6bd73bea8e0521794cda02be41fa3160eb26fc29e7ed",
                "sha256:e84c276489e141ed0b93b0af648eef891546143d6a48f610945416453a8ad406"
            ],
            "markers": "python_version >= '3.8'",
            "version": "==1.8.5"
        },
        "decorator": {
            "hashes": [
                "sha256:637996211036b6385ef91435e4fae22989472f9d571faba8927ba8253acbc330",
                "sha256:b8c3f85900b9dc423225913c5aace94729fe1fa9763b38939a95226f02d37186"
            ],
            "markers": "python_version >= '3.5'",
            "version": "==5.1.1"
        },
        "defusedxml": {
            "hashes": [
                "sha256:1bb3032db185915b62d7c6209c5a8792be6a32ab2fedacc84e01b52c51aa3e69",
                "sha256:a352e7e428770286cc899e2542b6cdaedb2b4953ff269a210103ec58f6198a61"
            ],
            "markers": "python_version >= '2.7' and python_version not in '3.0, 3.1, 3.2, 3.3, 3.4'",
            "version": "==0.7.1"
        },
        "distlib": {
            "hashes": [
                "sha256:034db59a0b96f8ca18035f36290806a9a6e6bd9d1ff91e45a7f172eb17e51784",
                "sha256:1530ea13e350031b6312d8580ddb6b27a104275a31106523b8f123787f494f64"
            ],
            "version": "==0.3.8"
        },
        "distributed": {
            "hashes": [
                "sha256:0c1f8ccb1da71273ad8c53c598147dc37e60bef17142fd466cb72618a521880f",
                "sha256:bb43b766ada860b163956607c80f99871d823c645e326c2b5e35f020351adc55"
            ],
            "index": "pypi",
            "markers": "python_version >= '3.9'",
            "version": "==2024.6.2"
        },
        "entrypoints": {
            "hashes": [
                "sha256:b706eddaa9218a19ebcd67b56818f05bb27589b1ca9e8d797b74affad4ccacd4",
                "sha256:f174b5ff827504fd3cd97cc3f8649f3693f51538c7e4bdf3ef002c8429d42f9f"
            ],
            "markers": "python_version >= '3.6'",
            "version": "==0.4"
        },
        "et-xmlfile": {
            "hashes": [
                "sha256:8eb9e2bc2f8c97e37a2dc85a09ecdcdec9d8a396530a6d5a33b30b9a92da0c5c",
                "sha256:a2ba85d1d6a74ef63837eed693bcb89c3f752169b0e3e7ae5b16ca5e1b3deada"
            ],
            "markers": "python_version >= '3.6'",
            "version": "==1.1.0"
        },
        "exceptiongroup": {
            "hashes": [
                "sha256:3111b9d131c238bec2f8f516e123e14ba243563fb135d3fe885990585aa7795b",
                "sha256:47c2edf7c6738fafb49fd34290706d1a1a2f4d1c6df275526b62cbb4aa5393cc"
            ],
            "markers": "python_version < '3.11'",
            "version": "==1.2.2"
        },
        "executing": {
            "hashes": [
                "sha256:8d63781349375b5ebccc3142f4b30350c0cd9c79f921cde38be2be4637e98eaf",
                "sha256:8ea27ddd260da8150fa5a708269c4a10e76161e2496ec3e587da9e3c0fe4b9ab"
            ],
            "markers": "python_version >= '3.8'",
            "version": "==2.1.0"
        },
        "fasteners": {
            "hashes": [
                "sha256:758819cb5d94cdedf4e836988b74de396ceacb8e2794d21f82d131fd9ee77237",
                "sha256:b4f37c3ac52d8a445af3a66bce57b33b5e90b97c696b7b984f530cf8f0ded09c"
            ],
            "markers": "sys_platform != 'emscripten'",
            "version": "==0.19"
        },
        "fastjsonschema": {
            "hashes": [
                "sha256:3d48fc5300ee96f5d116f10fe6f28d938e6008f59a6a025c2649475b87f76a23",
                "sha256:5875f0b0fa7a0043a91e93a9b8f793bcbbba9691e7fd83dca95c28ba26d21f0a"
            ],
            "version": "==2.20.0"
        },
        "filelock": {
            "hashes": [
                "sha256:2082e5703d51fbf98ea75855d9d5527e33d8ff23099bec374a134febee6946b0",
                "sha256:c249fbfcd5db47e5e2d6d62198e565475ee65e4831e2561c8e313fa7eb961435"
            ],
            "markers": "python_version >= '3.8'",
            "version": "==3.16.1"
        },
        "fiona": {
            "hashes": [
                "sha256:065328fcc61caeca7c5d4b0b1b741213e422997ea66eaa04c2e207e1609eb0e7",
                "sha256:16072f9313f60220310951561c5df29122d078d26316455dc58516c330881d35",
                "sha256:1a7f28c5667d5cb05891fd00ed8ca2d3067bb58c90ca928a2741c0da74daf10d",
                "sha256:2854fca6478ca3c1dc3f06531025550046f405488909a5be11ea97e4c55894db",
                "sha256:2f8c6e7d2e5e2dc3b72b520cd160ca6d3689748b20d35b518eec9073f5a3c5bf",
                "sha256:34575acb68b41009b28237121c728015aebb2ab3969cf46e57d9b9e5510ece61",
                "sha256:3529fd46d269ff3f70aeb9316a93ae95cf2f87d7e148a8ff0d68532bf81ff7ae",
                "sha256:382cffc905d44a933951857ae07f79cf59567db08f4201ed2a28f9f9bcc86932",
                "sha256:5f1db6fc3f9212fdc817628981731e0adcdce88b0afd30531986c732a75f6a98",
                "sha256:80929d220a92b50592b5ce96233d631c61a3c9b9bebd26ea136e7e48ffb50616",
                "sha256:82514e8cc113245f2c7deda1c66f0aba67b183e20404365bbb7347e12b35c80f",
                "sha256:8ad1ea80555bc56047d4b4e60c9424cf66875f161b3e56ebd60fa0574dc6693f",
                "sha256:8c1a555b2546d3c69d0826a526a5c3e50a1cd330c95e2e0ebf6e82fa81fc2d96",
                "sha256:a273cc957e86289609b47155f75d60c2cc37974a92618e016f75bc5ab9cc2dec",
                "sha256:b2a42fb0a7168003015ab9648712f7d7eb971237af3c9be6000df69cd4b97ba7",
                "sha256:bf11de868ab601b8d917dc38719b39bf8bdeaadc4fda9964d96b4b354e528fff",
                "sha256:bfc9b76345a58ddcf9aae8697eb444728ff7a2cde7d5925f3031ff25e9eaa339",
                "sha256:c0e72c4ed6ce7e2b2531a62844f3216528c149b55b89ff2881bcfe34d3b37300",
                "sha256:cc68efb479a04be9a8e9c381940493c22a47f6aec5bbec22d0bb57a9cb240296",
                "sha256:d099b1b5ab99db1d144ac47f657e14471178537d878ebd016c37afdf37303399",
                "sha256:d95a93d6d37e04232b141d9f08190b30e7dc368126a34342d764b9d0a857d770",
                "sha256:d99d2faa8cb3590dc0018a2832af39e1930b39cfff53017f3681d505bf813fee",
                "sha256:ef27d75046e57b3e55c4b5d4e1bf7e43ef490e73ada5e86f9b148aa23a2e7fd4",
                "sha256:ef44b3b0704244503a5f12ae92ca88b2cf4fedc9fd881b00c7c58b6899ca5133",
                "sha256:f335beb927c5e9d9997a9cf665d6eee2e24191a02582f01786afa76119b71110"
            ],
            "index": "pypi",
            "markers": "python_version >= '3.8'",
            "version": "==1.10.0"
        },
        "flake8": {
            "hashes": [
                "sha256:3833794e27ff64ea4e9cf5d410082a8b97ff1a06c16aa3d2027339cd0f1195c7",
                "sha256:c61007e76655af75e6785a931f452915b371dc48f56efd765247c8fe68f2b181"
            ],
            "index": "pypi",
            "markers": "python_full_version >= '3.8.1'",
            "version": "==6.0.0"
        },
        "flake8-pyproject": {
            "hashes": [
                "sha256:6249fe53545205af5e76837644dc80b4c10037e73a0e5db87ff562d75fb5bd4a"
            ],
            "index": "pypi",
            "markers": "python_version >= '3.6'",
            "version": "==1.2.3"
        },
        "flox": {
            "hashes": [
                "sha256:44b0ce5aea13485126cb69bf4ab1aad0cfe131ddadc577f1f244d48d856fd08d",
                "sha256:d4f34a9debbde67c9ae5e9b2bef6d5c236879be8b18b48fb1eb3bf71aa154236"
            ],
            "markers": "python_version >= '3.8'",
            "version": "==0.7.2"
        },
        "fonttools": {
            "hashes": [
<<<<<<< HEAD
                "sha256:00d9abf4b400f98fb895566eb298f60432b4b29048e3dc02807427b09a06604e",
                "sha256:05e4291db6af66f466a203d9922e4c1d3e18ef16868f76f10b00e2c3b9814df2",
                "sha256:15efb2ba4b8c2d012ee0bb7a850c2e4780c530cc83ec8e843b2a97f8b3a5fd4b",
                "sha256:1dc626de4b204d025d029e646bae8fdbf5acd9217158283a567f4b523fda3bae",
                "sha256:21921e5855c399d10ddfc373538b425cabcf8b3258720b51450909e108896450",
                "sha256:309b617942041073ffa96090d320b99d75648ed16e0c67fb1aa7788e06c834de",
                "sha256:346d08ff92e577b2dc5a0c228487667d23fe2da35a8b9a8bba22c2b6ba8be21c",
                "sha256:35af630404223273f1d7acd4761f399131c62820366f53eac029337069f5826a",
                "sha256:46cc5d06ee05fd239c45d7935aaffd060ee773a88b97e901df50478247472643",
                "sha256:4b0b9eb0f55dce9c7278ad4175f1cbaed23b799dce5ecc20e3213da241584140",
                "sha256:4b419207e53db1599b3d385afd4bca6692c219d53732890d0814a2593104d0e2",
                "sha256:4c3ad89204c2d7f419436f1d6fde681b070c5e20b888beb57ccf92f640628cc9",
                "sha256:52f6001814ec5e0c961cabe89642f7e8d7e07892b565057aa526569b9ebb711c",
                "sha256:5ecb88318ff249bd2a715e7aec36774ce7ae3441128007ef72a39a60601f4a8f",
                "sha256:70d87f2099006304d33438bdaa5101953b7e22e23a93b1c7b7ed0f32ff44b423",
                "sha256:73ba38b98c012957940a04d9eb5439b42565ac892bba8cfc32e10d88e73921fe",
                "sha256:7467161f1eed557dbcec152d5ee95540200b1935709fa73307da16bc0b7ca361",
                "sha256:7dccf4666f716e5e0753f0fa28dad2f4431154c87747bc781c838b8a5dca990e",
                "sha256:859399b7adc8ac067be8e5c80ef4bb2faddff97e9b40896a9de75606a43d0469",
                "sha256:8873d6edd1dae5c088dd3d61c9fd4dd80c827c486fa224d368233e7f33dc98af",
                "sha256:890e7a657574610330e42dd1e38d3b9e0a8cb0eff3da080f80995460a256d3dd",
                "sha256:89b53386214197bd5b3e3c753895bad691de84726ced3c222a59cde1dd12d57b",
                "sha256:8b186cd6b8844f6cf04a7e0a174bc3649d3deddbfc10dc59846a4381f796d348",
                "sha256:9180775c9535389a665cae7c5282f8e07754beabf59b66aeba7f6bfeb32a3652",
                "sha256:95e8a5975d08d0b624a14eec0f987e204ad81b480e24c5436af99170054434b8",
                "sha256:9725687db3c1cef13c0f40b380c3c15bea0113f4d0231b204d58edd5f2a53d90",
                "sha256:9a5d1b0475050056d2e3bc378014f2ea2230e8ae434eeac8dfb182aa8efaf642",
                "sha256:9ed23a03b7d9f0e29ca0679eafe5152aeccb0580312a3fc36f0662e178b4791b",
                "sha256:a4daf2751a98c69d9620717826ed6c5743b662ef0ae7bb33dc6c205425e48eba",
                "sha256:a64e72d2c144630e017ac9c1c416ddf8ac43bef9a083bf81fe08c0695f0baa95",
                "sha256:a791f002d1b717268235cfae7e4957b7fd132e92e2c5400e521bf191f1b3a9a5",
                "sha256:b4cba644e2515d685d4ee3ca2fbb5d53930a0e9ec2cf332ed704dc341b145878",
                "sha256:b9a22cf1adaae7b2ba2ed7d8651a4193a4f348744925b4b740e6b38a94599c5b",
                "sha256:bb7d206fa5ba6e082ba5d5e1b7107731029fc3a55c71c48de65121710d817986",
                "sha256:cf694159528022daa71b1777cb6ec9e0ebbdd29859f3e9c845826cafaef4ca29",
                "sha256:d0184aa88865339d96f7f452e8c5b621186ef7638744d78bf9b775d67e206819",
                "sha256:d272c7e173c3085308345ccc7fb2ad6ce7f415d777791dd6ce4e8140e354d09c",
                "sha256:d2cc7906bc0afdd2689aaf88b910307333b1f936262d1d98f25dbf8a5eb2e829",
                "sha256:e03dae26084bb3632b4a77b1cd0419159d2226911aff6dc4c7e3058df68648c6",
                "sha256:e176249292eccd89f81d39f514f2b5e8c75dfc9cef8653bdc3021d06697e9eff",
                "sha256:ebb183ed8b789cece0bd6363121913fb6da4034af89a2fa5408e42a1592889a8",
                "sha256:fb8cd6559f0ae3a8f5e146f80ab2a90ad0325a759be8d48ee82758a0b89fa0aa"
            ],
            "markers": "python_version >= '3.8'",
            "version": "==4.52.4"
=======
                "sha256:02569e9a810f9d11f4ae82c391ebc6fb5730d95a0657d24d754ed7763fb2d122",
                "sha256:0679a30b59d74b6242909945429dbddb08496935b82f91ea9bf6ad240ec23397",
                "sha256:10f5e6c3510b79ea27bb1ebfcc67048cde9ec67afa87c7dd7efa5c700491ac7f",
                "sha256:2af40ae9cdcb204fc1d8f26b190aa16534fcd4f0df756268df674a270eab575d",
                "sha256:32f029c095ad66c425b0ee85553d0dc326d45d7059dbc227330fc29b43e8ba60",
                "sha256:35250099b0cfb32d799fb5d6c651220a642fe2e3c7d2560490e6f1d3f9ae9169",
                "sha256:3b3c8ebafbee8d9002bd8f1195d09ed2bd9ff134ddec37ee8f6a6375e6a4f0e8",
                "sha256:4824c198f714ab5559c5be10fd1adf876712aa7989882a4ec887bf1ef3e00e31",
                "sha256:5ff7e5e9bad94e3a70c5cd2fa27f20b9bb9385e10cddab567b85ce5d306ea923",
                "sha256:651390c3b26b0c7d1f4407cad281ee7a5a85a31a110cbac5269de72a51551ba2",
                "sha256:6e08f572625a1ee682115223eabebc4c6a2035a6917eac6f60350aba297ccadb",
                "sha256:6ed170b5e17da0264b9f6fae86073be3db15fa1bd74061c8331022bca6d09bab",
                "sha256:73379d3ffdeecb376640cd8ed03e9d2d0e568c9d1a4e9b16504a834ebadc2dfb",
                "sha256:75a157d8d26c06e64ace9df037ee93a4938a4606a38cb7ffaf6635e60e253b7a",
                "sha256:791b31ebbc05197d7aa096bbc7bd76d591f05905d2fd908bf103af4488e60670",
                "sha256:7b6b35e52ddc8fb0db562133894e6ef5b4e54e1283dff606fda3eed938c36fc8",
                "sha256:84ec3fb43befb54be490147b4a922b5314e16372a643004f182babee9f9c3407",
                "sha256:8959a59de5af6d2bec27489e98ef25a397cfa1774b375d5787509c06659b3671",
                "sha256:9dfdae43b7996af46ff9da520998a32b105c7f098aeea06b2226b30e74fbba88",
                "sha256:9e6ceba2a01b448e36754983d376064730690401da1dd104ddb543519470a15f",
                "sha256:9efd176f874cb6402e607e4cc9b4a9cd584d82fc34a4b0c811970b32ba62501f",
                "sha256:a1c7c5aa18dd3b17995898b4a9b5929d69ef6ae2af5b96d585ff4005033d82f0",
                "sha256:aae7bd54187e8bf7fd69f8ab87b2885253d3575163ad4d669a262fe97f0136cb",
                "sha256:b21952c092ffd827504de7e66b62aba26fdb5f9d1e435c52477e6486e9d128b2",
                "sha256:b96cd370a61f4d083c9c0053bf634279b094308d52fdc2dd9a22d8372fdd590d",
                "sha256:becc5d7cb89c7b7afa8321b6bb3dbee0eec2b57855c90b3e9bf5fb816671fa7c",
                "sha256:bee32ea8765e859670c4447b0817514ca79054463b6b79784b08a8df3a4d78e3",
                "sha256:c6e7170d675d12eac12ad1a981d90f118c06cf680b42a2d74c6c931e54b50719",
                "sha256:c818c058404eb2bba05e728d38049438afd649e3c409796723dfc17cd3f08749",
                "sha256:c8696544c964500aa9439efb6761947393b70b17ef4e82d73277413f291260a4",
                "sha256:c9cd19cf4fe0595ebdd1d4915882b9440c3a6d30b008f3cc7587c1da7b95be5f",
                "sha256:d4d0096cb1ac7a77b3b41cd78c9b6bc4a400550e21dc7a92f2b5ab53ed74eb02",
                "sha256:d92d3c2a1b39631a6131c2fa25b5406855f97969b068e7e08413325bc0afba58",
                "sha256:da33440b1413bad53a8674393c5d29ce64d8c1a15ef8a77c642ffd900d07bfe1",
                "sha256:e013aae589c1c12505da64a7d8d023e584987e51e62006e1bb30d72f26522c41",
                "sha256:e128778a8e9bc11159ce5447f76766cefbd876f44bd79aff030287254e4752c4",
                "sha256:e54f1bba2f655924c1138bbc7fa91abd61f45c68bd65ab5ed985942712864bbb",
                "sha256:e5b708073ea3d684235648786f5f6153a48dc8762cdfe5563c57e80787c29fbb",
                "sha256:e8bf06b94694251861ba7fdeea15c8ec0967f84c3d4143ae9daf42bbc7717fe3",
                "sha256:f08df60fbd8d289152079a65da4e66a447efc1d5d5a4d3f299cdd39e3b2e4a7d",
                "sha256:f1f8758a2ad110bd6432203a344269f445a2907dc24ef6bccfd0ac4e14e0d71d",
                "sha256:f677ce218976496a587ab17140da141557beb91d2a5c1a14212c994093f2eae2"
            ],
            "markers": "python_version >= '3.8'",
            "version": "==4.53.1"
>>>>>>> 889a7854
        },
        "fqdn": {
            "hashes": [
                "sha256:105ed3677e767fb5ca086a0c1f4bb66ebc3c100be518f0e0d755d9eae164d89f",
                "sha256:3a179af3761e4df6eb2e026ff9e1a3033d3587bf980a0b1b2e1e5d08d7358014"
            ],
            "version": "==1.5.1"
        },
        "frozenlist": {
            "hashes": [
                "sha256:04ced3e6a46b4cfffe20f9ae482818e34eba9b5fb0ce4056e4cc9b6e212d09b7",
                "sha256:0633c8d5337cb5c77acbccc6357ac49a1770b8c487e5b3505c57b949b4b82e98",
                "sha256:068b63f23b17df8569b7fdca5517edef76171cf3897eb68beb01341131fbd2ad",
                "sha256:0c250a29735d4f15321007fb02865f0e6b6a41a6b88f1f523ca1596ab5f50bd5",
                "sha256:1979bc0aeb89b33b588c51c54ab0161791149f2461ea7c7c946d95d5f93b56ae",
                "sha256:1a4471094e146b6790f61b98616ab8e44f72661879cc63fa1049d13ef711e71e",
                "sha256:1b280e6507ea8a4fa0c0a7150b4e526a8d113989e28eaaef946cc77ffd7efc0a",
                "sha256:1d0ce09d36d53bbbe566fe296965b23b961764c0bcf3ce2fa45f463745c04701",
                "sha256:20b51fa3f588ff2fe658663db52a41a4f7aa6c04f6201449c6c7c476bd255c0d",
                "sha256:23b2d7679b73fe0e5a4560b672a39f98dfc6f60df63823b0a9970525325b95f6",
                "sha256:23b701e65c7b36e4bf15546a89279bd4d8675faabc287d06bbcfac7d3c33e1e6",
                "sha256:2471c201b70d58a0f0c1f91261542a03d9a5e088ed3dc6c160d614c01649c106",
                "sha256:27657df69e8801be6c3638054e202a135c7f299267f1a55ed3a598934f6c0d75",
                "sha256:29acab3f66f0f24674b7dc4736477bcd4bc3ad4b896f5f45379a67bce8b96868",
                "sha256:32453c1de775c889eb4e22f1197fe3bdfe457d16476ea407472b9442e6295f7a",
                "sha256:3a670dc61eb0d0eb7080890c13de3066790f9049b47b0de04007090807c776b0",
                "sha256:3e0153a805a98f5ada7e09826255ba99fb4f7524bb81bf6b47fb702666484ae1",
                "sha256:410478a0c562d1a5bcc2f7ea448359fcb050ed48b3c6f6f4f18c313a9bdb1826",
                "sha256:442acde1e068288a4ba7acfe05f5f343e19fac87bfc96d89eb886b0363e977ec",
                "sha256:48f6a4533887e189dae092f1cf981f2e3885175f7a0f33c91fb5b7b682b6bab6",
                "sha256:4f57dab5fe3407b6c0c1cc907ac98e8a189f9e418f3b6e54d65a718aaafe3950",
                "sha256:4f9c515e7914626b2a2e1e311794b4c35720a0be87af52b79ff8e1429fc25f19",
                "sha256:55fdc093b5a3cb41d420884cdaf37a1e74c3c37a31f46e66286d9145d2063bd0",
                "sha256:5667ed53d68d91920defdf4035d1cdaa3c3121dc0b113255124bcfada1cfa1b8",
                "sha256:590344787a90ae57d62511dd7c736ed56b428f04cd8c161fcc5e7232c130c69a",
                "sha256:5a7d70357e7cee13f470c7883a063aae5fe209a493c57d86eb7f5a6f910fae09",
                "sha256:5c3894db91f5a489fc8fa6a9991820f368f0b3cbdb9cd8849547ccfab3392d86",
                "sha256:5c849d495bf5154cd8da18a9eb15db127d4dba2968d88831aff6f0331ea9bd4c",
                "sha256:64536573d0a2cb6e625cf309984e2d873979709f2cf22839bf2d61790b448ad5",
                "sha256:693945278a31f2086d9bf3df0fe8254bbeaef1fe71e1351c3bd730aa7d31c41b",
                "sha256:6db4667b187a6742b33afbbaf05a7bc551ffcf1ced0000a571aedbb4aa42fc7b",
                "sha256:6eb73fa5426ea69ee0e012fb59cdc76a15b1283d6e32e4f8dc4482ec67d1194d",
                "sha256:722e1124aec435320ae01ee3ac7bec11a5d47f25d0ed6328f2273d287bc3abb0",
                "sha256:7268252af60904bf52c26173cbadc3a071cece75f873705419c8681f24d3edea",
                "sha256:74fb4bee6880b529a0c6560885fce4dc95936920f9f20f53d99a213f7bf66776",
                "sha256:780d3a35680ced9ce682fbcf4cb9c2bad3136eeff760ab33707b71db84664e3a",
                "sha256:82e8211d69a4f4bc360ea22cd6555f8e61a1bd211d1d5d39d3d228b48c83a897",
                "sha256:89aa2c2eeb20957be2d950b85974b30a01a762f3308cd02bb15e1ad632e22dc7",
                "sha256:8aefbba5f69d42246543407ed2461db31006b0f76c4e32dfd6f42215a2c41d09",
                "sha256:96ec70beabbd3b10e8bfe52616a13561e58fe84c0101dd031dc78f250d5128b9",
                "sha256:9750cc7fe1ae3b1611bb8cfc3f9ec11d532244235d75901fb6b8e42ce9229dfe",
                "sha256:9acbb16f06fe7f52f441bb6f413ebae6c37baa6ef9edd49cdd567216da8600cd",
                "sha256:9d3e0c25a2350080e9319724dede4f31f43a6c9779be48021a7f4ebde8b2d742",
                "sha256:a06339f38e9ed3a64e4c4e43aec7f59084033647f908e4259d279a52d3757d09",
                "sha256:a0cb6f11204443f27a1628b0e460f37fb30f624be6051d490fa7d7e26d4af3d0",
                "sha256:a7496bfe1da7fb1a4e1cc23bb67c58fab69311cc7d32b5a99c2007b4b2a0e932",
                "sha256:a828c57f00f729620a442881cc60e57cfcec6842ba38e1b19fd3e47ac0ff8dc1",
                "sha256:a9b2de4cf0cdd5bd2dee4c4f63a653c61d2408055ab77b151c1957f221cabf2a",
                "sha256:b46c8ae3a8f1f41a0d2ef350c0b6e65822d80772fe46b653ab6b6274f61d4a49",
                "sha256:b7e3ed87d4138356775346e6845cccbe66cd9e207f3cd11d2f0b9fd13681359d",
                "sha256:b7f2f9f912dca3934c1baec2e4585a674ef16fe00218d833856408c48d5beee7",
                "sha256:ba60bb19387e13597fb059f32cd4d59445d7b18b69a745b8f8e5db0346f33480",
                "sha256:beee944ae828747fd7cb216a70f120767fc9f4f00bacae8543c14a6831673f89",
                "sha256:bfa4a17e17ce9abf47a74ae02f32d014c5e9404b6d9ac7f729e01562bbee601e",
                "sha256:c037a86e8513059a2613aaba4d817bb90b9d9b6b69aace3ce9c877e8c8ed402b",
                "sha256:c302220494f5c1ebeb0912ea782bcd5e2f8308037b3c7553fad0e48ebad6ad82",
                "sha256:c6321c9efe29975232da3bd0af0ad216800a47e93d763ce64f291917a381b8eb",
                "sha256:c757a9dd70d72b076d6f68efdbb9bc943665ae954dad2801b874c8c69e185068",
                "sha256:c99169d4ff810155ca50b4da3b075cbde79752443117d89429595c2e8e37fed8",
                "sha256:c9c92be9fd329ac801cc420e08452b70e7aeab94ea4233a4804f0915c14eba9b",
                "sha256:cc7b01b3754ea68a62bd77ce6020afaffb44a590c2289089289363472d13aedb",
                "sha256:db9e724bebd621d9beca794f2a4ff1d26eed5965b004a97f1f1685a173b869c2",
                "sha256:dca69045298ce5c11fd539682cff879cc1e664c245d1c64da929813e54241d11",
                "sha256:dd9b1baec094d91bf36ec729445f7769d0d0cf6b64d04d86e45baf89e2b9059b",
                "sha256:e02a0e11cf6597299b9f3bbd3f93d79217cb90cfd1411aec33848b13f5c656cc",
                "sha256:e6a20a581f9ce92d389a8c7d7c3dd47c81fd5d6e655c8dddf341e14aa48659d0",
                "sha256:e7004be74cbb7d9f34553a5ce5fb08be14fb33bc86f332fb71cbe5216362a497",
                "sha256:e774d53b1a477a67838a904131c4b0eef6b3d8a651f8b138b04f748fccfefe17",
                "sha256:edb678da49d9f72c9f6c609fbe41a5dfb9a9282f9e6a2253d5a91e0fc382d7c0",
                "sha256:f146e0911cb2f1da549fc58fc7bcd2b836a44b79ef871980d605ec392ff6b0d2",
                "sha256:f56e2333dda1fe0f909e7cc59f021eba0d2307bc6f012a1ccf2beca6ba362439",
                "sha256:f9a3ea26252bd92f570600098783d1371354d89d5f6b7dfd87359d669f2109b5",
                "sha256:f9aa1878d1083b276b0196f2dfbe00c9b7e752475ed3b682025ff20c1c1f51ac",
                "sha256:fb3c2db03683b5767dedb5769b8a40ebb47d6f7f45b1b3e3b4b51ec8ad9d9825",
                "sha256:fbeb989b5cc29e8daf7f976b421c220f1b8c731cbf22b9130d8815418ea45887",
                "sha256:fde5bd59ab5357e3853313127f4d3565fc7dad314a74d7b5d43c22c6a5ed2ced",
                "sha256:fe1a06da377e3a1062ae5fe0926e12b84eceb8a50b350ddca72dc85015873f74"
            ],
            "markers": "python_version >= '3.8'",
            "version": "==1.4.1"
        },
        "fsspec": {
            "hashes": [
<<<<<<< HEAD
                "sha256:1d021b0b0f933e3b3029ed808eb400c08ba101ca2de4b3483fbc9ca23fcee94a",
                "sha256:e0fdbc446d67e182f49a70b82cf7889028a63588fde6b222521f10937b2b670c"
            ],
            "markers": "python_version >= '3.8'",
            "version": "==2024.5.0"
=======
                "sha256:6271f1d3075a378bfe432f6f42bf7e1d2a6ba74f78dd9b512385474c579146a0",
                "sha256:c4da01a35ac65c853f833e43f67802c25213f560820d54ddf248f92eddd5e990"
            ],
            "markers": "python_version >= '3.8'",
            "version": "==2023.12.1"
>>>>>>> 889a7854
        },
        "geocube": {
            "hashes": [
                "sha256:37c0d15cfb739883ce1564b37382d1286cf7b5ceab4972743d28c06822f325e5",
                "sha256:c72f8f926b30a257a782dd61f6f334c91b7d3009487e4e2aa8e154c4a9812d8c"
            ],
            "markers": "python_version >= '3.10'",
            "version": "==0.6.0"
        },
        "geographiclib": {
            "hashes": [
                "sha256:6b7225248e45ff7edcee32becc4e0a1504c606ac5ee163a5656d482e0cd38734",
                "sha256:f7f41c85dc3e1c2d3d935ec86660dc3b2c848c83e17f9a9e51ba9d5146a15859"
            ],
            "markers": "python_version >= '3.7'",
            "version": "==2.0"
        },
        "geopandas": {
            "hashes": [
                "sha256:01e147d9420cc374d26f51fc23716ac307f32b49406e4bd8462c07e82ed1d3d6",
                "sha256:b8bf70a5534588205b7a56646e2082fb1de9a03599651b3d80c99ea4c2ca08ab"
            ],
            "index": "pypi",
            "markers": "python_version >= '3.9'",
<<<<<<< HEAD
            "version": "==0.14.3"
=======
            "version": "==1.0.1"
>>>>>>> 889a7854
        },
        "geopy": {
            "hashes": [
                "sha256:50283d8e7ad07d89be5cb027338c6365a32044df3ae2556ad3f52f4840b3d0d1",
                "sha256:ae8b4bc5c1131820f4d75fce9d4aaaca0c85189b3aa5d64c3dcaf5e3b7b882a7"
            ],
            "markers": "python_version >= '3.7'",
            "version": "==2.4.1"
        },
        "gval": {
            "hashes": [
                "sha256:3f8808d56fe4d153dfcdc613079595e9b1e3a2028f80f9a9daa2af618f56c5a7",
                "sha256:ee690055953f8a2c65b8996fd0e45fc9f945a197d09f7df887c94ac19929bb44"
            ],
            "index": "pypi",
            "markers": "python_version >= '3.8'",
<<<<<<< HEAD
            "version": "==0.2.3"
=======
            "version": "==0.2.7.post1"
>>>>>>> 889a7854
        },
        "identify": {
            "hashes": [
                "sha256:53863bcac7caf8d2ed85bd20312ea5dcfc22226800f6d6881f232d861db5a8f0",
                "sha256:91478c5fb7c3aac5ff7bf9b4344f803843dc586832d5f110d672b19aa1984c98"
            ],
            "markers": "python_version >= '3.8'",
            "version": "==2.6.1"
        },
        "idna": {
            "hashes": [
                "sha256:12f65c9b470abda6dc35cf8e63cc574b1c52b11df2c86030af0ac09b01b13ea9",
                "sha256:946d195a0d259cbba61165e88e65941f16e9b36ea6ddb97f00452bae8b1287d3"
            ],
            "markers": "python_version >= '3.6'",
            "version": "==3.10"
        },
        "importlib-metadata": {
            "hashes": [
                "sha256:45e54197d28b7a7f1559e60b95e7c567032b602131fbd588f1497f47880aa68b",
                "sha256:71522656f0abace1d072b9e5481a48f07c138e00f079c38c8f883823f9c26bd7"
            ],
            "markers": "python_version < '3.12'",
            "version": "==8.5.0"
        },
        "inflate64": {
            "hashes": [
                "sha256:022ca1cc928e7365a05f7371ff06af143c6c667144965e2cf9a9236a2ae1c291",
                "sha256:0c644bf7208e20825ca3bbb5fb1f7f495cfcb49eb01a5f67338796d44a42f2bf",
                "sha256:0fe481f31695d35a433c3044ac8fd5d9f5069aaad03a0c04b570eb258ce655aa",
                "sha256:137ca6b315f0157a786c3a755a09395ca69aed8bcf42ad3437cb349f5ebc86d2",
                "sha256:1616a87ff04f583e9558cc247ec0b72a30d540ee0c17cc77823be175c0ec92f0",
                "sha256:1facd35319b6a391ee4c3d709c7c650bcada8cd7141d86cd8c2257287f45e6e6",
                "sha256:228d504239d27958e71fc77e3119a6ac4528127df38468a0c95a5bd3927204b8",
                "sha256:2be4e01c1b04761874cb44b35b6103ca5846bc36c18fc3ff5e8cbcd8bfc15e9f",
                "sha256:2cccded63865640d03253897be7232b2bbac295fe43914c61f86a57aa23bb61d",
                "sha256:3278827b803cf006a1df251f3e13374c7d26db779e5a33329cc11789b804bc2d",
                "sha256:34de6902c39d9225459583d5034182d371fc694bc3cfd6c0fc89aa62e9809faf",
                "sha256:35a45f6979ad5874d4d4898c2fc770b136e61b96b850118fdaec5a5af1b9123a",
                "sha256:36342338e957c790fc630d4afcdcc3926beb2ecaea0b302336079e8fa37e57a0",
                "sha256:3a70ea2e456c15f7aa7c74b8ab8f20b4f8940ec657604c9f0a9de3342f280fff",
                "sha256:3e243ea9bd36a035059f2365bd6d156ff59717fbafb0255cb0c75bf151bf6904",
                "sha256:46792ecf3565d64fd2c519b0a780c03a57e195613c9954ef94e739a057b3fd06",
                "sha256:4dc392dec1cd11cacda3d2637214ca45e38202e8a4f31d4a4e566d6e90625fc4",
                "sha256:543f400201f5c101141af3c79c82059e1aa6ef4f1584a7f1fa035fb2e465097f",
                "sha256:57fe7c14aebf1c5a74fc3b70d355be1280a011521a76aa3895486e62454f4242",
                "sha256:5ebad4a6cd2a2c1d81be0b09d4006479f3b258803c49a9224ef8ca0b649072fa",
                "sha256:5f816d1c8a0593375c289e285c96deaee9c2d8742cb0edbd26ee05588a9ae657",
                "sha256:5ff8bd2a562343fcbc4eea26fdc368904a3b5f6bb8262344274d3d74a1de15bb",
                "sha256:6823b2c0cff3a8159140f3b17ec64fb8ec0e663b45a6593618ecdde8aeecb5b2",
                "sha256:6c5775c91f94f5eced9160fb0af12a09f3e030194f91a6a46e706a79350bd056",
                "sha256:6ceca14f7ec19fb44b047f56c50efb7521b389d222bba2b0a10286a0caeb03fa",
                "sha256:75448c7b414dadaeeb11dab9f75e022aa1e0ee19b00f570e9f58e933603d71ac",
                "sha256:8140942d1614bdeb5a9ddd7559348c5c77f884a42424aef7ccf149ccfb93aa08",
                "sha256:8b402a50eda7ee75f342fc346d33a41bca58edc222a4b17f9be0db1daed459fa",
                "sha256:8f033b2879696b855200cde5ca4e293132c7499df790acb2c0dacb336d5e83b1",
                "sha256:92f0dc6af0e8e97324981178dc442956cbff1247a56d1e201af8d865244653f8",
                "sha256:9373ccf0661cc72ac84a0ad622634144da5ce7d57c9572ed0723d67a149feed2",
                "sha256:9964a4eaf26a9d36f82a1d9b12c28e35800dd3d99eb340453ed12ac90c2976a8",
                "sha256:9a270be6b10cde01258c0097a663a307c62d12c78eb8f62f8e29f205335942c9",
                "sha256:9b65cc701ef33ab20dbfd1d64088ffd89a8c265b356d2c21ba0ec565661645ef",
                "sha256:9fe3f9051338bb7d07b5e7d88420d666b5109f33ae39aa55ecd1a053c0f22b1b",
                "sha256:a475e8822f1a74c873e60b8f270773757ade024097ca39e43402d47c049c67d4",
                "sha256:a90c0bdf4a7ecddd8a64cc977181810036e35807f56b0bcacee9abb0fcfd18dc",
                "sha256:a982dc93920f9450da4d4f25c5e5c1288ef053b1d618cedc91adb67e035e35f5",
                "sha256:ae2572e06bcfe15e3bbf77d4e4a6d6c55e2a70d6abceaaf60c5c3653ddb96dfd",
                "sha256:b559937a42f0c175b4d2dfc7eb53b97bdc87efa9add15ed5549c6abc1e89d02f",
                "sha256:bf2981b95c1f26242bb084d9a07f3feb0cfe3d6d0a8d90f42389803bc1252c4a",
                "sha256:c10ca61212a753bbce6d341e7cfa779c161b839281f1f9fdc15cf1f324ce7c5b",
                "sha256:ca0310b2c55bc40394c5371db2a22f705fd594226cc09432e1eb04d3aed83930",
                "sha256:d4367480733ac8daf368f6fc704b7c9db85521ee745eb5bd443f4b97d2051acc",
                "sha256:d491f104fb3701926ebd82b8c9250dfba0ddcab584504e26f1e4adb26730378d",
                "sha256:d76d205b844d78ce04768060084ef20e64dcc63a3e9166674f857acaf4d140ed",
                "sha256:d90730165f471d61a1a694a5e354f3ffa938227e8dcecb62d5d728e8069cee94",
                "sha256:dd6d3e7d47df43210a995fd1f5989602b64de3f2a17cf4cbff553518b3577fd4",
                "sha256:e4650c6f65011ec57cf5cd96b92d5b7c6f59e502930c86eb8227c93cf02dc270",
                "sha256:e95044ae55a161144445527a2efad550851fecc699066423d24b2634a6a83710",
                "sha256:ebafbd813213dc470719cd0a2bcb53aab89d9059f4e75386048b4c4dcdb2fd99",
                "sha256:f5924499dc8800928c0ee4580fa8eb4ffa880b2cce4431537d0390e503a9c9ee",
                "sha256:f79542478e49e471e8b23556700e6f688a40dc93e9a746f77a546c13251b59b1"
            ],
            "markers": "python_version >= '3.7'",
            "version": "==1.0.0"
        },
        "ipykernel": {
            "hashes": [
                "sha256:afdb66ba5aa354b09b91379bac28ae4afebbb30e8b39510c9690afb7a10421b5",
                "sha256:f093a22c4a40f8828f8e330a9c297cb93dcab13bd9678ded6de8e5cf81c56215"
            ],
            "markers": "python_version >= '3.8'",
            "version": "==6.29.5"
        },
        "ipympl": {
            "hashes": [
                "sha256:49bab75c05673a6881d1aaec5d8ac81d4624f73d292d154c5fb7096f10236a2b",
                "sha256:d113cd55891bafe9b27ef99b6dd111a87beb6bb2ae550c404292272103be8013"
            ],
            "index": "pypi",
            "version": "==0.9.3"
        },
        "ipython": {
            "hashes": [
                "sha256:0b99a2dc9f15fd68692e898e5568725c6d49c527d36a9fb5960ffbdeaa82ff7e",
                "sha256:f68b3cb8bde357a5d7adc9598d57e22a45dfbea19eb6b98286fa3b288c9cd55c"
            ],
            "markers": "python_version >= '3.10'",
            "version": "==8.27.0"
        },
        "ipython-genutils": {
            "hashes": [
                "sha256:72dd37233799e619666c9f639a9da83c34013a73e8bbc79a7a6348d93c61fab8",
                "sha256:eb2e116e75ecef9d4d228fdc66af54269afa26ab4463042e33785b887c628ba8"
            ],
            "version": "==0.2.0"
        },
        "ipywidgets": {
            "hashes": [
<<<<<<< HEAD
                "sha256:efafd18f7a142248f7cb0ba890a68b96abd4d6e88ddbda483c9130d12667eaf2",
                "sha256:f5f9eeaae082b1823ce9eac2575272952f40d748893972956dc09700a6392d9c"
            ],
            "markers": "python_version >= '3.7'",
            "version": "==8.1.3"
=======
                "sha256:3290f526f87ae6e77655555baba4f36681c555b8bdbbff430b70e52c34c86245",
                "sha256:870e43b1a35656a80c18c9503bbf2d16802db1cb487eec6fab27d683381dde17"
            ],
            "markers": "python_version >= '3.7'",
            "version": "==8.1.5"
>>>>>>> 889a7854
        },
        "isoduration": {
            "hashes": [
                "sha256:ac2f9015137935279eac671f94f89eb00584f940f5dc49462a0c4ee692ba1bd9",
                "sha256:b2904c2a4228c3d44f409c8ae8e2370eb21a26f7ac2ec5446df141dde3452042"
            ],
            "version": "==20.11.0"
        },
        "isort": {
            "hashes": [
                "sha256:8bef7dde241278824a6d83f44a544709b065191b95b6e50894bdc722fcba0504",
                "sha256:f84c2818376e66cf843d497486ea8fed8700b340f308f076c6fb1229dff318b6"
            ],
            "index": "pypi",
            "markers": "python_full_version >= '3.8.0'",
            "version": "==5.12.0"
        },
        "jedi": {
            "hashes": [
                "sha256:cf0496f3651bc65d7174ac1b7d043eff454892c708a87d1b683e57b569927ffd",
                "sha256:e983c654fe5c02867aef4cdfce5a2fbb4a50adc0af145f70504238f18ef5e7e0"
            ],
            "markers": "python_version >= '3.6'",
            "version": "==0.19.1"
        },
        "jinja2": {
            "hashes": [
                "sha256:4a3aee7acbbe7303aede8e9648d13b8bf88a429282aa6122a993f0ac800cb369",
                "sha256:bc5dd2abb727a5319567b7a813e6a2e7318c39f4f487cfe6c89c6f9c7d25197d"
            ],
            "markers": "python_version >= '3.7'",
            "version": "==3.1.4"
        },
        "jmespath": {
            "hashes": [
                "sha256:02e2e4cc71b5bcab88332eebf907519190dd9e6e82107fa7f83b1003a6252980",
                "sha256:90261b206d6defd58fdd5e85f478bf633a2901798906be2ad389150c5c60edbe"
            ],
            "markers": "python_version >= '3.7'",
            "version": "==1.0.1"
        },
        "joblib": {
            "hashes": [
                "sha256:06d478d5674cbc267e7496a410ee875abd68e4340feff4490bcb7afb88060ae6",
                "sha256:2382c5816b2636fbd20a09e0f4e9dad4736765fdfb7dca582943b9c1366b3f0e"
            ],
            "markers": "python_version >= '3.8'",
            "version": "==1.4.2"
        },
        "json5": {
            "hashes": [
                "sha256:34ed7d834b1341a86987ed52f3f76cd8ee184394906b6e22a1e0deb9ab294e8f",
                "sha256:548e41b9be043f9426776f05df8635a00fe06104ea51ed24b67f908856e151ae"
            ],
            "markers": "python_version >= '3.8'",
            "version": "==0.9.25"
        },
        "jsonpointer": {
            "hashes": [
                "sha256:13e088adc14fca8b6aa8177c044e12701e6ad4b28ff10e65f2267a90109c9942",
                "sha256:2b2d729f2091522d61c3b31f82e11870f60b68f43fbc705cb76bf4b832af59ef"
            ],
            "version": "==3.0.0"
        },
        "jsonschema": {
            "extras": [
                "format-nongpl"
            ],
            "hashes": [
                "sha256:d71497fef26351a33265337fa77ffeb82423f3ea21283cd9467bb03999266bc4",
                "sha256:fbadb6f8b144a8f8cf9f0b89ba94501d143e50411a1278633f56a7acf7fd5566"
            ],
            "markers": "python_version >= '3.8'",
            "version": "==4.23.0"
        },
        "jsonschema-specifications": {
            "hashes": [
                "sha256:48a76787b3e70f5ed53f1160d2b81f586e4ca6d1548c5de7085d1682674764cc",
                "sha256:87e4fdf3a94858b8a2ba2778d9ba57d8a9cafca7c7489c46ba0d30a8bc6a9c3c"
            ],
            "markers": "python_version >= '3.8'",
            "version": "==2023.12.1"
        },
        "jupyter": {
            "hashes": [
                "sha256:3e1f86076bbb7c8c207829390305a2b1fe836d471ed54be66a3b8c41e7f46cc7",
                "sha256:5b290f93b98ffbc21c0c7e749f054b3267782166d72fa5e3ed1ed4eaf34a2b78",
                "sha256:d9dc4b3318f310e34c82951ea5d6683f67bed7def4b259fafbfe4f1beb1d8e5f"
            ],
            "index": "pypi",
            "version": "==1.0.0"
        },
        "jupyter-client": {
            "hashes": [
                "sha256:214668aaea208195f4c13d28eb272ba79f945fc0cf3f11c7092c20b2ca1980e7",
                "sha256:52be28e04171f07aed8f20e1616a5a552ab9fee9cbbe6c1896ae170c3880d392"
            ],
            "markers": "python_version >= '3.7'",
            "version": "==7.4.9"
        },
        "jupyter-console": {
            "hashes": [
                "sha256:309d33409fcc92ffdad25f0bcdf9a4a9daa61b6f341177570fdac03de5352485",
                "sha256:566a4bf31c87adbfadf22cdf846e3069b59a71ed5da71d6ba4d8aaad14a53539"
            ],
            "markers": "python_version >= '3.7'",
            "version": "==6.6.3"
        },
        "jupyter-core": {
            "hashes": [
                "sha256:4f7315d2f6b4bcf2e3e7cb6e46772eba760ae459cd1f59d29eb57b0a01bd7409",
                "sha256:aa5f8d32bbf6b431ac830496da7392035d6f61b4f54872f15c4bd2a9c3f536d9"
            ],
            "markers": "python_version >= '3.8'",
            "version": "==5.7.2"
        },
        "jupyter-events": {
            "hashes": [
                "sha256:4b72130875e59d57716d327ea70d3ebc3af1944d3717e5a498b8a06c6c159960",
                "sha256:670b8229d3cc882ec782144ed22e0d29e1c2d639263f92ca8383e66682845e22"
            ],
            "markers": "python_version >= '3.8'",
            "version": "==0.10.0"
        },
        "jupyter-server": {
            "hashes": [
                "sha256:47ff506127c2f7851a17bf4713434208fc490955d0e8632e95014a9a9afbeefd",
                "sha256:66095021aa9638ced276c248b1d81862e4c50f292d575920bbe960de1c56b12b"
            ],
            "markers": "python_version >= '3.8'",
            "version": "==2.14.2"
        },
        "jupyter-server-fileid": {
            "hashes": [
                "sha256:521608bb87f606a8637fcbdce2f3d24a8b3cc89d2eef61751cb40e468d4e54be",
                "sha256:f73c01c19f90005d3fff93607b91b4955ba4e1dccdde9bfe8026646f94053791"
            ],
            "markers": "python_version >= '3.7'",
            "version": "==0.9.3"
        },
        "jupyter-server-terminals": {
            "hashes": [
                "sha256:41ee0d7dc0ebf2809c668e0fc726dfaf258fcd3e769568996ca731b6194ae9aa",
                "sha256:5ae0295167220e9ace0edcfdb212afd2b01ee8d179fe6f23c899590e9b8a5269"
            ],
            "markers": "python_version >= '3.8'",
            "version": "==0.5.3"
        },
        "jupyter-server-ydoc": {
            "hashes": [
                "sha256:969a3a1a77ed4e99487d60a74048dc9fa7d3b0dcd32e60885d835bbf7ba7be11",
                "sha256:a6fe125091792d16c962cc3720c950c2b87fcc8c3ecf0c54c84e9a20b814526c"
            ],
            "markers": "python_version >= '3.7'",
            "version": "==0.8.0"
        },
        "jupyter-ydoc": {
            "hashes": [
                "sha256:5759170f112c70320a84217dd98d287699076ae65a7f88d458d57940a9f2b882",
                "sha256:5a02ca7449f0d875f73e8cb8efdf695dddef15a8e71378b1f4eda6b7c90f5382"
            ],
            "markers": "python_version >= '3.7'",
            "version": "==0.2.5"
        },
        "jupyterlab": {
            "hashes": [
                "sha256:891284e75158998e23eb7a23ecc4caaf27b365e41adca374109b1305b9f769db",
                "sha256:a2477383e23f20009188bd9dac7e6e38dbc54307bc36d716bea6ced450647c97"
            ],
            "index": "pypi",
            "markers": "python_version >= '3.7'",
<<<<<<< HEAD
            "version": "==3.6.7"
=======
            "version": "==3.6.8"
>>>>>>> 889a7854
        },
        "jupyterlab-pygments": {
            "hashes": [
                "sha256:721aca4d9029252b11cfa9d185e5b5af4d54772bb8072f9b7036f4170054d35d",
                "sha256:841a89020971da1d8693f1a99997aefc5dc424bb1b251fd6322462a1b8842780"
            ],
            "markers": "python_version >= '3.8'",
            "version": "==0.3.0"
        },
        "jupyterlab-server": {
            "hashes": [
<<<<<<< HEAD
                "sha256:15cbb349dc45e954e09bacf81b9f9bcb10815ff660fb2034ecd7417db3a7ea27",
                "sha256:54aa2d64fd86383b5438d9f0c032f043c4d8c0264b8af9f60bd061157466ea43"
            ],
            "markers": "python_version >= '3.8'",
            "version": "==2.27.2"
        },
        "jupyterlab-widgets": {
            "hashes": [
                "sha256:78287fd86d20744ace330a61625024cf5521e1c012a352ddc0a3cdc2348becd0",
                "sha256:dd5ac679593c969af29c9bed054c24f26842baa51352114736756bc035deee27"
            ],
            "markers": "python_version >= '3.7'",
            "version": "==3.0.11"
=======
                "sha256:e697488f66c3db49df675158a77b3b017520d772c6e1548c7d9bcc5df7944ee4",
                "sha256:eb36caca59e74471988f0ae25c77945610b887f777255aa21f8065def9e51ed4"
            ],
            "markers": "python_version >= '3.8'",
            "version": "==2.27.3"
        },
        "jupyterlab-widgets": {
            "hashes": [
                "sha256:a2966d385328c1942b683a8cd96b89b8dd82c8b8f81dda902bb2bc06d46f5bed",
                "sha256:e3cda2c233ce144192f1e29914ad522b2f4c40e77214b0cc97377ca3d323db54"
            ],
            "markers": "python_version >= '3.7'",
            "version": "==3.0.13"
>>>>>>> 889a7854
        },
        "kiwisolver": {
            "hashes": [
                "sha256:073a36c8273647592ea332e816e75ef8da5c303236ec0167196793eb1e34657a",
                "sha256:08471d4d86cbaec61f86b217dd938a83d85e03785f51121e791a6e6689a3be95",
                "sha256:0c18ec74c0472de033e1bebb2911c3c310eef5649133dd0bedf2a169a1b269e5",
                "sha256:0c6c43471bc764fad4bc99c5c2d6d16a676b1abf844ca7c8702bdae92df01ee0",
                "sha256:10849fb2c1ecbfae45a693c070e0320a91b35dd4bcf58172c023b994283a124d",
                "sha256:18077b53dc3bb490e330669a99920c5e6a496889ae8c63b58fbc57c3d7f33a18",
                "sha256:18e0cca3e008e17fe9b164b55735a325140a5a35faad8de92dd80265cd5eb80b",
                "sha256:22f499f6157236c19f4bbbd472fa55b063db77a16cd74d49afe28992dff8c258",
                "sha256:2a8781ac3edc42ea4b90bc23e7d37b665d89423818e26eb6df90698aa2287c95",
                "sha256:2e6039dcbe79a8e0f044f1c39db1986a1b8071051efba3ee4d74f5b365f5226e",
                "sha256:34ea1de54beef1c104422d210c47c7d2a4999bdecf42c7b5718fbe59a4cac383",
                "sha256:3ab58c12a2cd0fc769089e6d38466c46d7f76aced0a1f54c77652446733d2d02",
                "sha256:3abc5b19d24af4b77d1598a585b8a719beb8569a71568b66f4ebe1fb0449460b",
                "sha256:3bf1ed55088f214ba6427484c59553123fdd9b218a42bbc8c6496d6754b1e523",
                "sha256:3ce6b2b0231bda412463e152fc18335ba32faf4e8c23a754ad50ffa70e4091ee",
                "sha256:3da53da805b71e41053dc670f9a820d1157aae77b6b944e08024d17bcd51ef88",
                "sha256:3f9362ecfca44c863569d3d3c033dbe8ba452ff8eed6f6b5806382741a1334bd",
                "sha256:409afdfe1e2e90e6ee7fc896f3df9a7fec8e793e58bfa0d052c8a82f99c37abb",
                "sha256:40fa14dbd66b8b8f470d5fc79c089a66185619d31645f9b0773b88b19f7223c4",
                "sha256:4322872d5772cae7369f8351da1edf255a604ea7087fe295411397d0cfd9655e",
                "sha256:44756f9fd339de0fb6ee4f8c1696cfd19b2422e0d70b4cefc1cc7f1f64045a8c",
                "sha256:46707a10836894b559e04b0fd143e343945c97fd170d69a2d26d640b4e297935",
                "sha256:48b571ecd8bae15702e4f22d3ff6a0f13e54d3d00cd25216d5e7f658242065ee",
                "sha256:48be928f59a1f5c8207154f935334d374e79f2b5d212826307d072595ad76a2e",
                "sha256:4bfa75a048c056a411f9705856abfc872558e33c055d80af6a380e3658766038",
                "sha256:4c00336b9dd5ad96d0a558fd18a8b6f711b7449acce4c157e7343ba92dd0cf3d",
                "sha256:4c26ed10c4f6fa6ddb329a5120ba3b6db349ca192ae211e882970bfc9d91420b",
                "sha256:4d05d81ecb47d11e7f8932bd8b61b720bf0b41199358f3f5e36d38e28f0532c5",
                "sha256:4e77f2126c3e0b0d055f44513ed349038ac180371ed9b52fe96a32aa071a5107",
                "sha256:5337ec7809bcd0f424c6b705ecf97941c46279cf5ed92311782c7c9c2026f07f",
                "sha256:5360cc32706dab3931f738d3079652d20982511f7c0ac5711483e6eab08efff2",
                "sha256:58370b1ffbd35407444d57057b57da5d6549d2d854fa30249771775c63b5fe17",
                "sha256:58cb20602b18f86f83a5c87d3ee1c766a79c0d452f8def86d925e6c60fbf7bfb",
                "sha256:599b5c873c63a1f6ed7eead644a8a380cfbdf5db91dcb6f85707aaab213b1674",
                "sha256:5b7dfa3b546da08a9f622bb6becdb14b3e24aaa30adba66749d38f3cc7ea9706",
                "sha256:5b9c3f4ee0b9a439d2415012bd1b1cc2df59e4d6a9939f4d669241d30b414327",
                "sha256:5d34eb8494bea691a1a450141ebb5385e4b69d38bb8403b5146ad279f4b30fa3",
                "sha256:5d5abf8f8ec1f4e22882273c423e16cae834c36856cac348cfbfa68e01c40f3a",
                "sha256:5e3bc157fed2a4c02ec468de4ecd12a6e22818d4f09cde2c31ee3226ffbefab2",
                "sha256:612a10bdae23404a72941a0fc8fa2660c6ea1217c4ce0dbcab8a8f6543ea9e7f",
                "sha256:657a05857bda581c3656bfc3b20e353c232e9193eb167766ad2dc58b56504948",
                "sha256:65e720d2ab2b53f1f72fb5da5fb477455905ce2c88aaa671ff0a447c2c80e8e3",
                "sha256:693902d433cf585133699972b6d7c42a8b9f8f826ebcaf0132ff55200afc599e",
                "sha256:6af936f79086a89b3680a280c47ea90b4df7047b5bdf3aa5c524bbedddb9e545",
                "sha256:71bb308552200fb2c195e35ef05de12f0c878c07fc91c270eb3d6e41698c3bcc",
                "sha256:764202cc7e70f767dab49e8df52c7455e8de0df5d858fa801a11aa0d882ccf3f",
                "sha256:76c8094ac20ec259471ac53e774623eb62e6e1f56cd8690c67ce6ce4fcb05650",
                "sha256:78a42513018c41c2ffd262eb676442315cbfe3c44eed82385c2ed043bc63210a",
                "sha256:79849239c39b5e1fd906556c474d9b0439ea6792b637511f3fe3a41158d89ca8",
                "sha256:7ab9ccab2b5bd5702ab0803676a580fffa2aa178c2badc5557a84cc943fcf750",
                "sha256:7bbfcb7165ce3d54a3dfbe731e470f65739c4c1f85bb1018ee912bae139e263b",
                "sha256:7c06a4c7cf15ec739ce0e5971b26c93638730090add60e183530d70848ebdd34",
                "sha256:801fa7802e5cfabe3ab0c81a34c323a319b097dfb5004be950482d882f3d7225",
                "sha256:803b8e1459341c1bb56d1c5c010406d5edec8a0713a0945851290a7930679b51",
                "sha256:82a5c2f4b87c26bb1a0ef3d16b5c4753434633b83d365cc0ddf2770c93829e3c",
                "sha256:84ec80df401cfee1457063732d90022f93951944b5b58975d34ab56bb150dfb3",
                "sha256:8705f17dfeb43139a692298cb6637ee2e59c0194538153e83e9ee0c75c2eddde",
                "sha256:88a9ca9c710d598fd75ee5de59d5bda2684d9db36a9f50b6125eaea3969c2599",
                "sha256:88f17c5ffa8e9462fb79f62746428dd57b46eb931698e42e990ad63103f35e6c",
                "sha256:8a3ec5aa8e38fc4c8af308917ce12c536f1c88452ce554027e55b22cbbfbff76",
                "sha256:8a9c83f75223d5e48b0bc9cb1bf2776cf01563e00ade8775ffe13b0b6e1af3a6",
                "sha256:8b01aac285f91ca889c800042c35ad3b239e704b150cfd3382adfc9dcc780e39",
                "sha256:8d53103597a252fb3ab8b5845af04c7a26d5e7ea8122303dd7a021176a87e8b9",
                "sha256:8e045731a5416357638d1700927529e2b8ab304811671f665b225f8bf8d8f933",
                "sha256:8f0ea6da6d393d8b2e187e6a5e3fb81f5862010a40c3945e2c6d12ae45cfb2ad",
                "sha256:90da3b5f694b85231cf93586dad5e90e2d71b9428f9aad96952c99055582f520",
                "sha256:913983ad2deb14e66d83c28b632fd35ba2b825031f2fa4ca29675e665dfecbe1",
                "sha256:9242795d174daa40105c1d86aba618e8eab7bf96ba8c3ee614da8302a9f95503",
                "sha256:929e294c1ac1e9f615c62a4e4313ca1823ba37326c164ec720a803287c4c499b",
                "sha256:933d4de052939d90afbe6e9d5273ae05fb836cc86c15b686edd4b3560cc0ee36",
                "sha256:942216596dc64ddb25adb215c3c783215b23626f8d84e8eff8d6d45c3f29f75a",
                "sha256:94252291e3fe68001b1dd747b4c0b3be12582839b95ad4d1b641924d68fd4643",
                "sha256:9893ff81bd7107f7b685d3017cc6583daadb4fc26e4a888350df530e41980a60",
                "sha256:9e838bba3a3bac0fe06d849d29772eb1afb9745a59710762e4ba3f4cb8424483",
                "sha256:a0f64a48bb81af7450e641e3fe0b0394d7381e342805479178b3d335d60ca7cf",
                "sha256:a17f6a29cf8935e587cc8a4dbfc8368c55edc645283db0ce9801016f83526c2d",
                "sha256:a1ecf0ac1c518487d9d23b1cd7139a6a65bc460cd101ab01f1be82ecf09794b6",
                "sha256:a79ae34384df2b615eefca647a2873842ac3b596418032bef9a7283675962644",
                "sha256:a91b5f9f1205845d488c928e8570dcb62b893372f63b8b6e98b863ebd2368ff2",
                "sha256:aa0abdf853e09aff551db11fce173e2177d00786c688203f52c87ad7fcd91ef9",
                "sha256:ac542bf38a8a4be2dc6b15248d36315ccc65f0743f7b1a76688ffb6b5129a5c2",
                "sha256:ad42ba922c67c5f219097b28fae965e10045ddf145d2928bfac2eb2e17673640",
                "sha256:aeb3531b196ef6f11776c21674dba836aeea9d5bd1cf630f869e3d90b16cfade",
                "sha256:b38ac83d5f04b15e515fd86f312479d950d05ce2368d5413d46c088dda7de90a",
                "sha256:b7d755065e4e866a8086c9bdada157133ff466476a2ad7861828e17b6026e22c",
                "sha256:bd3de6481f4ed8b734da5df134cd5a6a64fe32124fe83dde1e5b5f29fe30b1e6",
                "sha256:bfa1acfa0c54932d5607e19a2c24646fb4c1ae2694437789129cf099789a3b00",
                "sha256:c619b101e6de2222c1fcb0531e1b17bbffbe54294bfba43ea0d411d428618c27",
                "sha256:ce8be0466f4c0d585cdb6c1e2ed07232221df101a4c6f28821d2aa754ca2d9e2",
                "sha256:cf0438b42121a66a3a667de17e779330fc0f20b0d97d59d2f2121e182b0505e4",
                "sha256:cf8bcc23ceb5a1b624572a1623b9f79d2c3b337c8c455405ef231933a10da379",
                "sha256:d2b0e12a42fb4e72d509fc994713d099cbb15ebf1103545e8a45f14da2dfca54",
                "sha256:d83db7cde68459fc803052a55ace60bea2bae361fc3b7a6d5da07e11954e4b09",
                "sha256:dda56c24d869b1193fcc763f1284b9126550eaf84b88bbc7256e15028f19188a",
                "sha256:dea0bf229319828467d7fca8c7c189780aa9ff679c94539eed7532ebe33ed37c",
                "sha256:e1631290ee9271dffe3062d2634c3ecac02c83890ada077d225e081aca8aab89",
                "sha256:e28c7fea2196bf4c2f8d46a0415c77a1c480cc0724722f23d7410ffe9842c407",
                "sha256:e2e6c39bd7b9372b0be21456caab138e8e69cc0fc1190a9dfa92bd45a1e6e904",
                "sha256:e33e8fbd440c917106b237ef1a2f1449dfbb9b6f6e1ce17c94cd6a1e0d438376",
                "sha256:e8df2eb9b2bac43ef8b082e06f750350fbbaf2887534a5be97f6cf07b19d9583",
                "sha256:e968b84db54f9d42046cf154e02911e39c0435c9801681e3fc9ce8a3c4130278",
                "sha256:eb542fe7933aa09d8d8f9d9097ef37532a7df6497819d16efe4359890a2f417a",
                "sha256:edcfc407e4eb17e037bca59be0e85a2031a2ac87e4fed26d3e9df88b4165f92d",
                "sha256:eee3ea935c3d227d49b4eb85660ff631556841f6e567f0f7bda972df6c2c9935",
                "sha256:ef97b8df011141c9b0f6caf23b29379f87dd13183c978a30a3c546d2c47314cb",
                "sha256:f106407dda69ae456dd1227966bf445b157ccc80ba0dff3802bb63f30b74e895",
                "sha256:f3160309af4396e0ed04db259c3ccbfdc3621b5559b5453075e5de555e1f3a1b",
                "sha256:f32d6edbc638cde7652bd690c3e728b25332acbadd7cad670cc4a02558d9c417",
                "sha256:f37cfe618a117e50d8c240555331160d73d0411422b59b5ee217843d7b693608",
                "sha256:f4c9aee212bc89d4e13f58be11a56cc8036cabad119259d12ace14b34476fd07",
                "sha256:f4d742cb7af1c28303a51b7a27aaee540e71bb8e24f68c736f6f2ffc82f2bf05",
                "sha256:f5a8b53bdc0b3961f8b6125e198617c40aeed638b387913bf1ce78afb1b0be2a",
                "sha256:f816dd2277f8d63d79f9c8473a79fe54047bc0467754962840782c575522224d",
                "sha256:f9a9e8a507420fe35992ee9ecb302dab68550dedc0da9e2880dd88071c5fb052"
            ],
            "markers": "python_version >= '3.8'",
            "version": "==1.4.7"
        },
        "llvmlite": {
            "hashes": [
                "sha256:14f0e4bf2fd2d9a75a3534111e8ebeb08eda2f33e9bdd6dfa13282afacdde0ed",
                "sha256:18e9953c748b105668487b7c81a3e97b046d8abf95c4ddc0cd3c94f4e4651ae8",
                "sha256:35d80d61d0cda2d767f72de99450766250560399edc309da16937b93d3b676e7",
                "sha256:3e8d0618cb9bfe40ac38a9633f2493d4d4e9fcc2f438d39a4e854f39cc0f5f98",
                "sha256:47e147cdda9037f94b399bf03bfd8a6b6b1f2f90be94a454e3386f006455a9b4",
                "sha256:6912a87782acdff6eb8bf01675ed01d60ca1f2551f8176a300a886f09e836a6a",
                "sha256:6d4fd101f571a31acb1559ae1af30f30b1dc4b3186669f92ad780e17c81e91bc",
                "sha256:74937acd22dc11b33946b67dca7680e6d103d6e90eeaaaf932603bec6fe7b03a",
                "sha256:7a2872ee80dcf6b5dbdc838763d26554c2a18aa833d31a2635bff16aafefb9c9",
                "sha256:7d434ec7e2ce3cc8f452d1cd9a28591745de022f931d67be688a737320dfcead",
                "sha256:977525a1e5f4059316b183fb4fd34fa858c9eade31f165427a3977c95e3ee749",
                "sha256:9cd2a7376f7b3367019b664c21f0c61766219faa3b03731113ead75107f3b66c",
                "sha256:a289af9a1687c6cf463478f0fa8e8aa3b6fb813317b0d70bf1ed0759eab6f761",
                "sha256:ae2b5b5c3ef67354824fb75517c8db5fbe93bc02cd9671f3c62271626bc041d5",
                "sha256:bc9efc739cc6ed760f795806f67889923f7274276f0eb45092a1473e40d9b867",
                "sha256:c1da416ab53e4f7f3bc8d4eeba36d801cc1894b9fbfbf2022b29b6bad34a7df2",
                "sha256:d5bd550001d26450bd90777736c69d68c487d17bf371438f975229b2b8241a91",
                "sha256:df6509e1507ca0760787a199d19439cc887bfd82226f5af746d6977bd9f66844",
                "sha256:e0a9a1a39d4bf3517f2af9d23d479b4175ead205c592ceeb8b89af48a327ea57",
                "sha256:eccce86bba940bae0d8d48ed925f21dbb813519169246e2ab292b5092aba121f",
                "sha256:f99b600aa7f65235a5a05d0b9a9f31150c390f31261f2a0ba678e26823ec38f7"
            ],
            "markers": "python_version >= '3.9'",
            "version": "==0.43.0"
        },
        "lmoments3": {
            "hashes": [
                "sha256:404a589335c16549f5ff519d3fafab247203ef78801296447db939b0c58f824b",
                "sha256:80e1397f1e3e5d1aa471ba67e49e557e7b3a67c7f7b5086c5fc8febcca6969f7"
            ],
            "index": "pypi",
            "markers": "python_full_version >= '3.8.0'",
            "version": "==1.0.6"
        },
        "locket": {
            "hashes": [
                "sha256:5c0d4c052a8bbbf750e056a8e65ccd309086f4f0f18a2eac306a8dfa4112a632",
                "sha256:b6c819a722f7b6bd955b80781788e4a66a55628b858d347536b7e81325a3a5e3"
            ],
            "markers": "python_version >= '2.7' and python_version not in '3.0, 3.1, 3.2, 3.3'",
            "version": "==1.0.0"
        },
        "markupsafe": {
            "hashes": [
                "sha256:00e046b6dd71aa03a41079792f8473dc494d564611a8f89bbbd7cb93295ebdcf",
                "sha256:075202fa5b72c86ad32dc7d0b56024ebdbcf2048c0ba09f1cde31bfdd57bcfff",
                "sha256:0e397ac966fdf721b2c528cf028494e86172b4feba51d65f81ffd65c63798f3f",
                "sha256:17b950fccb810b3293638215058e432159d2b71005c74371d784862b7e4683f3",
                "sha256:1f3fbcb7ef1f16e48246f704ab79d79da8a46891e2da03f8783a5b6fa41a9532",
                "sha256:2174c595a0d73a3080ca3257b40096db99799265e1c27cc5a610743acd86d62f",
                "sha256:2b7c57a4dfc4f16f7142221afe5ba4e093e09e728ca65c51f5620c9aaeb9a617",
                "sha256:2d2d793e36e230fd32babe143b04cec8a8b3eb8a3122d2aceb4a371e6b09b8df",
                "sha256:30b600cf0a7ac9234b2638fbc0fb6158ba5bdcdf46aeb631ead21248b9affbc4",
                "sha256:397081c1a0bfb5124355710fe79478cdbeb39626492b15d399526ae53422b906",
                "sha256:3a57fdd7ce31c7ff06cdfbf31dafa96cc533c21e443d57f5b1ecc6cdc668ec7f",
                "sha256:3c6b973f22eb18a789b1460b4b91bf04ae3f0c4234a0a6aa6b0a92f6f7b951d4",
                "sha256:3e53af139f8579a6d5f7b76549125f0d94d7e630761a2111bc431fd820e163b8",
                "sha256:4096e9de5c6fdf43fb4f04c26fb114f61ef0bf2e5604b6ee3019d51b69e8c371",
                "sha256:4275d846e41ecefa46e2015117a9f491e57a71ddd59bbead77e904dc02b1bed2",
                "sha256:4c31f53cdae6ecfa91a77820e8b151dba54ab528ba65dfd235c80b086d68a465",
                "sha256:4f11aa001c540f62c6166c7726f71f7573b52c68c31f014c25cc7901deea0b52",
                "sha256:5049256f536511ee3f7e1b3f87d1d1209d327e818e6ae1365e8653d7e3abb6a6",
                "sha256:58c98fee265677f63a4385256a6d7683ab1832f3ddd1e66fe948d5880c21a169",
                "sha256:598e3276b64aff0e7b3451b72e94fa3c238d452e7ddcd893c3ab324717456bad",
                "sha256:5b7b716f97b52c5a14bffdf688f971b2d5ef4029127f1ad7a513973cfd818df2",
                "sha256:5dedb4db619ba5a2787a94d877bc8ffc0566f92a01c0ef214865e54ecc9ee5e0",
                "sha256:619bc166c4f2de5caa5a633b8b7326fbe98e0ccbfacabd87268a2b15ff73a029",
                "sha256:629ddd2ca402ae6dbedfceeba9c46d5f7b2a61d9749597d4307f943ef198fc1f",
                "sha256:656f7526c69fac7f600bd1f400991cc282b417d17539a1b228617081106feb4a",
                "sha256:6ec585f69cec0aa07d945b20805be741395e28ac1627333b1c5b0105962ffced",
                "sha256:72b6be590cc35924b02c78ef34b467da4ba07e4e0f0454a2c5907f473fc50ce5",
                "sha256:7502934a33b54030eaf1194c21c692a534196063db72176b0c4028e140f8f32c",
                "sha256:7a68b554d356a91cce1236aa7682dc01df0edba8d043fd1ce607c49dd3c1edcf",
                "sha256:7b2e5a267c855eea6b4283940daa6e88a285f5f2a67f2220203786dfa59b37e9",
                "sha256:823b65d8706e32ad2df51ed89496147a42a2a6e01c13cfb6ffb8b1e92bc910bb",
                "sha256:8590b4ae07a35970728874632fed7bd57b26b0102df2d2b233b6d9d82f6c62ad",
                "sha256:8dd717634f5a044f860435c1d8c16a270ddf0ef8588d4887037c5028b859b0c3",
                "sha256:8dec4936e9c3100156f8a2dc89c4b88d5c435175ff03413b443469c7c8c5f4d1",
                "sha256:97cafb1f3cbcd3fd2b6fbfb99ae11cdb14deea0736fc2b0952ee177f2b813a46",
                "sha256:a17a92de5231666cfbe003f0e4b9b3a7ae3afb1ec2845aadc2bacc93ff85febc",
                "sha256:a549b9c31bec33820e885335b451286e2969a2d9e24879f83fe904a5ce59d70a",
                "sha256:ac07bad82163452a6884fe8fa0963fb98c2346ba78d779ec06bd7a6262132aee",
                "sha256:ae2ad8ae6ebee9d2d94b17fb62763125f3f374c25618198f40cbb8b525411900",
                "sha256:b91c037585eba9095565a3556f611e3cbfaa42ca1e865f7b8015fe5c7336d5a5",
                "sha256:bc1667f8b83f48511b94671e0e441401371dfd0f0a795c7daa4a3cd1dde55bea",
                "sha256:bec0a414d016ac1a18862a519e54b2fd0fc8bbfd6890376898a6c0891dd82e9f",
                "sha256:bf50cd79a75d181c9181df03572cdce0fbb75cc353bc350712073108cba98de5",
                "sha256:bff1b4290a66b490a2f4719358c0cdcd9bafb6b8f061e45c7a2460866bf50c2e",
                "sha256:c061bb86a71b42465156a3ee7bd58c8c2ceacdbeb95d05a99893e08b8467359a",
                "sha256:c8b29db45f8fe46ad280a7294f5c3ec36dbac9491f2d1c17345be8e69cc5928f",
                "sha256:ce409136744f6521e39fd8e2a24c53fa18ad67aa5bc7c2cf83645cce5b5c4e50",
                "sha256:d050b3361367a06d752db6ead6e7edeb0009be66bc3bae0ee9d97fb326badc2a",
                "sha256:d283d37a890ba4c1ae73ffadf8046435c76e7bc2247bbb63c00bd1a709c6544b",
                "sha256:d9fad5155d72433c921b782e58892377c44bd6252b5af2f67f16b194987338a4",
                "sha256:daa4ee5a243f0f20d528d939d06670a298dd39b1ad5f8a72a4275124a7819eff",
                "sha256:db0b55e0f3cc0be60c1f19efdde9a637c32740486004f20d1cff53c3c0ece4d2",
                "sha256:e61659ba32cf2cf1481e575d0462554625196a1f2fc06a1c777d3f48e8865d46",
                "sha256:ea3d8a3d18833cf4304cd2fc9cbb1efe188ca9b5efef2bdac7adc20594a0e46b",
                "sha256:ec6a563cff360b50eed26f13adc43e61bc0c04d94b8be985e6fb24b81f6dcfdf",
                "sha256:f5dfb42c4604dddc8e4305050aa6deb084540643ed5804d7455b5df8fe16f5e5",
                "sha256:fa173ec60341d6bb97a89f5ea19c85c5643c1e7dedebc22f5181eb73573142c5",
                "sha256:fa9db3f79de01457b03d4f01b34cf91bc0048eb2c3846ff26f66687c2f6d16ab",
                "sha256:fce659a462a1be54d2ffcacea5e3ba2d74daa74f30f5f143fe0c58636e355fdd",
                "sha256:ffee1f21e5ef0d712f9033568f8344d5da8cc2869dbd08d87c84656e6a2d2f68"
            ],
            "markers": "python_version >= '3.7'",
            "version": "==2.1.5"
        },
        "matplotlib": {
            "hashes": [
                "sha256:08308bae9e91aca1ec6fd6dda66237eef9f6294ddb17f0d0b3c863169bf82353",
                "sha256:14645aad967684e92fc349493fa10c08a6da514b3d03a5931a1bac26e6792bd1",
                "sha256:21e9cff1a58d42e74d01153360de92b326708fb205250150018a52c70f43c290",
                "sha256:28506a03bd7f3fe59cd3cd4ceb2a8d8a2b1db41afede01f66c42561b9be7b4b7",
                "sha256:2bf092f9210e105f414a043b92af583c98f50050559616930d884387d0772aba",
                "sha256:3032884084f541163f295db8a6536e0abb0db464008fadca6c98aaf84ccf4717",
                "sha256:3a2cb34336110e0ed8bb4f650e817eed61fa064acbefeb3591f1b33e3a84fd96",
                "sha256:3ba2af245e36990facf67fde840a760128ddd71210b2ab6406e640188d69d136",
                "sha256:3d7bc90727351fb841e4d8ae620d2d86d8ed92b50473cd2b42ce9186104ecbba",
                "sha256:438196cdf5dc8d39b50a45cb6e3f6274edbcf2254f85fa9b895bf85851c3a613",
                "sha256:46a561d23b91f30bccfd25429c3c706afe7d73a5cc64ef2dfaf2b2ac47c1a5dc",
                "sha256:4cf327e98ecf08fcbb82685acaf1939d3338548620ab8dfa02828706402c34de",
                "sha256:4f99e1b234c30c1e9714610eb0c6d2f11809c9c78c984a613ae539ea2ad2eb4b",
                "sha256:544764ba51900da4639c0f983b323d288f94f65f4024dc40ecb1542d74dc0500",
                "sha256:56d94989191de3fcc4e002f93f7f1be5da476385dde410ddafbb70686acf00ea",
                "sha256:57bfb8c8ea253be947ccb2bc2d1bb3862c2bccc662ad1b4626e1f5e004557042",
                "sha256:617f14ae9d53292ece33f45cba8503494ee199a75b44de7717964f70637a36aa",
                "sha256:6eb88d87cb2c49af00d3bbc33a003f89fd9f78d318848da029383bfc08ecfbfb",
                "sha256:75d4725d70b7c03e082bbb8a34639ede17f333d7247f56caceb3801cb6ff703d",
                "sha256:770a205966d641627fd5cf9d3cb4b6280a716522cd36b8b284a8eb1581310f61",
                "sha256:7b73305f25eab4541bd7ee0b96d87e53ae9c9f1823be5659b806cd85786fe882",
                "sha256:7c9a4b2da6fac77bcc41b1ea95fadb314e92508bf5493ceff058e727e7ecf5b0",
                "sha256:81a6b377ea444336538638d31fdb39af6be1a043ca5e343fe18d0f17e098770b",
                "sha256:83111e6388dec67822e2534e13b243cc644c7494a4bb60584edbff91585a83c6",
                "sha256:8704726d33e9aa8a6d5215044b8d00804561971163563e6e6591f9dcf64340cc",
                "sha256:89768d84187f31717349c6bfadc0e0d8c321e8eb34522acec8a67b1236a66332",
                "sha256:8bf26ade3ff0f27668989d98c8435ce9327d24cffb7f07d24ef609e33d582439",
                "sha256:8c587963b85ce41e0a8af53b9b2de8dddbf5ece4c34553f7bd9d066148dc719c",
                "sha256:95cbc13c1fc6844ab8812a525bbc237fa1470863ff3dace7352e910519e194b1",
                "sha256:97cc368a7268141afb5690760921765ed34867ffb9655dd325ed207af85c7529",
                "sha256:a867bf73a7eb808ef2afbca03bcdb785dae09595fbe550e1bab0cd023eba3de0",
                "sha256:b867e2f952ed592237a1828f027d332d8ee219ad722345b79a001f49df0936eb",
                "sha256:c0bd19c72ae53e6ab979f0ac6a3fafceb02d2ecafa023c5cca47acd934d10be7",
                "sha256:ce463ce590f3825b52e9fe5c19a3c6a69fd7675a39d589e8b5fbe772272b3a24",
                "sha256:cf0e4f727534b7b1457898c4f4ae838af1ef87c359b76dcd5330fa31893a3ac7",
                "sha256:def58098f96a05f90af7e92fd127d21a287068202aa43b2a93476170ebd99e87",
                "sha256:e99bc9e65901bb9a7ce5e7bb24af03675cbd7c70b30ac670aa263240635999a4",
                "sha256:eb7d248c34a341cd4c31a06fd34d64306624c8cd8d0def7abb08792a5abfd556",
                "sha256:f67bfdb83a8232cb7a92b869f9355d677bce24485c460b19d01970b64b2ed476",
                "sha256:f883a22a56a84dba3b588696a2b8a1ab0d2c3d41be53264115c71b0a942d8fdb",
                "sha256:fbdeeb58c0cf0595efe89c05c224e0a502d1aa6a8696e68a73c3efc6bc354304"
            ],
            "markers": "python_version >= '3.8'",
            "version": "==3.7.1"
        },
        "matplotlib-inline": {
            "hashes": [
                "sha256:8423b23ec666be3d16e16b60bdd8ac4e86e840ebd1dd11a30b9f117f2fa0ab90",
                "sha256:df192d39a4ff8f21b1895d72e6a13f5fcc5099f00fa84384e0ea28c2cc0653ca"
            ],
            "markers": "python_version >= '3.8'",
            "version": "==0.1.7"
        },
        "mccabe": {
            "hashes": [
                "sha256:348e0240c33b60bbdf4e523192ef919f28cb2c3d7d5c7794f74009290f236325",
                "sha256:6c2d30ab6be0e4a46919781807b4f0d834ebdd6c6e3dca0bda5a15f863427b6e"
            ],
            "markers": "python_version >= '3.6'",
            "version": "==0.7.0"
        },
        "mercantile": {
            "hashes": [
                "sha256:30f457a73ee88261aab787b7069d85961a5703bb09dc57a170190bc042cd023f",
                "sha256:fa3c6db15daffd58454ac198b31887519a19caccee3f9d63d17ae7ff61b3b56b"
            ],
            "version": "==1.2.1"
        },
        "mistune": {
            "hashes": [
                "sha256:71481854c30fdbc938963d3605b72501f5c10a9320ecd412c121c163a1c7d205",
                "sha256:fc7f93ded930c92394ef2cb6f04a8aabab4117a91449e72dcc8dfa646a508be8"
            ],
            "markers": "python_version >= '3.7'",
            "version": "==3.0.2"
        },
        "monaco": {
            "hashes": [
                "sha256:23c0d4f1603bbc6f91af26fcb176de6c0cab531f137d789aaaf467eddd8ac2a4",
                "sha256:913dd70b9565e0c337c46d484785d2047e276e64189ab5ff06c717561ad3b01d"
            ],
            "index": "pypi",
            "markers": "python_version < '3.13' and python_full_version >= '3.9.0'",
            "version": "==0.13.1"
        },
        "morecantile": {
            "hashes": [
                "sha256:610f1dcc3ae0a99f0a0e6c05e18508d0e9e26b53279e06a65150939e2f54963b",
                "sha256:aa683415f0e6d07f804912ddf15f5a4a96e23281205776e12be5b323b75ca447"
            ],
            "markers": "python_version >= '3.8'",
            "version": "==4.3.0"
        },
        "msgpack": {
            "hashes": [
                "sha256:06f5fd2f6bb2a7914922d935d3b8bb4a7fff3a9a91cfce6d06c13bc42bec975b",
                "sha256:071603e2f0771c45ad9bc65719291c568d4edf120b44eb36324dcb02a13bfddf",
                "sha256:0907e1a7119b337971a689153665764adc34e89175f9a34793307d9def08e6ca",
                "sha256:0f92a83b84e7c0749e3f12821949d79485971f087604178026085f60ce109330",
                "sha256:115a7af8ee9e8cddc10f87636767857e7e3717b7a2e97379dc2054712693e90f",
                "sha256:13599f8829cfbe0158f6456374e9eea9f44eee08076291771d8ae93eda56607f",
                "sha256:17fb65dd0bec285907f68b15734a993ad3fc94332b5bb21b0435846228de1f39",
                "sha256:2137773500afa5494a61b1208619e3871f75f27b03bcfca7b3a7023284140247",
                "sha256:3180065ec2abbe13a4ad37688b61b99d7f9e012a535b930e0e683ad6bc30155b",
                "sha256:398b713459fea610861c8a7b62a6fec1882759f308ae0795b5413ff6a160cf3c",
                "sha256:3d364a55082fb2a7416f6c63ae383fbd903adb5a6cf78c5b96cc6316dc1cedc7",
                "sha256:3df7e6b05571b3814361e8464f9304c42d2196808e0119f55d0d3e62cd5ea044",
                "sha256:41c991beebf175faf352fb940bf2af9ad1fb77fd25f38d9142053914947cdbf6",
                "sha256:42f754515e0f683f9c79210a5d1cad631ec3d06cea5172214d2176a42e67e19b",
                "sha256:452aff037287acb1d70a804ffd022b21fa2bb7c46bee884dbc864cc9024128a0",
                "sha256:4676e5be1b472909b2ee6356ff425ebedf5142427842aa06b4dfd5117d1ca8a2",
                "sha256:46c34e99110762a76e3911fc923222472c9d681f1094096ac4102c18319e6468",
                "sha256:471e27a5787a2e3f974ba023f9e265a8c7cfd373632247deb225617e3100a3c7",
                "sha256:4a1964df7b81285d00a84da4e70cb1383f2e665e0f1f2a7027e683956d04b734",
                "sha256:4b51405e36e075193bc051315dbf29168d6141ae2500ba8cd80a522964e31434",
                "sha256:4d1b7ff2d6146e16e8bd665ac726a89c74163ef8cd39fa8c1087d4e52d3a2325",
                "sha256:53258eeb7a80fc46f62fd59c876957a2d0e15e6449a9e71842b6d24419d88ca1",
                "sha256:534480ee5690ab3cbed89d4c8971a5c631b69a8c0883ecfea96c19118510c846",
                "sha256:58638690ebd0a06427c5fe1a227bb6b8b9fdc2bd07701bec13c2335c82131a88",
                "sha256:58dfc47f8b102da61e8949708b3eafc3504509a5728f8b4ddef84bd9e16ad420",
                "sha256:59caf6a4ed0d164055ccff8fe31eddc0ebc07cf7326a2aaa0dbf7a4001cd823e",
                "sha256:5dbad74103df937e1325cc4bfeaf57713be0b4f15e1c2da43ccdd836393e2ea2",
                "sha256:5e1da8f11a3dd397f0a32c76165cf0c4eb95b31013a94f6ecc0b280c05c91b59",
                "sha256:646afc8102935a388ffc3914b336d22d1c2d6209c773f3eb5dd4d6d3b6f8c1cb",
                "sha256:64fc9068d701233effd61b19efb1485587560b66fe57b3e50d29c5d78e7fef68",
                "sha256:65553c9b6da8166e819a6aa90ad15288599b340f91d18f60b2061f402b9a4915",
                "sha256:685ec345eefc757a7c8af44a3032734a739f8c45d1b0ac45efc5d8977aa4720f",
                "sha256:6ad622bf7756d5a497d5b6836e7fc3752e2dd6f4c648e24b1803f6048596f701",
                "sha256:73322a6cc57fcee3c0c57c4463d828e9428275fb85a27aa2aa1a92fdc42afd7b",
                "sha256:74bed8f63f8f14d75eec75cf3d04ad581da6b914001b474a5d3cd3372c8cc27d",
                "sha256:79ec007767b9b56860e0372085f8504db5d06bd6a327a335449508bbee9648fa",
                "sha256:7a946a8992941fea80ed4beae6bff74ffd7ee129a90b4dd5cf9c476a30e9708d",
                "sha256:7ad442d527a7e358a469faf43fda45aaf4ac3249c8310a82f0ccff9164e5dccd",
                "sha256:7c9a35ce2c2573bada929e0b7b3576de647b0defbd25f5139dcdaba0ae35a4cc",
                "sha256:7e7b853bbc44fb03fbdba34feb4bd414322180135e2cb5164f20ce1c9795ee48",
                "sha256:879a7b7b0ad82481c52d3c7eb99bf6f0645dbdec5134a4bddbd16f3506947feb",
                "sha256:8a706d1e74dd3dea05cb54580d9bd8b2880e9264856ce5068027eed09680aa74",
                "sha256:8a84efb768fb968381e525eeeb3d92857e4985aacc39f3c47ffd00eb4509315b",
                "sha256:8cf9e8c3a2153934a23ac160cc4cba0ec035f6867c8013cc6077a79823370346",
                "sha256:8da4bf6d54ceed70e8861f833f83ce0814a2b72102e890cbdfe4b34764cdd66e",
                "sha256:8e59bca908d9ca0de3dc8684f21ebf9a690fe47b6be93236eb40b99af28b6ea6",
                "sha256:914571a2a5b4e7606997e169f64ce53a8b1e06f2cf2c3a7273aa106236d43dd5",
                "sha256:a51abd48c6d8ac89e0cfd4fe177c61481aca2d5e7ba42044fd218cfd8ea9899f",
                "sha256:a52a1f3a5af7ba1c9ace055b659189f6c669cf3657095b50f9602af3a3ba0fe5",
                "sha256:ad33e8400e4ec17ba782f7b9cf868977d867ed784a1f5f2ab46e7ba53b6e1e1b",
                "sha256:b4c01941fd2ff87c2a934ee6055bda4ed353a7846b8d4f341c428109e9fcde8c",
                "sha256:bce7d9e614a04d0883af0b3d4d501171fbfca038f12c77fa838d9f198147a23f",
                "sha256:c40ffa9a15d74e05ba1fe2681ea33b9caffd886675412612d93ab17b58ea2fec",
                "sha256:c5a91481a3cc573ac8c0d9aace09345d989dc4a0202b7fcb312c88c26d4e71a8",
                "sha256:c921af52214dcbb75e6bdf6a661b23c3e6417f00c603dd2070bccb5c3ef499f5",
                "sha256:d46cf9e3705ea9485687aa4001a76e44748b609d260af21c4ceea7f2212a501d",
                "sha256:d8ce0b22b890be5d252de90d0e0d119f363012027cf256185fc3d474c44b1b9e",
                "sha256:dd432ccc2c72b914e4cb77afce64aab761c1137cc698be3984eee260bcb2896e",
                "sha256:e0856a2b7e8dcb874be44fea031d22e5b3a19121be92a1e098f46068a11b0870",
                "sha256:e1f3c3d21f7cf67bcf2da8e494d30a75e4cf60041d98b3f79875afb5b96f3a3f",
                "sha256:f1ba6136e650898082d9d5a5217d5906d1e138024f836ff48691784bbe1adf96",
                "sha256:f3e9b4936df53b970513eac1758f3882c88658a220b58dcc1e39606dccaaf01c",
                "sha256:f80bc7d47f76089633763f952e67f8214cb7b3ee6bfa489b3cb6a84cfac114cd",
                "sha256:fd2906780f25c8ed5d7b323379f6138524ba793428db5d0e9d226d3fa6aa1788"
            ],
            "markers": "python_version >= '3.8'",
            "version": "==1.1.0"
        },
        "multidict": {
            "hashes": [
                "sha256:052e10d2d37810b99cc170b785945421141bf7bb7d2f8799d431e7db229c385f",
                "sha256:06809f4f0f7ab7ea2cabf9caca7d79c22c0758b58a71f9d32943ae13c7ace056",
                "sha256:071120490b47aa997cca00666923a83f02c7fbb44f71cf7f136df753f7fa8761",
                "sha256:0c3f390dc53279cbc8ba976e5f8035eab997829066756d811616b652b00a23a3",
                "sha256:0e2b90b43e696f25c62656389d32236e049568b39320e2735d51f08fd362761b",
                "sha256:0e5f362e895bc5b9e67fe6e4ded2492d8124bdf817827f33c5b46c2fe3ffaca6",
                "sha256:10524ebd769727ac77ef2278390fb0068d83f3acb7773792a5080f2b0abf7748",
                "sha256:10a9b09aba0c5b48c53761b7c720aaaf7cf236d5fe394cd399c7ba662d5f9966",
                "sha256:16e5f4bf4e603eb1fdd5d8180f1a25f30056f22e55ce51fb3d6ad4ab29f7d96f",
                "sha256:188215fc0aafb8e03341995e7c4797860181562380f81ed0a87ff455b70bf1f1",
                "sha256:189f652a87e876098bbc67b4da1049afb5f5dfbaa310dd67c594b01c10388db6",
                "sha256:1ca0083e80e791cffc6efce7660ad24af66c8d4079d2a750b29001b53ff59ada",
                "sha256:1e16bf3e5fc9f44632affb159d30a437bfe286ce9e02754759be5536b169b305",
                "sha256:2090f6a85cafc5b2db085124d752757c9d251548cedabe9bd31afe6363e0aff2",
                "sha256:20b9b5fbe0b88d0bdef2012ef7dee867f874b72528cf1d08f1d59b0e3850129d",
                "sha256:22ae2ebf9b0c69d206c003e2f6a914ea33f0a932d4aa16f236afc049d9958f4a",
                "sha256:22f3105d4fb15c8f57ff3959a58fcab6ce36814486500cd7485651230ad4d4ef",
                "sha256:23bfd518810af7de1116313ebd9092cb9aa629beb12f6ed631ad53356ed6b86c",
                "sha256:27e5fc84ccef8dfaabb09d82b7d179c7cf1a3fbc8a966f8274fcb4ab2eb4cadb",
                "sha256:3380252550e372e8511d49481bd836264c009adb826b23fefcc5dd3c69692f60",
                "sha256:3702ea6872c5a2a4eeefa6ffd36b042e9773f05b1f37ae3ef7264b1163c2dcf6",
                "sha256:37bb93b2178e02b7b618893990941900fd25b6b9ac0fa49931a40aecdf083fe4",
                "sha256:3914f5aaa0f36d5d60e8ece6a308ee1c9784cd75ec8151062614657a114c4478",
                "sha256:3a37ffb35399029b45c6cc33640a92bef403c9fd388acce75cdc88f58bd19a81",
                "sha256:3c8b88a2ccf5493b6c8da9076fb151ba106960a2df90c2633f342f120751a9e7",
                "sha256:3e97b5e938051226dc025ec80980c285b053ffb1e25a3db2a3aa3bc046bf7f56",
                "sha256:3ec660d19bbc671e3a6443325f07263be452c453ac9e512f5eb935e7d4ac28b3",
                "sha256:3efe2c2cb5763f2f1b275ad2bf7a287d3f7ebbef35648a9726e3b69284a4f3d6",
                "sha256:483a6aea59cb89904e1ceabd2b47368b5600fb7de78a6e4a2c2987b2d256cf30",
                "sha256:4867cafcbc6585e4b678876c489b9273b13e9fff9f6d6d66add5e15d11d926cb",
                "sha256:48e171e52d1c4d33888e529b999e5900356b9ae588c2f09a52dcefb158b27506",
                "sha256:4a9cb68166a34117d6646c0023c7b759bf197bee5ad4272f420a0141d7eb03a0",
                "sha256:4b820514bfc0b98a30e3d85462084779900347e4d49267f747ff54060cc33925",
                "sha256:4e18b656c5e844539d506a0a06432274d7bd52a7487e6828c63a63d69185626c",
                "sha256:4e9f48f58c2c523d5a06faea47866cd35b32655c46b443f163d08c6d0ddb17d6",
                "sha256:50b3a2710631848991d0bf7de077502e8994c804bb805aeb2925a981de58ec2e",
                "sha256:55b6d90641869892caa9ca42ff913f7ff1c5ece06474fbd32fb2cf6834726c95",
                "sha256:57feec87371dbb3520da6192213c7d6fc892d5589a93db548331954de8248fd2",
                "sha256:58130ecf8f7b8112cdb841486404f1282b9c86ccb30d3519faf301b2e5659133",
                "sha256:5845c1fd4866bb5dd3125d89b90e57ed3138241540897de748cdf19de8a2fca2",
                "sha256:59bfeae4b25ec05b34f1956eaa1cb38032282cd4dfabc5056d0a1ec4d696d3aa",
                "sha256:5b48204e8d955c47c55b72779802b219a39acc3ee3d0116d5080c388970b76e3",
                "sha256:5c09fcfdccdd0b57867577b719c69e347a436b86cd83747f179dbf0cc0d4c1f3",
                "sha256:6180c0ae073bddeb5a97a38c03f30c233e0a4d39cd86166251617d1bbd0af436",
                "sha256:682b987361e5fd7a139ed565e30d81fd81e9629acc7d925a205366877d8c8657",
                "sha256:6b5d83030255983181005e6cfbac1617ce9746b219bc2aad52201ad121226581",
                "sha256:6bb5992037f7a9eff7991ebe4273ea7f51f1c1c511e6a2ce511d0e7bdb754492",
                "sha256:73eae06aa53af2ea5270cc066dcaf02cc60d2994bbb2c4ef5764949257d10f43",
                "sha256:76f364861c3bfc98cbbcbd402d83454ed9e01a5224bb3a28bf70002a230f73e2",
                "sha256:820c661588bd01a0aa62a1283f20d2be4281b086f80dad9e955e690c75fb54a2",
                "sha256:82176036e65644a6cc5bd619f65f6f19781e8ec2e5330f51aa9ada7504cc1926",
                "sha256:87701f25a2352e5bf7454caa64757642734da9f6b11384c1f9d1a8e699758057",
                "sha256:9079dfc6a70abe341f521f78405b8949f96db48da98aeb43f9907f342f627cdc",
                "sha256:90f8717cb649eea3504091e640a1b8568faad18bd4b9fcd692853a04475a4b80",
                "sha256:957cf8e4b6e123a9eea554fa7ebc85674674b713551de587eb318a2df3e00255",
                "sha256:99f826cbf970077383d7de805c0681799491cb939c25450b9b5b3ced03ca99f1",
                "sha256:9f636b730f7e8cb19feb87094949ba54ee5357440b9658b2a32a5ce4bce53972",
                "sha256:a114d03b938376557927ab23f1e950827c3b893ccb94b62fd95d430fd0e5cf53",
                "sha256:a185f876e69897a6f3325c3f19f26a297fa058c5e456bfcff8015e9a27e83ae1",
                "sha256:a7a9541cd308eed5e30318430a9c74d2132e9a8cb46b901326272d780bf2d423",
                "sha256:aa466da5b15ccea564bdab9c89175c762bc12825f4659c11227f515cee76fa4a",
                "sha256:aaed8b0562be4a0876ee3b6946f6869b7bcdb571a5d1496683505944e268b160",
                "sha256:ab7c4ceb38d91570a650dba194e1ca87c2b543488fe9309b4212694174fd539c",
                "sha256:ac10f4c2b9e770c4e393876e35a7046879d195cd123b4f116d299d442b335bcd",
                "sha256:b04772ed465fa3cc947db808fa306d79b43e896beb677a56fb2347ca1a49c1fa",
                "sha256:b1c416351ee6271b2f49b56ad7f308072f6f44b37118d69c2cad94f3fa8a40d5",
                "sha256:b225d95519a5bf73860323e633a664b0d85ad3d5bede6d30d95b35d4dfe8805b",
                "sha256:b2f59caeaf7632cc633b5cf6fc449372b83bbdf0da4ae04d5be36118e46cc0aa",
                "sha256:b58c621844d55e71c1b7f7c498ce5aa6985d743a1a59034c57a905b3f153c1ef",
                "sha256:bf6bea52ec97e95560af5ae576bdac3aa3aae0b6758c6efa115236d9e07dae44",
                "sha256:c08be4f460903e5a9d0f76818db3250f12e9c344e79314d1d570fc69d7f4eae4",
                "sha256:c7053d3b0353a8b9de430a4f4b4268ac9a4fb3481af37dfe49825bf45ca24156",
                "sha256:c943a53e9186688b45b323602298ab727d8865d8c9ee0b17f8d62d14b56f0753",
                "sha256:ce2186a7df133a9c895dea3331ddc5ddad42cdd0d1ea2f0a51e5d161e4762f28",
                "sha256:d093be959277cb7dee84b801eb1af388b6ad3ca6a6b6bf1ed7585895789d027d",
                "sha256:d094ddec350a2fb899fec68d8353c78233debde9b7d8b4beeafa70825f1c281a",
                "sha256:d1a9dd711d0877a1ece3d2e4fea11a8e75741ca21954c919406b44e7cf971304",
                "sha256:d569388c381b24671589335a3be6e1d45546c2988c2ebe30fdcada8457a31008",
                "sha256:d618649d4e70ac6efcbba75be98b26ef5078faad23592f9b51ca492953012429",
                "sha256:d83a047959d38a7ff552ff94be767b7fd79b831ad1cd9920662db05fec24fe72",
                "sha256:d8fff389528cad1618fb4b26b95550327495462cd745d879a8c7c2115248e399",
                "sha256:da1758c76f50c39a2efd5e9859ce7d776317eb1dd34317c8152ac9251fc574a3",
                "sha256:db7457bac39421addd0c8449933ac32d8042aae84a14911a757ae6ca3eef1392",
                "sha256:e27bbb6d14416713a8bd7aaa1313c0fc8d44ee48d74497a0ff4c3a1b6ccb5167",
                "sha256:e617fb6b0b6953fffd762669610c1c4ffd05632c138d61ac7e14ad187870669c",
                "sha256:e9aa71e15d9d9beaad2c6b9319edcdc0a49a43ef5c0a4c8265ca9ee7d6c67774",
                "sha256:ec2abea24d98246b94913b76a125e855eb5c434f7c46546046372fe60f666351",
                "sha256:f179dee3b863ab1c59580ff60f9d99f632f34ccb38bf67a33ec6b3ecadd0fd76",
                "sha256:f4c035da3f544b1882bac24115f3e2e8760f10a0107614fc9839fd232200b875",
                "sha256:f67f217af4b1ff66c68a87318012de788dd95fcfeb24cc889011f4e1c7454dfd",
                "sha256:f90c822a402cb865e396a504f9fc8173ef34212a342d92e362ca498cad308e28",
                "sha256:ff3827aef427c89a25cc96ded1759271a93603aba9fb977a6d264648ebf989db"
            ],
            "markers": "python_version >= '3.8'",
            "version": "==6.1.0"
        },
        "multimethod": {
            "hashes": [
                "sha256:8db8ef2a8d2a247e3570cc23317680892fdf903d84c8c1053667c8e8f7671a67",
                "sha256:fd0c473c43558908d97cc06e4d68e8f69202f167db46f7b4e4058893e7dbdf60"
            ],
            "markers": "python_version >= '3.9'",
            "version": "==1.12"
        },
        "multivolumefile": {
            "hashes": [
                "sha256:237f4353b60af1703087cf7725755a1f6fcaeeea48421e1896940cd1c920d678",
                "sha256:a0648d0aafbc96e59198d5c17e9acad7eb531abea51035d08ce8060dcad709d6"
            ],
            "markers": "python_version >= '3.6'",
            "version": "==0.2.3"
        },
        "mypy-extensions": {
            "hashes": [
                "sha256:4392f6c0eb8a5668a69e23d168ffa70f0be9ccfd32b5cc2d26a34ae5b844552d",
                "sha256:75dbf8955dc00442a438fc4d0666508a9a97b6bd41aa2f0ffe9d2f2725af0782"
            ],
            "markers": "python_version >= '3.5'",
            "version": "==1.0.0"
        },
        "natsort": {
            "hashes": [
                "sha256:517595492dde570a4fd6b6a76f644440c1ba51e2338c8a671d7f0475fda8f9fd",
                "sha256:d583bc9050dd10538de36297c960b93f873f0cd01671a3c50df5bd86dd391dcb"
            ],
            "index": "pypi",
            "markers": "python_version >= '3.7'",
            "version": "==8.3.1"
        },
        "nbclassic": {
            "hashes": [
                "sha256:77b77ba85f9e988f9bad85df345b514e9e64c7f0e822992ab1df4a78ac64fc1e",
                "sha256:8c0fd6e36e320a18657ff44ed96c3a400f17a903a3744fc322303a515778f2ba"
            ],
            "markers": "python_version >= '3.7'",
            "version": "==1.1.0"
        },
        "nbclient": {
            "hashes": [
                "sha256:4b3f1b7dba531e498449c4db4f53da339c91d449dc11e9af3a43b4eb5c5abb09",
                "sha256:f13e3529332a1f1f81d82a53210322476a168bb7090a0289c795fe9cc11c9d3f"
            ],
            "markers": "python_full_version >= '3.8.0'",
            "version": "==0.10.0"
        },
        "nbconvert": {
            "hashes": [
                "sha256:05873c620fe520b6322bf8a5ad562692343fe3452abda5765c7a34b7d1aa3eb3",
                "sha256:86ca91ba266b0a448dc96fa6c5b9d98affabde2867b363258703536807f9f7f4"
            ],
            "markers": "python_version >= '3.8'",
            "version": "==7.16.4"
        },
        "nbformat": {
            "hashes": [
                "sha256:322168b14f937a5d11362988ecac2a4952d3d8e3a2cbeb2319584631226d5b3a",
                "sha256:3b48d6c8fbca4b299bf3982ea7db1af21580e4fec269ad087b9e81588891200b"
            ],
            "markers": "python_version >= '3.8'",
            "version": "==5.10.4"
        },
        "nest-asyncio": {
            "hashes": [
                "sha256:6f172d5449aca15afd6c646851f4e31e02c598d553a667e38cafa997cfec55fe",
                "sha256:87af6efd6b5e897c81050477ef65c62e2b2f35d51703cae01aff2905b1852e1c"
            ],
            "markers": "python_version >= '3.5'",
            "version": "==1.6.0"
        },
        "netcdf4": {
            "hashes": [
                "sha256:1194e88dbf5b35dc344a1e520c19140a0a51cc328c32f35d04c5a17ffc623614",
                "sha256:1831f99bb84d8db5901a4ecb7e382bb8d93847269a48a56b3b3e18cd2b564fd8",
                "sha256:269f3817604bfbd08c7c8acccb6a5863a0a0222425203d9548ad42cbb554254b",
                "sha256:3d6a4f7da760ee713aa1197e073c9f066476699dc0cd277428bd5256ebb3878a",
                "sha256:4f7735871ffc0c8fef710a6b8c5f5af04ed480fee2dc23e737a378f9630d9475",
                "sha256:5de65543a325451c1ea23b1361fef19da42f7e9874a92a4475c290a045db90b4",
                "sha256:628d48a31e4b094e807252423e5d1c5b39d4d173fde5cdbe7a18da7626cb606c",
                "sha256:6fc24dc9d39fee9206710f660b12eb3529d6817583a9de8391e62d4f9f4367fb",
                "sha256:729544be6ca6a4507d4b3fdd46af578d17c834e1bb53719bebb90ac108035f6a",
                "sha256:85384e575ddc7e329ca409d380a2d92bb52da5917a171055cf49435f0b6ce07e",
                "sha256:8c98a3a8cda06920ee8bd24a71226ddf0328c22bd838b0afca9cb45fb4580d99",
                "sha256:969470f70c6fb51f9fe851cc55d29769c798aeb2de2cb97200f8dac498f299b4",
                "sha256:9dfab2b84b3f29902515897c6b2b5a92327a78abbfde6ac3917dae80dd17835b",
                "sha256:a006a912ca204f74f7ec625b1b8d8b06e2f8366fd5be46bacb5e20760684a852",
                "sha256:a02a8cd53311a447e0c5c185a0d79c3b5d57d49cb1743459417b5e8ca18561bb",
                "sha256:b46e8404e3526047070f88ad3a65acb813ffccf41d8ff12ff823320be730ba66",
                "sha256:bbfc767980f87c184f6d6fc9d5a164caa0895c0a6b1820c779f7ec7789c01b0e",
                "sha256:c94f95ac1ff5590aeb1793eee10519422a9a02da0ece1daf7efa597eabb4e246",
                "sha256:cb1647d2878a081b4a83fe6d5d5792d8befa59b2b18487bee93aae4b8efa0762",
                "sha256:ccb1524eb4ea9ec1c4360070b12840784c4afa5e539d509b1f2a921f26e49f39",
                "sha256:ce9c0b86f603fdaf4723fb92f728265f456f9090544cd62abe27794046bee507",
                "sha256:d7c45f7f729cfdca8cb7b80373085036a08c88bd6f9d8bfcea559056206f3c3d",
                "sha256:ddd889dff168baa2fe4777e9117175ecd127e224304950786499744c8956d877",
                "sha256:e62554a197a344858a526c0cc8340b56d4ab7708feab08528bb602150b8139b1",
                "sha256:eb06c09bd5a6b44d65d38f544b62f503ede05dacdc9d5cfa6da25b6f738da1bb",
                "sha256:f6b6d88480052efb3e8b0dd56f773064ed00edcf6ab028ef8fe79a9a06179f43",
                "sha256:f94a89db78f34fdf68342840efb064fe1474310e8359dffce42e90a9ddf88f2f"
            ],
            "index": "pypi",
            "markers": "python_version >= '3.7'",
            "version": "==1.6.3"
        },
        "networkx": {
            "hashes": [
                "sha256:0c127d8b2f4865f59ae9cb8aafcd60b5c70f3241ebd66f7defad7c4ab90126c9",
                "sha256:28575580c6ebdaf4505b22c6256a2b9de86b316dc63ba9e93abde3d78dfdbcf2"
            ],
            "markers": "python_version >= '3.10'",
            "version": "==3.3"
        },
        "nodeenv": {
            "hashes": [
<<<<<<< HEAD
                "sha256:07f144e90dae547bf0d4ee8da0ee42664a42a04e02ed68e06324348dafe4bdb1",
                "sha256:508ecec98f9f3330b636d4448c0f1a56fc68017c68f1e7857ebc52acf0eb879a"
            ],
            "markers": "python_version >= '2.7' and python_version not in '3.0, 3.1, 3.2, 3.3, 3.4, 3.5, 3.6'",
            "version": "==1.9.0"
=======
                "sha256:6ec12890a2dab7946721edbfbcd91f3319c6ccc9aec47be7c7e6b7011ee6645f",
                "sha256:ba11c9782d29c27c70ffbdda2d7415098754709be8a7056d79a737cd901155c9"
            ],
            "markers": "python_version >= '2.7' and python_version not in '3.0, 3.1, 3.2, 3.3, 3.4, 3.5, 3.6'",
            "version": "==1.9.1"
>>>>>>> 889a7854
        },
        "notebook": {
            "hashes": [
                "sha256:04eb9011dfac634fbd4442adaf0a8c27cd26beef831fe1d19faf930c327768e4",
                "sha256:a6afa9a4ff4d149a0771ff8b8c881a7a73b3835f9add0606696d6e9d98ac1cd0"
            ],
            "markers": "python_version >= '3.7'",
            "version": "==6.5.7"
        },
        "notebook-shim": {
            "hashes": [
                "sha256:411a5be4e9dc882a074ccbcae671eda64cceb068767e9a3419096986560e1cef",
                "sha256:b4b2cfa1b65d98307ca24361f5b30fe785b53c3fd07b7a47e89acb5e6ac638cb"
            ],
            "markers": "python_version >= '3.7'",
            "version": "==0.2.4"
        },
        "numba": {
            "hashes": [
                "sha256:01ef4cd7d83abe087d644eaa3d95831b777aa21d441a23703d649e06b8e06b74",
                "sha256:0b983bd6ad82fe868493012487f34eae8bf7dd94654951404114f23c3466d34b",
                "sha256:0ebaa91538e996f708f1ab30ef4d3ddc344b64b5227b67a57aa74f401bb68b9d",
                "sha256:1527dc578b95c7c4ff248792ec33d097ba6bef9eda466c948b68dfc995c25781",
                "sha256:159e618ef213fba758837f9837fb402bbe65326e60ba0633dbe6c7f274d42c1b",
                "sha256:19407ced081d7e2e4b8d8c36aa57b7452e0283871c296e12d798852bc7d7f198",
                "sha256:3031547a015710140e8c87226b4cfe927cac199835e5bf7d4fe5cb64e814e3ab",
                "sha256:38d6ea4c1f56417076ecf8fc327c831ae793282e0ff51080c5094cb726507b1c",
                "sha256:3fb02b344a2a80efa6f677aa5c40cd5dd452e1b35f8d1c2af0dfd9ada9978e4b",
                "sha256:4142d7ac0210cc86432b818338a2bc368dc773a2f5cf1e32ff7c5b378bd63ee8",
                "sha256:5d761de835cd38fb400d2c26bb103a2726f548dc30368853121d66201672e651",
                "sha256:5df6158e5584eece5fc83294b949fd30b9f1125df7708862205217e068aabf16",
                "sha256:5f4fde652ea604ea3c86508a3fb31556a6157b2c76c8b51b1d45eb40c8598703",
                "sha256:62908d29fb6a3229c242e981ca27e32a6e606cc253fc9e8faeb0e48760de241e",
                "sha256:819a3dfd4630d95fd574036f99e47212a1af41cbcb019bf8afac63ff56834449",
                "sha256:a17b70fc9e380ee29c42717e8cc0bfaa5556c416d94f9aa96ba13acb41bdece8",
                "sha256:c151748cd269ddeab66334bd754817ffc0cabd9433acb0f551697e5151917d25",
                "sha256:cac02c041e9b5bc8cf8f2034ff6f0dbafccd1ae9590dc146b3a02a45e53af4e2",
                "sha256:d7da4098db31182fc5ffe4bc42c6f24cd7d1cb8a14b59fd755bfee32e34b8404",
                "sha256:f75262e8fe7fa96db1dca93d53a194a38c46da28b112b8a4aca168f0df860347",
                "sha256:fe0b28abb8d70f8160798f4de9d486143200f34458d34c4a214114e445d7124e"
            ],
            "index": "pypi",
<<<<<<< HEAD
            "markers": "python_version >= '3.7'",
            "version": "==0.56.4"
=======
            "markers": "python_version >= '3.9'",
            "version": "==0.60.0"
>>>>>>> 889a7854
        },
        "numcodecs": {
            "hashes": [
                "sha256:17bc4b568214582f4c623700592f633f3afd920848630049c584fa1e535253ad",
                "sha256:208cab0f4d9cf4409e9c4a4c935e165833786614822c81dee9d865af372da9df",
                "sha256:56e49f68ce6aeba29f144992524c8897d94f846d02bbcc820dd29d7c5c2a073e",
                "sha256:820be89729583c91601a6b35c052008cdd2665b25bfedb91b367cc155fb34ba0",
                "sha256:a68368d3ce625ec76fcacd84785f6110d30a232909d5c6093a7aa25628880477",
                "sha256:ac4dd5556fb126271e93bd1a02266e21b01d3617db448d70d00eec8e034506b4",
                "sha256:ba4fac7036ea5a078c7afe1d4dffeb9685080d42f19c9c16b12dad866703aa2e",
                "sha256:d67a859dd8a7f026829e91cb1799c26720cc9d29ee4ae0060cc7a581670abc06",
                "sha256:e7d3b9693df52eeaf978d2a56971d01cf9b4e284ae769ec764807f2087cce51d",
                "sha256:eed420a9c62d0a569aa94a387f93045f068ad3e7bbd787c6ce70bc5fefbaa7d9",
                "sha256:f208a1b8b5e66c767ed043812ca74d9045e09b7b2e085d064a585c30b9efc8e7",
                "sha256:f3cf462d2357998d7f6baaa0427657b0eeda3eb79fba2b146d2d04542912a513",
                "sha256:f5904216811f2e9d312c23ffaad3b3d4c7442a3583d3a8bf81ca8319e9f5deb5"
            ],
            "markers": "python_version >= '3.10'",
            "version": "==0.13.0"
        },
        "numexpr": {
            "hashes": [
                "sha256:00204e5853713b5eba5f3d0bc586a5d8d07f76011b597c8b4087592cc2ec2928",
                "sha256:22cc65e9121aeb3187a2b50827715b2b087ea70e8ab21416ea52662322087b43",
                "sha256:300e577b3c006dd7a8270f1bb2e8a00ee15bf235b1650fe2a6febec2954bc2c3",
                "sha256:368a1972c3186355160f6ee330a7eea146d8443da75a38a30083289ae251ef5a",
                "sha256:37598cca41f8f50dc889b0b72be1616a288758c16ab7d48c9ac8719e1a39d835",
                "sha256:44f6d12a8c44be90199bbb10d3abf467f88951f48a3d1fbbd3c219d121f39c9d",
                "sha256:45f598182b4f5c153222e47d5163c3bee8d5ebcaee7e56dd2a5898d4d97e4473",
                "sha256:4f0985bd1c493b23b5aad7d81fa174798f3812efb78d14844194834c9fee38b8",
                "sha256:552c8d4b2e3b87cdb2abb40a781b9a61a9090a9f66ac7357fc5a0b93aff76be3",
                "sha256:56648a04679063175681195670ad53e5c8ca19668166ed13875199b5600089c7",
                "sha256:5a4db4456e0779d5e024220b7b6a7477ac900679bfa74836b06fa526aaed4e3c",
                "sha256:6a50370bea77ba94c3734a44781c716751354c6bfda2d369af3aed3d67d42871",
                "sha256:78b14c19c403df7498954468385768c86b0d2c52ad03dffb74e45d44ae5a9c77",
                "sha256:82bf04a1495ac475de4ab49fbe0a3a2710ed3fd1a00bc03847316b5d7602402d",
                "sha256:82fc95c301b15ff4823f98989ee363a2d5555d16a7cfd3710e98ddee726eaaaa",
                "sha256:926dd426c68f1d927412a2ad843831c1eb9a95871e7bb0bd8b20d547c12238d2",
                "sha256:9bba99d354a65f1a008ab8b87f07d84404c668e66bab624df5b6b5373403cf81",
                "sha256:a3c0b0bf165b2d886eb981afa4e77873ca076f5d51c491c4d7b8fc10f17c876f",
                "sha256:ac23a72eff10f928f23b147bdeb0f1b774e862abe332fc9bf4837e9f1bc0bbf9",
                "sha256:b28eaf45f1cc1048aad9e90e3a8ada1aef58c5f8155a85267dc781b37998c046",
                "sha256:b2efa499f460124538a5b4f1bf2e77b28eb443ee244cc5573ed0f6a069ebc635",
                "sha256:bbd35f17f6efc00ebd4a480192af1ee30996094a0d5343b131b0e90e61e8b554",
                "sha256:ca8ae46481d0b0689ca0d00a8670bc464ce375e349599fe674a6d4957e7b7eb6",
                "sha256:cbf79fef834f88607f977ab9867061dcd9b40ccb08bb28547c6dc6c73e560895",
                "sha256:ce04ae6efe2a9d0be1a0e114115c3ae70c68b8b8fbc615c5c55c15704b01e6a4",
                "sha256:fa4009d84a8e6e21790e718a80a22d57fe7f215283576ef2adc4183f7247f3c7",
                "sha256:fb704620657a1c99d64933e8a982148d8bfb2b738a1943e107a2bfdee887ce56",
                "sha256:fcbf013bb8494e8ef1d11fa3457827c1571c6a3153982d709e5d17594999d4dd",
                "sha256:fecdf4bf3c1250e56583db0a4a80382a259ba4c2e1efa13e04ed43f0938071f5"
            ],
            "markers": "python_version >= '3.9'",
            "version": "==2.10.1"
        },
        "numpy": {
            "hashes": [
                "sha256:03a8c78d01d9781b28a6989f6fa1bb2c4f2d51201cf99d3dd875df6fbd96b23b",
                "sha256:08beddf13648eb95f8d867350f6a018a4be2e5ad54c8d8caed89ebca558b2818",
                "sha256:1af303d6b2210eb850fcf03064d364652b7120803a0b872f5211f5234b399f20",
                "sha256:1dda2e7b4ec9dd512f84935c5f126c8bd8b9f2fc001e9f54af255e8c5f16b0e0",
                "sha256:2a02aba9ed12e4ac4eb3ea9421c420301a0c6460d9830d74a9df87efa4912010",
                "sha256:2e4ee3380d6de9c9ec04745830fd9e2eccb3e6cf790d39d7b98ffd19b0dd754a",
                "sha256:3373d5d70a5fe74a2c1bb6d2cfd9609ecf686d47a2d7b1d37a8f3b6bf6003aea",
                "sha256:47711010ad8555514b434df65f7d7b076bb8261df1ca9bb78f53d3b2db02e95c",
                "sha256:4c66707fabe114439db9068ee468c26bbdf909cac0fb58686a42a24de1760c71",
                "sha256:50193e430acfc1346175fcbdaa28ffec49947a06918b7b92130744e81e640110",
                "sha256:52b8b60467cd7dd1e9ed082188b4e6bb35aa5cdd01777621a1658910745b90be",
                "sha256:60dedbb91afcbfdc9bc0b1f3f402804070deed7392c23eb7a7f07fa857868e8a",
                "sha256:62b8e4b1e28009ef2846b4c7852046736bab361f7aeadeb6a5b89ebec3c7055a",
                "sha256:666dbfb6ec68962c033a450943ded891bed2d54e6755e35e5835d63f4f6931d5",
                "sha256:675d61ffbfa78604709862923189bad94014bef562cc35cf61d3a07bba02a7ed",
                "sha256:679b0076f67ecc0138fd2ede3a8fd196dddc2ad3254069bcb9faf9a79b1cebcd",
                "sha256:7349ab0fa0c429c82442a27a9673fc802ffdb7c7775fad780226cb234965e53c",
                "sha256:7ab55401287bfec946ced39700c053796e7cc0e3acbef09993a9ad2adba6ca6e",
                "sha256:7e50d0a0cc3189f9cb0aeb3a6a6af18c16f59f004b866cd2be1c14b36134a4a0",
                "sha256:95a7476c59002f2f6c590b9b7b998306fba6a5aa646b1e22ddfeaf8f78c3a29c",
                "sha256:96ff0b2ad353d8f990b63294c8986f1ec3cb19d749234014f4e7eb0112ceba5a",
                "sha256:9fad7dcb1aac3c7f0584a5a8133e3a43eeb2fe127f47e3632d43d677c66c102b",
                "sha256:9ff0f4f29c51e2803569d7a51c2304de5554655a60c5d776e35b4a41413830d0",
                "sha256:a354325ee03388678242a4d7ebcd08b5c727033fcff3b2f536aea978e15ee9e6",
                "sha256:a4abb4f9001ad2858e7ac189089c42178fcce737e4169dc61321660f1a96c7d2",
                "sha256:ab47dbe5cc8210f55aa58e4805fe224dac469cde56b9f731a4c098b91917159a",
                "sha256:afedb719a9dcfc7eaf2287b839d8198e06dcd4cb5d276a3df279231138e83d30",
                "sha256:b3ce300f3644fb06443ee2222c2201dd3a89ea6040541412b8fa189341847218",
                "sha256:b97fe8060236edf3662adfc2c633f56a08ae30560c56310562cb4f95500022d5",
                "sha256:bfe25acf8b437eb2a8b2d49d443800a5f18508cd811fea3181723922a8a82b07",
                "sha256:cd25bcecc4974d09257ffcd1f098ee778f7834c3ad767fe5db785be9a4aa9cb2",
                "sha256:d209d8969599b27ad20994c8e41936ee0964e6da07478d6c35016bc386b66ad4",
                "sha256:d5241e0a80d808d70546c697135da2c613f30e28251ff8307eb72ba696945764",
                "sha256:edd8b5fe47dab091176d21bb6de568acdd906d1887a4584a15a9a96a1dca06ef",
                "sha256:f870204a840a60da0b12273ef34f7051e98c3b5961b61b0c2c1be6dfd64fbcd3",
                "sha256:ffa75af20b44f8dba823498024771d5ac50620e6915abac414251bd971b4529f"
            ],
            "index": "pypi",
<<<<<<< HEAD
            "markers": "python_version >= '3.8'",
            "version": "==1.23.5"
=======
            "markers": "python_version >= '3.9'",
            "version": "==1.26.4"
>>>>>>> 889a7854
        },
        "numpy-groupies": {
            "hashes": [
                "sha256:2fda978c4d28d2f1633a63972f425d0a7f2f12a75505d215b41b6de712e2ec4b",
                "sha256:8d0d686160f860c12d97f12f457116f8b8bebfa33a68b8efcd24dcfedc2837f1"
            ],
            "markers": "python_version >= '3.9'",
            "version": "==0.11.2"
        },
        "odc-geo": {
            "hashes": [
                "sha256:0b04d0835e783685f128453e4b4169d86d322632887bfee9c7dbde364a3c324d",
                "sha256:e03074229181a3ff6115cec6a822be66e916ad644febd0f47ab96b2804a1b45c"
            ],
            "markers": "python_version >= '3.8'",
            "version": "==0.4.1"
        },
        "openpyxl": {
            "hashes": [
                "sha256:a6f5977418eff3b2d5500d54d9db50c8277a368436f4e4f8ddb1be3422870184",
                "sha256:f91456ead12ab3c6c2e9491cf33ba6d08357d802192379bb482f1033ade496f5"
            ],
            "index": "pypi",
            "markers": "python_version >= '3.6'",
            "version": "==3.1.2"
        },
        "osmnx": {
            "hashes": [
                "sha256:22548d86d68d36edff3cf9ab76c45745cda86a4ea0b28442e107d6b42992a426",
                "sha256:ac67bea77b521941af648ef641ae1d006101948d1112475c256ea23ef31b426a"
            ],
            "index": "pypi",
            "markers": "python_version >= '3.8'",
            "version": "==1.9.3"
        },
        "overrides": {
            "hashes": [
                "sha256:55158fa3d93b98cc75299b1e67078ad9003ca27945c76162c1c0766d6f91820a",
                "sha256:c7ed9d062f78b8e4c1a7b70bd8796b35ead4d9f510227ef9c5dc7626c60d7e49"
            ],
            "markers": "python_version >= '3.6'",
            "version": "==7.7.0"
        },
        "packaging": {
            "hashes": [
                "sha256:026ed72c8ed3fcce5bf8950572258698927fd1dbda10a5e981cdf0ac37f4f002",
                "sha256:5b8f2217dbdbd2f7f384c41c628544e6d52f2d0f53c6d0c3ea61aa5d1d7ff124"
            ],
            "markers": "python_version >= '3.8'",
            "version": "==24.1"
        },
        "pandas": {
            "hashes": [
                "sha256:02755de164da6827764ceb3bbc5f64b35cb12394b1024fdf88704d0fa06e0e2f",
                "sha256:0a1e0576611641acde15c2322228d138258f236d14b749ad9af498ab69089e2d",
                "sha256:1eb09a242184092f424b2edd06eb2b99d06dc07eeddff9929e8667d4ed44e181",
                "sha256:30a89d0fec4263ccbf96f68592fd668939481854d2ff9da709d32a047689393b",
                "sha256:50e451932b3011b61d2961b4185382c92cc8c6ee4658dcd4f320687bb2d000ee",
                "sha256:51a93d422fbb1bd04b67639ba4b5368dffc26923f3ea32a275d2cc450f1d1c86",
                "sha256:598e9020d85a8cdbaa1815eb325a91cfff2bb2b23c1442549b8a3668e36f0f77",
                "sha256:66d00300f188fa5de73f92d5725ced162488f6dc6ad4cecfe4144ca29debe3b8",
                "sha256:69167693cb8f9b3fc060956a5d0a0a8dbfed5f980d9fd2c306fb5b9c855c814c",
                "sha256:6d6d10c2142d11d40d6e6c0a190b1f89f525bcf85564707e31b0a39e3b398e08",
                "sha256:713f2f70abcdade1ddd68fc91577cb090b3544b07ceba78a12f799355a13ee44",
                "sha256:7376e13d28eb16752c398ca1d36ccfe52bf7e887067af9a0474de6331dd948d2",
                "sha256:77550c8909ebc23e56a89f91b40ad01b50c42cfbfab49b3393694a50549295ea",
                "sha256:7b21cb72958fc49ad757685db1919021d99650d7aaba676576c9e88d3889d456",
                "sha256:9ebb9f1c22ddb828e7fd017ea265a59d80461d5a79154b49a4207bd17514d122",
                "sha256:a18e5c72b989ff0f7197707ceddc99828320d0ca22ab50dd1b9e37db45b010c0",
                "sha256:a6b5f14cd24a2ed06e14255ff40fe2ea0cfaef79a8dd68069b7ace74bd6acbba",
                "sha256:b42b120458636a981077cfcfa8568c031b3e8709701315e2bfa866324a83efa8",
                "sha256:c4af689352c4fe3d75b2834933ee9d0ccdbf5d7a8a7264f0ce9524e877820c08",
                "sha256:c7319b6e68de14e6209460f72a8d1ef13c09fb3d3ef6c37c1e65b35d50b5c145",
                "sha256:cf3f0c361a4270185baa89ec7ab92ecaa355fe783791457077473f974f654df5",
                "sha256:dd46bde7309088481b1cf9c58e3f0e204b9ff9e3244f441accd220dd3365ce7c",
                "sha256:dd5476b6c3fe410ee95926873f377b856dbc4e81a9c605a0dc05aaccc6a7c6c6",
                "sha256:e69140bc2d29a8556f55445c15f5794490852af3de0f609a24003ef174528b79",
                "sha256:f908a77cbeef9bbd646bd4b81214cbef9ac3dda4181d5092a4aa9797d1bc7774"
            ],
            "index": "pypi",
            "markers": "python_version >= '3.8'",
            "version": "==2.0.2"
        },
        "pandera": {
            "hashes": [
                "sha256:1cc70f5f182f5b4bd2e248f49372fcd88eba8423b8604ea9e1ebd64222730a41",
                "sha256:1cf13c06068d64edb1630b0e50d6588243b7c202d7ce00d968fe3d6bef7684f8"
            ],
            "markers": "python_version < '3.12' and python_version >= '3.7'",
            "version": "==0.15.1"
        },
        "pandocfilters": {
            "hashes": [
                "sha256:002b4a555ee4ebc03f8b66307e287fa492e4a77b4ea14d3f934328297bb4939e",
                "sha256:93be382804a9cdb0a7267585f157e5d1731bbe5545a85b268d6f5fe6232de2bc"
            ],
            "markers": "python_version >= '2.7' and python_version not in '3.0, 3.1, 3.2, 3.3'",
            "version": "==1.5.1"
        },
        "parso": {
            "hashes": [
                "sha256:a418670a20291dacd2dddc80c377c5c3791378ee1e8d12bffc35420643d43f18",
                "sha256:eb3a7b58240fb99099a345571deecc0f9540ea5f4dd2fe14c2a99d6b281ab92d"
            ],
            "markers": "python_version >= '3.6'",
            "version": "==0.8.4"
        },
        "partd": {
            "hashes": [
                "sha256:978e4ac767ec4ba5b86c6eaa52e5a2a3bc748a2ca839e8cc798f1cc6ce6efb0f",
                "sha256:d022c33afbdc8405c226621b015e8067888173d85f7f5ecebb3cafed9a20f02c"
            ],
            "markers": "python_version >= '3.9'",
            "version": "==1.4.2"
        },
        "pathspec": {
            "hashes": [
                "sha256:a0d503e138a4c123b27490a4f7beda6a01c6f288df0e4a8b79c7eb0dc7b4cc08",
                "sha256:a482d51503a1ab33b1c67a6c3813a26953dbdc71c31dacaef9a838c4e29f5712"
            ],
            "markers": "python_version >= '3.8'",
            "version": "==0.12.1"
        },
        "pexpect": {
            "hashes": [
                "sha256:7236d1e080e4936be2dc3e326cec0af72acf9212a7e1d060210e70a47e253523",
                "sha256:ee7d41123f3c9911050ea2c2dac107568dc43b2d3b0c7557a33212c398ead30f"
            ],
            "markers": "sys_platform != 'win32' and sys_platform != 'emscripten'",
            "version": "==4.9.0"
        },
        "pillow": {
            "hashes": [
                "sha256:048ad577748b9fa4a99a0548c64f2cb8d672d5bf2e643a739ac8faff1164238c",
                "sha256:048eeade4c33fdf7e08da40ef402e748df113fd0b4584e32c4af74fe78baaeb2",
                "sha256:0ba26351b137ca4e0db0342d5d00d2e355eb29372c05afd544ebf47c0956ffeb",
                "sha256:0ea2a783a2bdf2a561808fe4a7a12e9aa3799b701ba305de596bc48b8bdfce9d",
                "sha256:1530e8f3a4b965eb6a7785cf17a426c779333eb62c9a7d1bbcf3ffd5bf77a4aa",
                "sha256:16563993329b79513f59142a6b02055e10514c1a8e86dca8b48a893e33cf91e3",
                "sha256:19aeb96d43902f0a783946a0a87dbdad5c84c936025b8419da0a0cd7724356b1",
                "sha256:1a1d1915db1a4fdb2754b9de292642a39a7fb28f1736699527bb649484fb966a",
                "sha256:1b87bd9d81d179bd8ab871603bd80d8645729939f90b71e62914e816a76fc6bd",
                "sha256:1dfc94946bc60ea375cc39cff0b8da6c7e5f8fcdc1d946beb8da5c216156ddd8",
                "sha256:2034f6759a722da3a3dbd91a81148cf884e91d1b747992ca288ab88c1de15999",
                "sha256:261ddb7ca91fcf71757979534fb4c128448b5b4c55cb6152d280312062f69599",
                "sha256:2ed854e716a89b1afcedea551cd85f2eb2a807613752ab997b9974aaa0d56936",
                "sha256:3102045a10945173d38336f6e71a8dc71bcaeed55c3123ad4af82c52807b9375",
                "sha256:339894035d0ede518b16073bdc2feef4c991ee991a29774b33e515f1d308e08d",
                "sha256:412444afb8c4c7a6cc11a47dade32982439925537e483be7c0ae0cf96c4f6a0b",
                "sha256:4203efca580f0dd6f882ca211f923168548f7ba334c189e9eab1178ab840bf60",
                "sha256:45ebc7b45406febf07fef35d856f0293a92e7417ae7933207e90bf9090b70572",
                "sha256:4b5ec25d8b17217d635f8935dbc1b9aa5907962fae29dff220f2659487891cd3",
                "sha256:4c8e73e99da7db1b4cad7f8d682cf6abad7844da39834c288fbfa394a47bbced",
                "sha256:4e6f7d1c414191c1199f8996d3f2282b9ebea0945693fb67392c75a3a320941f",
                "sha256:4eaa22f0d22b1a7e93ff0a596d57fdede2e550aecffb5a1ef1106aaece48e96b",
                "sha256:50b8eae8f7334ec826d6eeffaeeb00e36b5e24aa0b9df322c247539714c6df19",
                "sha256:50fd3f6b26e3441ae07b7c979309638b72abc1a25da31a81a7fbd9495713ef4f",
                "sha256:51243f1ed5161b9945011a7360e997729776f6e5d7005ba0c6879267d4c5139d",
                "sha256:5d512aafa1d32efa014fa041d38868fda85028e3f930a96f85d49c7d8ddc0383",
                "sha256:5f77cf66e96ae734717d341c145c5949c63180842a545c47a0ce7ae52ca83795",
                "sha256:6b02471b72526ab8a18c39cb7967b72d194ec53c1fd0a70b050565a0f366d355",
                "sha256:6fb1b30043271ec92dc65f6d9f0b7a830c210b8a96423074b15c7bc999975f57",
                "sha256:7161ec49ef0800947dc5570f86568a7bb36fa97dd09e9827dc02b718c5643f09",
                "sha256:72d622d262e463dfb7595202d229f5f3ab4b852289a1cd09650362db23b9eb0b",
                "sha256:74d28c17412d9caa1066f7a31df8403ec23d5268ba46cd0ad2c50fb82ae40462",
                "sha256:78618cdbccaa74d3f88d0ad6cb8ac3007f1a6fa5c6f19af64b55ca170bfa1edf",
                "sha256:793b4e24db2e8742ca6423d3fde8396db336698c55cd34b660663ee9e45ed37f",
                "sha256:798232c92e7665fe82ac085f9d8e8ca98826f8e27859d9a96b41d519ecd2e49a",
                "sha256:81d09caa7b27ef4e61cb7d8fbf1714f5aec1c6b6c5270ee53504981e6e9121ad",
                "sha256:8ab74c06ffdab957d7670c2a5a6e1a70181cd10b727cd788c4dd9005b6a8acd9",
                "sha256:8eb0908e954d093b02a543dc963984d6e99ad2b5e36503d8a0aaf040505f747d",
                "sha256:90b9e29824800e90c84e4022dd5cc16eb2d9605ee13f05d47641eb183cd73d45",
                "sha256:9797a6c8fe16f25749b371c02e2ade0efb51155e767a971c61734b1bf6293994",
                "sha256:9d2455fbf44c914840c793e89aa82d0e1763a14253a000743719ae5946814b2d",
                "sha256:9d3bea1c75f8c53ee4d505c3e67d8c158ad4df0d83170605b50b64025917f338",
                "sha256:9e2ec1e921fd07c7cda7962bad283acc2f2a9ccc1b971ee4b216b75fad6f0463",
                "sha256:9e91179a242bbc99be65e139e30690e081fe6cb91a8e77faf4c409653de39451",
                "sha256:a0eaa93d054751ee9964afa21c06247779b90440ca41d184aeb5d410f20ff591",
                "sha256:a2c405445c79c3f5a124573a051062300936b0281fee57637e706453e452746c",
                "sha256:aa7e402ce11f0885305bfb6afb3434b3cd8f53b563ac065452d9d5654c7b86fd",
                "sha256:aff76a55a8aa8364d25400a210a65ff59d0168e0b4285ba6bf2bd83cf675ba32",
                "sha256:b09b86b27a064c9624d0a6c54da01c1beaf5b6cadfa609cf63789b1d08a797b9",
                "sha256:b14f16f94cbc61215115b9b1236f9c18403c15dd3c52cf629072afa9d54c1cbf",
                "sha256:b50811d664d392f02f7761621303eba9d1b056fb1868c8cdf4231279645c25f5",
                "sha256:b7bc2176354defba3edc2b9a777744462da2f8e921fbaf61e52acb95bafa9828",
                "sha256:c78e1b00a87ce43bb37642c0812315b411e856a905d58d597750eb79802aaaa3",
                "sha256:c83341b89884e2b2e55886e8fbbf37c3fa5efd6c8907124aeb72f285ae5696e5",
                "sha256:ca2870d5d10d8726a27396d3ca4cf7976cec0f3cb706debe88e3a5bd4610f7d2",
                "sha256:ccce24b7ad89adb5a1e34a6ba96ac2530046763912806ad4c247356a8f33a67b",
                "sha256:cd5e14fbf22a87321b24c88669aad3a51ec052eb145315b3da3b7e3cc105b9a2",
                "sha256:ce49c67f4ea0609933d01c0731b34b8695a7a748d6c8d186f95e7d085d2fe475",
                "sha256:d33891be6df59d93df4d846640f0e46f1a807339f09e79a8040bc887bdcd7ed3",
                "sha256:d3b2348a78bc939b4fed6552abfd2e7988e0f81443ef3911a4b8498ca084f6eb",
                "sha256:d886f5d353333b4771d21267c7ecc75b710f1a73d72d03ca06df49b09015a9ef",
                "sha256:d93480005693d247f8346bc8ee28c72a2191bdf1f6b5db469c096c0c867ac015",
                "sha256:dc1a390a82755a8c26c9964d457d4c9cbec5405896cba94cf51f36ea0d855002",
                "sha256:dd78700f5788ae180b5ee8902c6aea5a5726bac7c364b202b4b3e3ba2d293170",
                "sha256:e46f38133e5a060d46bd630faa4d9fa0202377495df1f068a8299fd78c84de84",
                "sha256:e4b878386c4bf293578b48fc570b84ecfe477d3b77ba39a6e87150af77f40c57",
                "sha256:f0d0591a0aeaefdaf9a5e545e7485f89910c977087e7de2b6c388aec32011e9f",
                "sha256:fdcbb4068117dfd9ce0138d068ac512843c52295ed996ae6dd1faf537b6dbc27",
                "sha256:ff61bfd9253c3915e6d41c651d5f962da23eda633cf02262990094a18a55371a"
            ],
            "index": "pypi",
            "markers": "python_version >= '3.8'",
            "version": "==10.3.0"
        },
        "platformdirs": {
            "hashes": [
<<<<<<< HEAD
                "sha256:2d7a1657e36a80ea911db832a8a6ece5ee53d8de21edd5cc5879af6530b1bfee",
                "sha256:38b7b51f512eed9e84a22788b4bce1de17c0adb134d6becb09836e37d8654cd3"
            ],
            "markers": "python_version >= '3.8'",
            "version": "==4.2.2"
        },
        "pluggy": {
            "hashes": [
                "sha256:2cffa88e94fdc978c4c574f15f9e59b7f4201d439195c3715ca9e2486f1d0cf1",
                "sha256:44e1ad92c8ca002de6377e165f3e0f1be63266ab4d554740532335b9d75ea669"
            ],
            "markers": "python_version >= '3.8'",
            "version": "==1.5.0"
=======
                "sha256:357fb2acbc885b0419afd3ce3ed34564c13c9b95c89360cd9563f73aa5e2b907",
                "sha256:73e575e1408ab8103900836b97580d5307456908a03e92031bab39e4554cc3fb"
            ],
            "markers": "python_version >= '3.8'",
            "version": "==4.3.6"
>>>>>>> 889a7854
        },
        "pre-commit": {
            "hashes": [
                "sha256:10badb65d6a38caff29703362271d7dca483d01da88f9d7e05d0b97171c136cb",
                "sha256:a2256f489cd913d575c145132ae196fe335da32d91a8294b7afe6622335dd023"
            ],
            "index": "pypi",
            "markers": "python_version >= '3.8'",
            "version": "==3.3.3"
        },
        "prometheus-client": {
            "hashes": [
                "sha256:287629d00b147a32dcb2be0b9df905da599b2d82f80377083ec8463309a4bb89",
                "sha256:cde524a85bce83ca359cc837f28b8c0db5cac7aa653a588fd7e84ba061c329e7"
            ],
            "markers": "python_version >= '3.8'",
            "version": "==0.20.0"
        },
        "prompt-toolkit": {
            "hashes": [
<<<<<<< HEAD
                "sha256:07c60ee4ab7b7e90824b61afa840c8f5aad2d46b3e2e10acc33d8ecc94a49089",
                "sha256:a29b89160e494e3ea8622b09fa5897610b437884dcdcd054fdc1308883326c2a"
            ],
            "markers": "python_full_version >= '3.7.0'",
            "version": "==3.0.45"
=======
                "sha256:0d7bfa67001d5e39d02c224b663abc33687405033a8c422d0d675a5a13361d10",
                "sha256:1e1b29cb58080b1e69f207c893a1a7bf16d127a5c30c9d17a25a5d77792e5360"
            ],
            "markers": "python_full_version >= '3.7.0'",
            "version": "==3.0.47"
        },
        "properscoring": {
            "hashes": [
                "sha256:b0cc4963cc218b728d6c5f77b3259c8f835ae00e32e82678cdf6936049b93961",
                "sha256:f84d5b06c13549d0171ce52ad7b45c6f5726ac44b733d24af5c60654cbb821dc"
            ],
            "version": "==0.1"
>>>>>>> 889a7854
        },
        "psutil": {
            "hashes": [
                "sha256:02615ed8c5ea222323408ceba16c60e99c3f91639b07da6373fb7e6539abc56d",
                "sha256:05806de88103b25903dff19bb6692bd2e714ccf9e668d050d144012055cbca73",
                "sha256:26bd09967ae00920df88e0352a91cff1a78f8d69b3ecabbfe733610c0af486c8",
                "sha256:27cc40c3493bb10de1be4b3f07cae4c010ce715290a5be22b98493509c6299e2",
                "sha256:36f435891adb138ed3c9e58c6af3e2e6ca9ac2f365efe1f9cfef2794e6c93b4e",
                "sha256:50187900d73c1381ba1454cf40308c2bf6f34268518b3f36a9b663ca87e65e36",
                "sha256:611052c4bc70432ec770d5d54f64206aa7203a101ec273a0cd82418c86503bb7",
                "sha256:6be126e3225486dff286a8fb9a06246a5253f4c7c53b475ea5f5ac934e64194c",
                "sha256:7d79560ad97af658a0f6adfef8b834b53f64746d45b403f225b85c5c2c140eee",
                "sha256:8cb6403ce6d8e047495a701dc7c5bd788add903f8986d523e3e20b98b733e421",
                "sha256:8db4c1b57507eef143a15a6884ca10f7c73876cdf5d51e713151c1236a0e68cf",
                "sha256:aee678c8720623dc456fa20659af736241f575d79429a0e5e9cf88ae0605cc81",
                "sha256:bc56c2a1b0d15aa3eaa5a60c9f3f8e3e565303b465dbf57a1b730e7a2b9844e0",
                "sha256:bd1184ceb3f87651a67b2708d4c3338e9b10c5df903f2e3776b62303b26cb631",
                "sha256:d06016f7f8625a1825ba3732081d77c94589dca78b7a3fc072194851e88461a4",
                "sha256:d16bbddf0693323b8c6123dd804100241da461e41d6e332fb0ba6058f630f8c8"
            ],
            "markers": "sys_platform != 'cygwin'",
            "version": "==5.9.8"
        },
        "psycopg2-binary": {
            "hashes": [
                "sha256:02c0f3757a4300cf379eb49f543fb7ac527fb00144d39246ee40e1df684ab514",
                "sha256:02c6e3cf3439e213e4ee930308dc122d6fb4d4bea9aef4a12535fbd605d1a2fe",
                "sha256:0645376d399bfd64da57148694d78e1f431b1e1ee1054872a5713125681cf1be",
                "sha256:0892ef645c2fabb0c75ec32d79f4252542d0caec1d5d949630e7d242ca4681a3",
                "sha256:0d236c2825fa656a2d98bbb0e52370a2e852e5a0ec45fc4f402977313329174d",
                "sha256:0e0f754d27fddcfd74006455b6e04e6705d6c31a612ec69ddc040a5468e44b4e",
                "sha256:15e2ee79e7cf29582ef770de7dab3d286431b01c3bb598f8e05e09601b890081",
                "sha256:1876843d8e31c89c399e31b97d4b9725a3575bb9c2af92038464231ec40f9edb",
                "sha256:1f64dcfb8f6e0c014c7f55e51c9759f024f70ea572fbdef123f85318c297947c",
                "sha256:2ab652e729ff4ad76d400df2624d223d6e265ef81bb8aa17fbd63607878ecbee",
                "sha256:30637a20623e2a2eacc420059be11527f4458ef54352d870b8181a4c3020ae6b",
                "sha256:34b9ccdf210cbbb1303c7c4db2905fa0319391bd5904d32689e6dd5c963d2ea8",
                "sha256:38601cbbfe600362c43714482f43b7c110b20cb0f8172422c616b09b85a750c5",
                "sha256:441cc2f8869a4f0f4bb408475e5ae0ee1f3b55b33f350406150277f7f35384fc",
                "sha256:498807b927ca2510baea1b05cc91d7da4718a0f53cb766c154c417a39f1820a0",
                "sha256:4ac30da8b4f57187dbf449294d23b808f8f53cad6b1fc3623fa8a6c11d176dd0",
                "sha256:4c727b597c6444a16e9119386b59388f8a424223302d0c06c676ec8b4bc1f963",
                "sha256:4d67fbdaf177da06374473ef6f7ed8cc0a9dc640b01abfe9e8a2ccb1b1402c1f",
                "sha256:4dfb4be774c4436a4526d0c554af0cc2e02082c38303852a36f6456ece7b3503",
                "sha256:4ea29fc3ad9d91162c52b578f211ff1c931d8a38e1f58e684c45aa470adf19e2",
                "sha256:51537e3d299be0db9137b321dfb6a5022caaab275775680e0c3d281feefaca6b",
                "sha256:61b047a0537bbc3afae10f134dc6393823882eb263088c271331602b672e52e9",
                "sha256:6460c7a99fc939b849431f1e73e013d54aa54293f30f1109019c56a0b2b2ec2f",
                "sha256:65bee1e49fa6f9cf327ce0e01c4c10f39165ee76d35c846ade7cb0ec6683e303",
                "sha256:65c07febd1936d63bfde78948b76cd4c2a411572a44ac50719ead41947d0f26b",
                "sha256:71f14375d6f73b62800530b581aed3ada394039877818b2d5f7fc77e3bb6894d",
                "sha256:7a40c00dbe17c0af5bdd55aafd6ff6679f94a9be9513a4c7e071baf3d7d22a70",
                "sha256:7e13a5a2c01151f1208d5207e42f33ba86d561b7a89fca67c700b9486a06d0e2",
                "sha256:7f0438fa20fb6c7e202863e0d5ab02c246d35efb1d164e052f2f3bfe2b152bd0",
                "sha256:8122cfc7cae0da9a3077216528b8bb3629c43b25053284cc868744bfe71eb141",
                "sha256:8338a271cb71d8da40b023a35d9c1e919eba6cbd8fa20a54b748a332c355d896",
                "sha256:84d2222e61f313c4848ff05353653bf5f5cf6ce34df540e4274516880d9c3763",
                "sha256:8a6979cf527e2603d349a91060f428bcb135aea2be3201dff794813256c274f1",
                "sha256:8a76e027f87753f9bd1ab5f7c9cb8c7628d1077ef927f5e2446477153a602f2c",
                "sha256:964b4dfb7c1c1965ac4c1978b0f755cc4bd698e8aa2b7667c575fb5f04ebe06b",
                "sha256:9972aad21f965599ed0106f65334230ce826e5ae69fda7cbd688d24fa922415e",
                "sha256:a8c28fd40a4226b4a84bdf2d2b5b37d2c7bd49486b5adcc200e8c7ec991dfa7e",
                "sha256:ae102a98c547ee2288637af07393dd33f440c25e5cd79556b04e3fca13325e5f",
                "sha256:af335bac6b666cc6aea16f11d486c3b794029d9df029967f9938a4bed59b6a19",
                "sha256:afe64e9b8ea66866a771996f6ff14447e8082ea26e675a295ad3bdbffdd72afb",
                "sha256:b4b24f75d16a89cc6b4cdff0eb6a910a966ecd476d1e73f7ce5985ff1328e9a6",
                "sha256:b6c8288bb8a84b47e07013bb4850f50538aa913d487579e1921724631d02ea1b",
                "sha256:b83456c2d4979e08ff56180a76429263ea254c3f6552cd14ada95cff1dec9bb8",
                "sha256:bfb13af3c5dd3a9588000910178de17010ebcccd37b4f9794b00595e3a8ddad3",
                "sha256:c3dba7dab16709a33a847e5cd756767271697041fbe3fe97c215b1fc1f5c9848",
                "sha256:c48d8f2db17f27d41fb0e2ecd703ea41984ee19362cbce52c097963b3a1b4365",
                "sha256:c7e62ab8b332147a7593a385d4f368874d5fe4ad4e341770d4983442d89603e3",
                "sha256:c83a74b68270028dc8ee74d38ecfaf9c90eed23c8959fca95bd703d25b82c88e",
                "sha256:cacbdc5839bdff804dfebc058fe25684cae322987f7a38b0168bc1b2df703fb1",
                "sha256:cf4499e0a83b7b7edcb8dabecbd8501d0d3a5ef66457200f77bde3d210d5debb",
                "sha256:cfec476887aa231b8548ece2e06d28edc87c1397ebd83922299af2e051cf2827",
                "sha256:d26e0342183c762de3276cca7a530d574d4e25121ca7d6e4a98e4f05cb8e4df7",
                "sha256:d4e6036decf4b72d6425d5b29bbd3e8f0ff1059cda7ac7b96d6ac5ed34ffbacd",
                "sha256:d57c3fd55d9058645d26ae37d76e61156a27722097229d32a9e73ed54819982a",
                "sha256:dfa74c903a3c1f0d9b1c7e7b53ed2d929a4910e272add6700c38f365a6002820",
                "sha256:e3ed340d2b858d6e6fb5083f87c09996506af483227735de6964a6100b4e6a54",
                "sha256:e78e6e2a00c223e164c417628572a90093c031ed724492c763721c2e0bc2a8df",
                "sha256:e9182eb20f41417ea1dd8e8f7888c4d7c6e805f8a7c98c1081778a3da2bee3e4",
                "sha256:e99e34c82309dd78959ba3c1590975b5d3c862d6f279f843d47d26ff89d7d7e1",
                "sha256:f6a88f384335bb27812293fdb11ac6aee2ca3f51d3c7820fe03de0a304ab6249",
                "sha256:f81e65376e52f03422e1fb475c9514185669943798ed019ac50410fb4c4df232",
                "sha256:ffe9dc0a884a8848075e576c1de0290d85a533a9f6e9c4e564f19adf8f6e54a7"
            ],
            "index": "pypi",
            "markers": "python_version >= '3.6'",
            "version": "==2.9.6"
        },
        "ptyprocess": {
            "hashes": [
                "sha256:4b41f3967fce3af57cc7e94b888626c18bf37a083e3651ca8feeb66d492fef35",
                "sha256:5c5d0a3b48ceee0b48485e0c26037c0acd7d29765ca3fbb5cb3831d347423220"
            ],
            "markers": "os_name != 'nt'",
            "version": "==0.7.0"
        },
        "pure-eval": {
            "hashes": [
                "sha256:1db8e35b67b3d218d818ae653e27f06c3aa420901fa7b081ca98cbedc874e0d0",
                "sha256:5f4e983f40564c576c7c8635ae88db5956bb2229d7e9237d03b3c0b0190eaf42"
            ],
            "version": "==0.2.3"
        },
        "py-cpuinfo": {
            "hashes": [
                "sha256:3cdbbf3fac90dc6f118bfd64384f309edeadd902d7c8fb17f02ffa1fc3f49690",
                "sha256:859625bc251f64e21f077d099d4162689c762b5d6a4c3c97553d56241c9674d5"
            ],
            "version": "==9.0.0"
        },
        "py7zr": {
            "hashes": [
                "sha256:1d01f98ea1e1f5c49940358691b2076f9a5848056426541e783de33834f59e21",
                "sha256:94d0c24217f6582741813ee94490a4ca82bd5f9bf35e4f8610cb588cf7445764"
            ],
            "index": "pypi",
            "markers": "python_version >= '3.7'",
            "version": "==0.20.4"
        },
        "pyarrow": {
            "hashes": [
                "sha256:0071ce35788c6f9077ff9ecba4858108eebe2ea5a3f7cf2cf55ebc1dbc6ee24a",
                "sha256:02dae06ce212d8b3244dd3e7d12d9c4d3046945a5933d28026598e9dbbda1fca",
                "sha256:0b72e87fe3e1db343995562f7fff8aee354b55ee83d13afba65400c178ab2597",
                "sha256:0cdb0e627c86c373205a2f94a510ac4376fdc523f8bb36beab2e7f204416163c",
                "sha256:13d7a460b412f31e4c0efa1148e1d29bdf18ad1411eb6757d38f8fbdcc8645fb",
                "sha256:1c8856e2ef09eb87ecf937104aacfa0708f22dfeb039c363ec99735190ffb977",
                "sha256:2e19f569567efcbbd42084e87f948778eb371d308e137a0f97afe19bb860ccb3",
                "sha256:32503827abbc5aadedfa235f5ece8c4f8f8b0a3cf01066bc8d29de7539532687",
                "sha256:392bc9feabc647338e6c89267635e111d71edad5fcffba204425a7c8d13610d7",
                "sha256:42bf93249a083aca230ba7e2786c5f673507fa97bbd9725a1e2754715151a204",
                "sha256:4beca9521ed2c0921c1023e68d097d0299b62c362639ea315572a58f3f50fd28",
                "sha256:5984f416552eea15fd9cee03da53542bf4cddaef5afecefb9aa8d1010c335087",
                "sha256:6b244dc8e08a23b3e352899a006a26ae7b4d0da7bb636872fa8f5884e70acf15",
                "sha256:757074882f844411fcca735e39aae74248a1531367a7c80799b4266390ae51cc",
                "sha256:75c06d4624c0ad6674364bb46ef38c3132768139ddec1c56582dbac54f2663e2",
                "sha256:7c7916bff914ac5d4a8fe25b7a25e432ff921e72f6f2b7547d1e325c1ad9d155",
                "sha256:9b564a51fbccfab5a04a80453e5ac6c9954a9c5ef2890d1bcf63741909c3f8df",
                "sha256:9b8a823cea605221e61f34859dcc03207e52e409ccf6354634143e23af7c8d22",
                "sha256:9ba11c4f16976e89146781a83833df7f82077cdab7dc6232c897789343f7891a",
                "sha256:a155acc7f154b9ffcc85497509bcd0d43efb80d6f733b0dc3bb14e281f131c8b",
                "sha256:a27532c38f3de9eb3e90ecab63dfda948a8ca859a66e3a47f5f42d1e403c4d03",
                "sha256:a48ddf5c3c6a6c505904545c25a4ae13646ae1f8ba703c4df4a1bfe4f4006bda",
                "sha256:a5c8b238d47e48812ee577ee20c9a2779e6a5904f1708ae240f53ecbee7c9f07",
                "sha256:af5ff82a04b2171415f1410cff7ebb79861afc5dae50be73ce06d6e870615204",
                "sha256:b0c6ac301093b42d34410b187bba560b17c0330f64907bfa4f7f7f2444b0cf9b",
                "sha256:d7d192305d9d8bc9082d10f361fc70a73590a4c65cf31c3e6926cd72b76bc35c",
                "sha256:da1e060b3876faa11cee287839f9cc7cdc00649f475714b8680a05fd9071d545",
                "sha256:db023dc4c6cae1015de9e198d41250688383c3f9af8f565370ab2b4cb5f62655",
                "sha256:dc5c31c37409dfbc5d014047817cb4ccd8c1ea25d19576acf1a001fe07f5b420",
                "sha256:dec8d129254d0188a49f8a1fc99e0560dc1b85f60af729f47de4046015f9b0a5",
                "sha256:e3343cb1e88bc2ea605986d4b94948716edc7a8d14afd4e2c097232f729758b4",
                "sha256:edca18eaca89cd6382dfbcff3dd2d87633433043650c07375d095cd3517561d8",
                "sha256:f1e70de6cb5790a50b01d2b686d54aaf73da01266850b05e3af2a1bc89e16053",
                "sha256:f553ca691b9e94b202ff741bdd40f6ccb70cdd5fbf65c187af132f1317de6145",
                "sha256:f7ae2de664e0b158d1607699a16a488de3d008ba99b3a7aa5de1cbc13574d047",
                "sha256:fa3c246cc58cb5a4a5cb407a18f193354ea47dd0648194e6265bd24177982fe8"
            ],
            "index": "pypi",
            "markers": "python_version >= '3.8'",
<<<<<<< HEAD
            "version": "==14.0.1"
=======
            "version": "==17.0.0"
>>>>>>> 889a7854
        },
        "pybcj": {
            "hashes": [
                "sha256:1079ca63ff8da5c936b76863690e0bd2489e8d4e0a3a340e032095dae805dd91",
                "sha256:198e0b4768b4025eb3309273d7e81dc53834b9a50092be6e0d9b3983cfd35c35",
                "sha256:21b5f2460629167340403d359289a173e0729ce8e84e3ce99462009d5d5e01a4",
                "sha256:22a94885723f8362d4cb468e68910eef92d3e2b1293de82b8eacb4198ef6655f",
                "sha256:2940fb85730b9869254559c491cd83cf777e56c76a8a60df60e4be4f2a4248d7",
                "sha256:2ed5b3dd9c209fe7b90990dee4ef21870dca39db1cd326553c314ee1b321c1cc",
                "sha256:3602be737c6e9553c45ae89e6b0e556f64f34dabf27d5260317d1824d31b79d3",
                "sha256:3b8d7810fb587adbffba025330cf212d9bbed8f29559656d05cb6609673f306a",
                "sha256:3ffae79ef8a1ea81ea2748ad7b7ad9b882aa88ddf65ce90f9e944df639eccc61",
                "sha256:493eab2b1f6f546730a6de0c5ceb75ce16f3767154e8ae30e2b70d41b928b7d2",
                "sha256:5c3171bb95c9b45cbcad25589e1ae4f4ca4ea99dc1724c4e0671eb6b9055514e",
                "sha256:63dd2ca52a48841f561bfec0fa3f208d375b0a8dcd3d7b236459e683ae29221d",
                "sha256:746550dc7b5af4d04bb5fa4d065f18d39c925bcb5dee30db75747cd9a58bb6e8",
                "sha256:75d6d613bae6f27678d5e44e89d61018779726aa6aa950c516d33a04b8af8c59",
                "sha256:7bff28d97e47047d69a4ac6bf59adda738cf1d00adde8819117fdb65d966bdbc",
                "sha256:8007371f6f2b462f5aa05d5c2135d0a1bcf5b7bdd9bd15d86c730f588d10b7d3",
                "sha256:8204a714029784b1a08a3d790430d80b423b68615c5b1e67aabca5bd5419b77d",
                "sha256:87108181c7a6ac4d3fc1e4551cab5db5eea7f9fdca611175243234cd94bcc59b",
                "sha256:8ce9b62b6aaa5b08773be8a919ecc4e865396c969f982b685eeca6e80c82abb7",
                "sha256:9c2b3e60b65c7ac73e44335934e1e122da8d56db87840984601b3c5dc0ae4c19",
                "sha256:9ea46e2d45469d13b7f25b08efcdb140220bab1ac5a850db0954591715b8caaa",
                "sha256:a2562ebe5a0abec4da0229f8abb5e90ee97b178f19762eb925c1159be36828b3",
                "sha256:a29be917fbc99eca204b08407e0971e0205bfdad4b74ec915930675f352b669d",
                "sha256:a54ebdc8423ba99d75372708a882fcfc3b14d9d52cf195295ad53e5a47dab37f",
                "sha256:af19bc61ded933001cd68f004ae2042bf1a78eb498a3c685ebd655fa1be90dbe",
                "sha256:b8f9368036c9e658d8e3b3534086d298a5349c864542b34657cbe57c260daa49",
                "sha256:bdb4d8ff5cba3e0bd1adee7d20dbb2b4d80cb31ac04d6ea1cd06cfc02d2ecd0d",
                "sha256:bdf5bcac4f1da36ad43567ea6f6ef404347658dbbe417c87cdb1699f327d6337",
                "sha256:c7f5bef7f47723c53420e377bc64d2553843bee8bcac5f0ad076ab1524780018",
                "sha256:ce1c8af7a4761d2b1b531864d84113948daa0c4245775c63bd9874cb955f4662",
                "sha256:db57f26b8c0162cfddb52b869efb1741b8c5e67fc536994f743074985f714c55",
                "sha256:e96ae14062bdcddc3197300e6ee4efa6fbc6749be917db934eac66d0daaecb68",
                "sha256:e9a785eb26884429d9b9f6326e68c3638828c83bf6d42d2463c97ad5385caff2",
                "sha256:ef55b96b7f2ed823e0b924de902065ec42ade856366c287dbb073fabd6b90ec1",
                "sha256:f3f4a447800850aba7724a2274ea0a4800724520c1caf38f7d0dabf2f89a5e15",
                "sha256:f40f3243139d675f43793a4e35c410c370f7b91ccae74e70c8b2f4877869f90e",
                "sha256:f9a2585e0da9cf343ea27421995b881736a1eb604a7c1d4ca74126af94c3d4a8",
                "sha256:fa26415b4a118ea790de9d38f244312f2510a9bb5c65e560184d241a6f391a2d",
                "sha256:fabb2be57e4ca28ea36c13146cdf97d73abd27c51741923fc6ba1e8cd33e255c",
                "sha256:fdb7cd8271471a5979d84915c1ee57eea7e0a69c893225fc418db66883b0e2a7",
                "sha256:fde2376b180ae2620c102fbc3ef06638d306feae83964aaa5051ecbdda54845a"
            ],
            "markers": "python_version >= '3.8'",
            "version": "==1.0.2"
        },
        "pycodestyle": {
            "hashes": [
                "sha256:347187bdb476329d98f695c213d7295a846d1152ff4fe9bacb8a9590b8ee7053",
                "sha256:8a4eaf0d0495c7395bdab3589ac2db602797d76207242c17d470186815706610"
            ],
            "markers": "python_version >= '3.6'",
            "version": "==2.10.0"
        },
        "pycparser": {
            "hashes": [
                "sha256:491c8be9c040f5390f5bf44a5b07752bd07f56edf992381b05c701439eec10f6",
                "sha256:c3702b6d3dd8c7abc1afa565d7e63d53a1d0bd86cdc24edd75470f4de499cfcc"
            ],
            "markers": "python_version >= '3.8'",
            "version": "==2.22"
        },
        "pycryptodomex": {
            "hashes": [
                "sha256:0daad007b685db36d977f9de73f61f8da2a7104e20aca3effd30752fd56f73e1",
                "sha256:108e5f1c1cd70ffce0b68739c75734437c919d2eaec8e85bffc2c8b4d2794305",
                "sha256:19764605feea0df966445d46533729b645033f134baeb3ea26ad518c9fdf212c",
                "sha256:1be97461c439a6af4fe1cf8bf6ca5936d3db252737d2f379cc6b2e394e12a458",
                "sha256:25cd61e846aaab76d5791d006497134602a9e451e954833018161befc3b5b9ed",
                "sha256:2a47bcc478741b71273b917232f521fd5704ab4b25d301669879e7273d3586cc",
                "sha256:59af01efb011b0e8b686ba7758d59cf4a8263f9ad35911bfe3f416cee4f5c08c",
                "sha256:5dcac11031a71348faaed1f403a0debd56bf5404232284cf8c761ff918886ebc",
                "sha256:62a5ec91388984909bb5398ea49ee61b68ecb579123694bffa172c3b0a107079",
                "sha256:645bd4ca6f543685d643dadf6a856cc382b654cc923460e3a10a49c1b3832aeb",
                "sha256:653b29b0819605fe0898829c8ad6400a6ccde096146730c2da54eede9b7b8baa",
                "sha256:69138068268127cd605e03438312d8f271135a33140e2742b417d027a0539427",
                "sha256:6e186342cfcc3aafaad565cbd496060e5a614b441cacc3995ef0091115c1f6c5",
                "sha256:76bd15bb65c14900d98835fcd10f59e5e0435077431d3a394b60b15864fddd64",
                "sha256:7805830e0c56d88f4d491fa5ac640dfc894c5ec570d1ece6ed1546e9df2e98d6",
                "sha256:7a710b79baddd65b806402e14766c721aee8fb83381769c27920f26476276c1e",
                "sha256:7a7a8f33a1f1fb762ede6cc9cbab8f2a9ba13b196bfaf7bc6f0b39d2ba315a43",
                "sha256:82ee7696ed8eb9a82c7037f32ba9b7c59e51dda6f105b39f043b6ef293989cb3",
                "sha256:88afd7a3af7ddddd42c2deda43d53d3dfc016c11327d0915f90ca34ebda91499",
                "sha256:8af1a451ff9e123d0d8bd5d5e60f8e3315c3a64f3cdd6bc853e26090e195cdc8",
                "sha256:8ee606964553c1a0bc74057dd8782a37d1c2bc0f01b83193b6f8bb14523b877b",
                "sha256:91852d4480a4537d169c29a9d104dda44094c78f1f5b67bca76c29a91042b623",
                "sha256:9c682436c359b5ada67e882fec34689726a09c461efd75b6ea77b2403d5665b7",
                "sha256:bc3ee1b4d97081260d92ae813a83de4d2653206967c4a0a017580f8b9548ddbc",
                "sha256:bca649483d5ed251d06daf25957f802e44e6bb6df2e8f218ae71968ff8f8edc4",
                "sha256:c39778fd0548d78917b61f03c1fa8bfda6cfcf98c767decf360945fe6f97461e",
                "sha256:cbe71b6712429650e3883dc81286edb94c328ffcd24849accac0a4dbcc76958a",
                "sha256:d00fe8596e1cc46b44bf3907354e9377aa030ec4cd04afbbf6e899fc1e2a7781",
                "sha256:d3584623e68a5064a04748fb6d76117a21a7cb5eaba20608a41c7d0c61721794",
                "sha256:e48217c7901edd95f9f097feaa0388da215ed14ce2ece803d3f300b4e694abea",
                "sha256:f2e497413560e03421484189a6b65e33fe800d3bd75590e6d78d4dfdb7accf3b",
                "sha256:ff5c9a67f8a4fba4aed887216e32cbc48f2a6fb2673bb10a99e43be463e15913"
            ],
            "markers": "python_version >= '2.7' and python_version not in '3.0, 3.1, 3.2, 3.3, 3.4'",
            "version": "==3.20.0"
        },
        "pydantic": {
            "hashes": [
                "sha256:069b9c9fc645474d5ea3653788b544a9e0ccd3dca3ad8c900c4c6eac844b4620",
                "sha256:06a189b81ffc52746ec9c8c007f16e5167c8b0a696e1a726369327e3db7b2a82",
                "sha256:11d9d9b87b50338b1b7de4ebf34fd29fdb0d219dc07ade29effc74d3d2609c62",
                "sha256:15fdbe568beaca9aacfccd5ceadfb5f1a235087a127e8af5e48df9d8a45ae85c",
                "sha256:19a3bd00b9dafc2cd7250d94d5b578edf7a0bd7daf102617153ff9a8fa37871c",
                "sha256:23e8ec1ce4e57b4f441fc91e3c12adba023fedd06868445a5b5f1d48f0ab3682",
                "sha256:24a4a159d0f7a8e26bf6463b0d3d60871d6a52eac5bb6a07a7df85c806f4c048",
                "sha256:2ce3fcf75b2bae99aa31bd4968de0474ebe8c8258a0110903478bd83dfee4e3b",
                "sha256:335a32d72c51a313b33fa3a9b0fe283503272ef6467910338e123f90925f0f03",
                "sha256:3445426da503c7e40baccefb2b2989a0c5ce6b163679dd75f55493b460f05a8f",
                "sha256:34a3613c7edb8c6fa578e58e9abe3c0f5e7430e0fc34a65a415a1683b9c32d9a",
                "sha256:3d5492dbf953d7d849751917e3b2433fb26010d977aa7a0765c37425a4026ff1",
                "sha256:44ae8a3e35a54d2e8fa88ed65e1b08967a9ef8c320819a969bfa09ce5528fafe",
                "sha256:467a14ee2183bc9c902579bb2f04c3d3dac00eff52e252850509a562255b2a33",
                "sha256:46f379b8cb8a3585e3f61bf9ae7d606c70d133943f339d38b76e041ec234953f",
                "sha256:49e26c51ca854286bffc22b69787a8d4063a62bf7d83dc21d44d2ff426108518",
                "sha256:65f7361a09b07915a98efd17fdec23103307a54db2000bb92095457ca758d485",
                "sha256:6951f3f47cb5ca4da536ab161ac0163cab31417d20c54c6de5ddcab8bc813c3f",
                "sha256:72fa46abace0a7743cc697dbb830a41ee84c9db8456e8d77a46d79b537efd7ec",
                "sha256:74fe19dda960b193b0eb82c1f4d2c8e5e26918d9cda858cbf3f41dd28549cb70",
                "sha256:7a4c5eec138a9b52c67f664c7d51d4c7234c5ad65dd8aacd919fb47445a62c86",
                "sha256:80b982d42515632eb51f60fa1d217dfe0729f008e81a82d1544cc392e0a50ddf",
                "sha256:941a2eb0a1509bd7f31e355912eb33b698eb0051730b2eaf9e70e2e1589cae1d",
                "sha256:9f463abafdc92635da4b38807f5b9972276be7c8c5121989768549fceb8d2588",
                "sha256:a00e63104346145389b8e8f500bc6a241e729feaf0559b88b8aa513dd2065481",
                "sha256:aad8771ec8dbf9139b01b56f66386537c6fe4e76c8f7a47c10261b69ad25c2c9",
                "sha256:ae6fa2008e1443c46b7b3a5eb03800121868d5ab6bc7cda20b5df3e133cde8b3",
                "sha256:b661ce52c7b5e5f600c0c3c5839e71918346af2ef20062705ae76b5c16914cab",
                "sha256:b74be007703547dc52e3c37344d130a7bfacca7df112a9e5ceeb840a9ce195c7",
                "sha256:baebdff1907d1d96a139c25136a9bb7d17e118f133a76a2ef3b845e831e3403a",
                "sha256:c20f682defc9ef81cd7eaa485879ab29a86a0ba58acf669a78ed868e72bb89e0",
                "sha256:c3e742f62198c9eb9201781fbebe64533a3bbf6a76a91b8d438d62b813079dbc",
                "sha256:c5ae6b7c8483b1e0bf59e5f1843e4fd8fd405e11df7de217ee65b98eb5462861",
                "sha256:c6d0a9f9eccaf7f438671a64acf654ef0d045466e63f9f68a579e2383b63f357",
                "sha256:cbfbca662ed3729204090c4d09ee4beeecc1a7ecba5a159a94b5a4eb24e3759a",
                "sha256:d5389eb3b48a72da28c6e061a247ab224381435256eb541e175798483368fdd3",
                "sha256:e306e280ebebc65040034bff1a0a81fd86b2f4f05daac0131f29541cafd80b80",
                "sha256:e405ffcc1254d76bb0e760db101ee8916b620893e6edfbfee563b3c6f7a67c02",
                "sha256:e9ee4e6ca1d9616797fa2e9c0bfb8815912c7d67aca96f77428e316741082a1b",
                "sha256:ef0fe7ad7cbdb5f372463d42e6ed4ca9c443a52ce544472d8842a0576d830da5",
                "sha256:efbc8a7f9cb5fe26122acba1852d8dcd1e125e723727c59dcd244da7bdaa54f2",
                "sha256:fcb20d4cb355195c75000a49bb4a31d75e4295200df620f454bbc6bdf60ca890",
                "sha256:fe734914977eed33033b70bfc097e1baaffb589517863955430bf2e0846ac30f"
            ],
            "markers": "python_version >= '3.7'",
            "version": "==1.10.18"
        },
        "pyflakes": {
            "hashes": [
                "sha256:ec55bf7fe21fff7f1ad2f7da62363d749e2a470500eab1b555334b67aa1ef8cf",
                "sha256:ec8b276a6b60bd80defed25add7e439881c19e64850afd9b346283d4165fd0fd"
            ],
            "markers": "python_version >= '3.6'",
            "version": "==3.0.1"
        },
        "pyflwdir": {
            "hashes": [
                "sha256:07f5499e976e3b45ea5750869dc6c3b85a77aa674ac73c45f7da0a2e9f7e66db",
                "sha256:be059dcade8bde51102e7e832903e76bec391b8bb460ca571895f511f4c18e4d"
            ],
            "index": "pypi",
            "markers": "python_version >= '3.9'",
            "version": "==0.5.8"
        },
        "pygments": {
            "hashes": [
                "sha256:786ff802f32e91311bff3889f6e9a86e81505fe99f2735bb6d60ae0c5004f199",
                "sha256:b8e6aca0523f3ab76fee51799c488e38782ac06eafcf95e7ba832985c8e7b13a"
            ],
            "markers": "python_version >= '3.8'",
            "version": "==2.18.0"
        },
        "pyogrio": {
            "hashes": [
                "sha256:00347b7187eb289819295333cf363161eb4cf8d8abb469af7f5bc84a00916ff5",
                "sha256:04e673fe5d712711eed4877aed069683f9734948a66e58785f045166343c5f3f",
                "sha256:12eaa1dd13d4632f12e334f7dccbbf7cea6ae3ed967d8db2b0ade44787f44cfa",
                "sha256:1bcca7902eb7c3c5d2d7528f6fa86cd9f0409a993e63c661dfec2415ad5a3a55",
                "sha256:2779f0c04573321b879570e07de3525cadb4e47efa4bc245ff655a419d84a3e2",
                "sha256:3a574acccec2a2d8af097a01975688bc059d8d03b49c56b4ee029eb3d9b384e2",
                "sha256:3b05184adb265d8b1d17b8da4a0d08c311ba09d38d843286184d399997028344",
                "sha256:3c2550195df759486337aea76353c467bb7f4b5287df6bc789756d4b7f84aab8",
                "sha256:459ec590c3c1cda451f3f73c88a678c32b127de783bf54c41ea6ad708969f020",
                "sha256:4fc58e9e9201605bd5f9056734e67314a296a696f28a71c9a0fb0152108965b0",
                "sha256:56997a41ef9cf1e36996526e9f9c1f620d18cfc67cebe94afcd82d44315b490f",
                "sha256:63dc3ef1272c4b01b8dd6a5fd3c696ab81cc6f7030d2dcb266d01fb8909e27cf",
                "sha256:7434b5222e6c373c9fc01937fdea7e1cfa88030770efe650f296cdd7656f7c35",
                "sha256:7a830a0a89f5846c4b7fbb9faf34d3ca5cdb56f427f0eb12dfa46bc2664affda",
                "sha256:83bdf508a1903328731d3843955a951b717092317e6192ff6d882ceece559da7",
                "sha256:a06cfd08d9abcc28a1ae07f3c3def02c6698767a8200c0248f3cd06e50e27433",
                "sha256:b8fef111416d149d098e999cf2df2dd3cbe3d8dac2b7c63017b8b931dcbde51b",
                "sha256:bd4c7b294c62d48f4263db78d8998d27db29298cfbbbe244ba7687a6280853c7",
                "sha256:d78585d100cb86b98582702416e56cd6bc10540a6cbedfd2b5d3d75b9a44e3d3",
                "sha256:dca63e63a50ca69e0334d6d4f8904e622974007ed072f179f5c26f81277a6dbe",
                "sha256:e09b72756700537456007ee7c2734cc76cb2239e20617735b019a2c402b93a91",
                "sha256:e83ddf7e821ec3c1376ab9cf57ba3def18f687a117e43f508c4be1174045ffc7",
                "sha256:e8cc26bb7685371da471e8b6107bed9fe4a56a4fe649c38dea8aaee99b26bf2e",
                "sha256:ed10c44e7b2fe899ecd25e9bdd82a1b4ba5d2792850924858f7aea04cad3d801",
                "sha256:f67c0e68896fd49218e6451a95d2dee75816a715fb80048250c21e3b39babc48",
                "sha256:fc77e8b07cd971601868e1c8ff1fa231773df1c889ca6e2c99a0ad22380aefb2"
            ],
            "index": "pypi",
            "markers": "python_version >= '3.8'",
<<<<<<< HEAD
            "version": "==0.7.2"
=======
            "version": "==0.8.0"
>>>>>>> 889a7854
        },
        "pyparsing": {
            "hashes": [
                "sha256:a6a7ee4235a3f944aa1fa2249307708f893fe5717dc603503c6c7969c070fb7c",
                "sha256:f86ec8d1a83f11977c9a6ea7598e8c27fc5cddfa5b07ea2241edbbde1d7bc032"
            ],
            "markers": "python_full_version >= '3.6.8'",
            "version": "==3.1.4"
        },
        "pyppmd": {
            "hashes": [
                "sha256:024f714ebb8ddf59dae164adc3c220c24555d470f4adb5bd022abc50298cfff3",
                "sha256:05950d8a39fd9bf6c64572d69a6dd0a1af3fadf8d4a2a0bb62f5b04c0a618300",
                "sha256:075c9bd297e3b0a87dd7aeabca7fee668218acbe69ecc1c6511064558de8840f",
                "sha256:07e067e114f05918c8a4ab1fa6a070e2c7a9e497aa73fbf6d87a90e7a6e62a57",
                "sha256:09668aa43e4f02b8725e6233dfc66e532c72f0e69fa1b34dd814a9f7200e0496",
                "sha256:0e9c001719527dbafdd7fd8709b98bd63c173451c2eddbaa77abf62486a13da0",
                "sha256:10c8a41093952cde52b6d89488dc601ee7b10f6c95c430488f68987393777b46",
                "sha256:12a783a0e3c76484a1bc93783867a36ab9a60de5b5298d57c9fe7348e848346e",
                "sha256:12be01e919a34c6944568592b35451acf7c98ed18e005bb4b1c046ed520aff7f",
                "sha256:1658714d012a5f9a8a3e67f3a9ede3519a2558064ccbd3163c39aca0cfd2412b",
                "sha256:18d7cf4d0a9ced96ff1fa44de9ee3d65f5b06278c8f9a61c3edeb660f12f146b",
                "sha256:18f863d58c4451e00765137be731c2b2150aff829468f59de4169e052429e1fd",
                "sha256:1c0fd06aaf782e65b7b5bbc47f8a9dbe050c1ba18474ccbe0a2b37f57a8d8c72",
                "sha256:1ec00b07c6b68feb402d6596f3575a7892ad69e4f455deee7b5301df703e60dd",
                "sha256:2858471a291b51fab49242d78bd67c2b7719368618a02e4aa995de8c855da73c",
                "sha256:2c31e5b331923f3b3b2cfbc66a60ecfd73db1a19a646bd1faf25bfde709a80d0",
                "sha256:31a09fd1b10518342ff442b57dd8c890b9bfea6bbdbb785c729f0d139092e42e",
                "sha256:385a0b1341ebdfd7cb101c43eea130546830073c01bdb5036bca45c033ee633e",
                "sha256:3bc75ed4e969b09fd1a766dd79cb3d5efe56edc11c86ac0b357b5648c7181ce2",
                "sha256:3ea6a0d26db17027805a804d013cf761d732df5bce9d6b314cd1c727fe347277",
                "sha256:3ecb83e0cc92960f959111518ea208b51a58e8cc303ff959e9cd2cc56dd36a63",
                "sha256:47ea218f7dfa94d15286c25d60db3091db1082ba958fa0a32ccaaaeaca7fc712",
                "sha256:5331a7780d3444d7029e15e68385c94d6a26f688c1e87a5a9ee2e836ea6e4559",
                "sha256:556b6a3af3fca2b41ca25f51c481e5df8df4da842fc5a567da7bb099cfa52423",
                "sha256:5805c73590fb8f0ceb3e6cb115774b66a6f4700ae84b31d962ad69667e05dfbd",
                "sha256:5847c47127ff9ea323f5910c62b9f136c3fab181a5144bfe72be13f051047357",
                "sha256:5d90d87377d83d909eafbf23301057fe16e6662c98ffea738159a234d9000a68",
                "sha256:6059ea0c9acc3b52b2961412ac75d1da72656f8b69bb8fc3d92eec6776176011",
                "sha256:61acfeee5ed59796037499119edd3159bf6b8c5fcaef17e295a2ca4103112d60",
                "sha256:6279f1c4b6aefacb95df49db2f2e232530592d1849c37b73478a4f26eb405d12",
                "sha256:62f970173baf80aad9472c7c6edca4a021ae7965174b1c5d6f400c9571e92efc",
                "sha256:63ddd5a81d6aaed9373cd9fc4de9529f10fa052aaf064ab283dc6218418cc5b5",
                "sha256:68184b7246ea73a92a764e16cc18b74ccf3c8d6bfc438bbace57aeb1914118a7",
                "sha256:6a0c524be57698fe61fff893d485a9af21e6bc0aa2d385b71a63ff951921d4b6",
                "sha256:6e2f5ff5071e4e43c92065f383753d4ad59778816485a01ee7b29e2a1ff48140",
                "sha256:6f8a3b9192714b3e4773fc49c100ca13defa2502cb38e56205eb5a131ccf555d",
                "sha256:703c4fbc9b5e1454f403fb1d6b4a6c4c729f72eef14690146deecd2166429d6d",
                "sha256:706d33cec3601d894f8a4a158bc652b7a3f01cd9e92c2da5d8711efeb9755835",
                "sha256:71f994f281439705cb04c497adc2863551fa5813606af6fb26c673a44a36c4e3",
                "sha256:74bd56b165283bb5586ff9ac7a896b217b3c94effe144b768279807840142bb4",
                "sha256:7ae419f71afa88784d53dd2449882af982bbd0328fa22a7e6a339221f3143918",
                "sha256:7e8d3c309061ae7fb40e4a26d30f8982b367abc562b9b8621cb79932cb3b94d9",
                "sha256:7f1e7a1747518b5822eb755f3715d88bd1459e24de828aed86b7c1aa35e3ed76",
                "sha256:8049c19af4b78b400b2347bff4514763257b55516c359144e9d8091991ed12e8",
                "sha256:8680008b1b1e9e77f3337a1a53c1b32541cac9f93f79ae12d34de050585999ac",
                "sha256:8a90b98f9d501eaedaca4d0e82f9e771bd2d780d71effcdeacc9fc6180a00e07",
                "sha256:8aafe6fc436a782e6d424a0ac00de08a1559b6d6ddd08031adbe791ff4e54c90",
                "sha256:93d0d6ed97046ce25d64427ec493e06c23f32838972258bf11d603c9c998d6b3",
                "sha256:a5fbec6f39a307818593508d8623d9328baf494137d191fc98e11f47e058ceee",
                "sha256:a63adeeb9dc4afd6d377ac1c9801f9539f9a81430e9c96d332023bf2ad6c04a1",
                "sha256:a7240c00083527cf0b1bbdc92f6967e522efb9ad6968c953be174c390b091b3e",
                "sha256:a7f83970a057157c88d4a53a40431d07d8d3f38029ad2eae621422f955bd243b",
                "sha256:aadc63d0ac83f8c5744eb34ea47a70ff7bfab519b293482d7ccb09946c374dc7",
                "sha256:ab4e29f774e064af09baf8478acd967684524e566b78fcc4f6f669757f0a2ab5",
                "sha256:ac19ec1b6e3a0aadc1537466f537017189373593e23fe254df050fdd01f4a722",
                "sha256:ac1aeba466617cf975cd6719070ca9721bcd83a1a84bd8cf74c3a2808724481e",
                "sha256:aee9c52a6f232f3f7c683b87213aa3a9eacd281ab31187e784290ba1c05024fe",
                "sha256:b0a87399ade5820f787758449976e758604c7739eb5f79ed9e594b5fa3a6a1bc",
                "sha256:b6b6c01e46fcf785ad6c272be400ebcbcb434a1d91150614e10de8cc569b8bff",
                "sha256:b8eee08c615ae9edd7bf1f214a377cac3d27417f22112685e581d4bab43029b0",
                "sha256:bae08176e0d3ed0a5cbd838ff1ac557dfa088a652af633ab1905ab35bb9d7bc4",
                "sha256:c60031de93834e5cd262db4b27272101d04a9a18c4cc49f81d483221211a97c8",
                "sha256:ca6a926d229a6dbf2ccdb0d4e692d81ff927459b59a1cec14ef522522df6d757",
                "sha256:ca8a842b4ff671642b63ed4edd4e1ff7dc0ba0a7af4135758233f056ab992fca",
                "sha256:ccdfc8b2a1d73b2186850b9a5bd96106d5fd4419a620d344b0ab8bf630680cf8",
                "sha256:cd227b8c292ac43d3297a91055fab51c27894dba39d04ccc774a72d9e6f85752",
                "sha256:cecf0859b461bcf04439f32bcfb6e081016fa6204c92b5950d19d248fd1aad6b",
                "sha256:cfb716a4a07ccbef84ed9fc31d012cef3b38404a6510e24d307cf64025999b21",
                "sha256:d2c3c16f644afb1b3caa4f6c717682030f7c3f54a12af8b1416b21877f0b5226",
                "sha256:d5c6c40f15b9fdea10bf966e5b07ee0a0ebcb8cf188ed9a466029c894816b303",
                "sha256:e17b08a5c283faf48b4ee888f8fa53f919cd8afd0930eae4d59f719f6be519fb",
                "sha256:ea4b1a326afe2055304740a03a233f7389f615179b9f6377264b306f619bfb11",
                "sha256:f488164e8876d213b0627a7a6cb798081eaf84fd9ec6dde5a1668296b15e1a6c",
                "sha256:f751882dd529328ca43af8018f79cdd02ed707fcda30a2fa9acb1ee5c48261a6",
                "sha256:f79ebcd7312b541d3520e1a0d4c362731e24403e2f9f6761679b2ad819d5c706",
                "sha256:f7a1b08612627d5280ef2dad1fadb0b1a10c70df0c484f9091eff5fab5e4c84e",
                "sha256:f8dbe3076fe20c4d65cb1d1b51eeb17a1c177402b83100017a55daad888e198e",
                "sha256:f9a3782f5accab4186d68c86defc61fcc7d0146e9cdc5b54e18656852c71db16"
            ],
            "markers": "python_version >= '3.6'",
            "version": "==1.0.0"
        },
        "pyproj": {
            "hashes": [
                "sha256:18faa54a3ca475bfe6255156f2f2874e9a1c8917b0004eee9f664b86ccc513d3",
                "sha256:1e9fbaf920f0f9b4ee62aab832be3ae3968f33f24e2e3f7fbb8c6728ef1d9746",
                "sha256:2d6ff73cc6dbbce3766b6c0bce70ce070193105d8de17aa2470009463682a8eb",
                "sha256:36b64c2cb6ea1cc091f329c5bd34f9c01bb5da8c8e4492c709bda6a09f96808f",
                "sha256:38a3361941eb72b82bd9a18f60c78b0df8408416f9340521df442cebfc4306e2",
                "sha256:447db19c7efad70ff161e5e46a54ab9cc2399acebb656b6ccf63e4bc4a04b97a",
                "sha256:44aa7c704c2b7d8fb3d483bbf75af6cb2350d30a63b144279a09b75fead501bf",
                "sha256:4ba1f9b03d04d8cab24d6375609070580a26ce76eaed54631f03bab00a9c737b",
                "sha256:4bc0472302919e59114aa140fd7213c2370d848a7249d09704f10f5b062031fe",
                "sha256:50100b2726a3ca946906cbaa789dd0749f213abf0cbb877e6de72ca7aa50e1ae",
                "sha256:5279586013b8d6582e22b6f9e30c49796966770389a9d5b85e25a4223286cd3f",
                "sha256:6420ea8e7d2a88cb148b124429fba8cd2e0fae700a2d96eab7083c0928a85110",
                "sha256:65ad699e0c830e2b8565afe42bd58cc972b47d829b2e0e48ad9638386d994915",
                "sha256:6d227a865356f225591b6732430b1d1781e946893789a609bb34f59d09b8b0f8",
                "sha256:7a27151ddad8e1439ba70c9b4b2b617b290c39395fa9ddb7411ebb0eb86d6fb0",
                "sha256:80fafd1f3eb421694857f254a9bdbacd1eb22fc6c24ca74b136679f376f97d35",
                "sha256:83039e5ae04e5afc974f7d25ee0870a80a6bd6b7957c3aca5613ccbe0d3e72bf",
                "sha256:8b8acc31fb8702c54625f4d5a2a6543557bec3c28a0ef638778b7ab1d1772132",
                "sha256:9274880263256f6292ff644ca92c46d96aa7e57a75c6df3f11d636ce845a1877",
                "sha256:ab7aa4d9ff3c3acf60d4b285ccec134167a948df02347585fdd934ebad8811b4",
                "sha256:c41e80ddee130450dcb8829af7118f1ab69eaf8169c4bf0ee8d52b72f098dc2f",
                "sha256:db3aedd458e7f7f21d8176f0a1d924f1ae06d725228302b872885a1c34f3119e",
                "sha256:e7e13c40183884ec7f94eb8e0f622f08f1d5716150b8d7a134de48c6110fee85",
                "sha256:ebfbdbd0936e178091309f6cd4fcb4decd9eab12aa513cdd9add89efa3ec2882",
                "sha256:fd43bd9a9b9239805f406fd82ba6b106bf4838d9ef37c167d3ed70383943ade1",
                "sha256:fd93c1a0c6c4aedc77c0fe275a9f2aba4d59b8acf88cebfc19fe3c430cfabf4f",
                "sha256:fffb059ba3bced6f6725961ba758649261d85ed6ce670d3e3b0a26e81cf1aa8d"
            ],
            "index": "pypi",
<<<<<<< HEAD
            "markers": "python_version >= '3.8'",
            "version": "==3.5.0"
=======
            "markers": "python_version >= '3.9'",
            "version": "==3.6.1"
>>>>>>> 889a7854
        },
        "pystac": {
            "extras": [
                "validation"
            ],
            "hashes": [
                "sha256:4617fe5315a79785f79b616b8ac248ba3d4d561457c8300b34573309715808cd",
                "sha256:a7c31b3dacc44dfc955d9da8c7351c7b5b99100254b36301a1e312709b51bf2f"
            ],
<<<<<<< HEAD
            "index": "pypi",
            "markers": "python_version >= '3.7'",
            "version": "==7.3.0"
=======
            "markers": "python_version >= '3.9'",
            "version": "==1.10.1"
        },
        "pystac-client": {
            "hashes": [
                "sha256:4b0ed0f7177dfc6e394aeb3ecf1236364f315b1d38c107afbcbbef17c2f7db8b",
                "sha256:b07c21f0bfbe7ea19cd23e535406ee08ee604b8ff8d9afcee666c0b1fe017dc4"
            ],
            "markers": "python_version >= '3.8'",
            "version": "==0.7.5"
>>>>>>> 889a7854
        },
        "python-dateutil": {
            "hashes": [
                "sha256:37dd54208da7e1cd875388217d5e00ebd4179249f90fb72437e91a35459a0ad3",
                "sha256:a8b2bc7bffae282281c8140a97d3aa9c14da0b136dfe83f850eea9a5f7470427"
            ],
            "markers": "python_version >= '2.7' and python_version not in '3.0, 3.1, 3.2, 3.3'",
            "version": "==2.9.0.post0"
        },
        "python-dotenv": {
            "hashes": [
                "sha256:a8df96034aae6d2d50a4ebe8216326c61c3eb64836776504fcca410e5937a3ba",
                "sha256:f5971a9226b701070a4bf2c38c89e5a3f0d64de8debda981d1db98583009122a"
            ],
            "index": "pypi",
            "markers": "python_version >= '3.8'",
            "version": "==1.0.0"
        },
        "python-json-logger": {
            "hashes": [
                "sha256:23e7ec02d34237c5aa1e29a070193a4ea87583bb4e7f8fd06d3de8264c4b2e1c",
                "sha256:f380b826a991ebbe3de4d897aeec42760035ac760345e57b812938dc8b35e2bd"
            ],
            "markers": "python_version >= '3.6'",
            "version": "==2.0.7"
        },
        "pytz": {
            "hashes": [
                "sha256:2aa355083c50a0f93fa581709deac0c9ad65cca8a9e9beac660adcbd493c798a",
                "sha256:31c7c1817eb7fae7ca4b8c7ee50c72f93aa2dd863de768e1ef4245d426aa0725"
            ],
            "version": "==2024.2"
        },
        "pyyaml": {
            "hashes": [
                "sha256:01179a4a8559ab5de078078f37e5c1a30d76bb88519906844fd7bdea1b7729ff",
                "sha256:0833f8694549e586547b576dcfaba4a6b55b9e96098b36cdc7ebefe667dfed48",
                "sha256:0a9a2848a5b7feac301353437eb7d5957887edbf81d56e903999a75a3d743086",
                "sha256:0b69e4ce7a131fe56b7e4d770c67429700908fc0752af059838b1cfb41960e4e",
                "sha256:0ffe8360bab4910ef1b9e87fb812d8bc0a308b0d0eef8c8f44e0254ab3b07133",
                "sha256:11d8f3dd2b9c1207dcaf2ee0bbbfd5991f571186ec9cc78427ba5bd32afae4b5",
                "sha256:17e311b6c678207928d649faa7cb0d7b4c26a0ba73d41e99c4fff6b6c3276484",
                "sha256:1e2120ef853f59c7419231f3bf4e7021f1b936f6ebd222406c3b60212205d2ee",
                "sha256:1f71ea527786de97d1a0cc0eacd1defc0985dcf6b3f17bb77dcfc8c34bec4dc5",
                "sha256:23502f431948090f597378482b4812b0caae32c22213aecf3b55325e049a6c68",
                "sha256:24471b829b3bf607e04e88d79542a9d48bb037c2267d7927a874e6c205ca7e9a",
                "sha256:29717114e51c84ddfba879543fb232a6ed60086602313ca38cce623c1d62cfbf",
                "sha256:2e99c6826ffa974fe6e27cdb5ed0021786b03fc98e5ee3c5bfe1fd5015f42b99",
                "sha256:39693e1f8320ae4f43943590b49779ffb98acb81f788220ea932a6b6c51004d8",
                "sha256:3ad2a3decf9aaba3d29c8f537ac4b243e36bef957511b4766cb0057d32b0be85",
                "sha256:3b1fdb9dc17f5a7677423d508ab4f243a726dea51fa5e70992e59a7411c89d19",
                "sha256:41e4e3953a79407c794916fa277a82531dd93aad34e29c2a514c2c0c5fe971cc",
                "sha256:43fa96a3ca0d6b1812e01ced1044a003533c47f6ee8aca31724f78e93ccc089a",
                "sha256:50187695423ffe49e2deacb8cd10510bc361faac997de9efef88badc3bb9e2d1",
                "sha256:5ac9328ec4831237bec75defaf839f7d4564be1e6b25ac710bd1a96321cc8317",
                "sha256:5d225db5a45f21e78dd9358e58a98702a0302f2659a3c6cd320564b75b86f47c",
                "sha256:6395c297d42274772abc367baaa79683958044e5d3835486c16da75d2a694631",
                "sha256:688ba32a1cffef67fd2e9398a2efebaea461578b0923624778664cc1c914db5d",
                "sha256:68ccc6023a3400877818152ad9a1033e3db8625d899c72eacb5a668902e4d652",
                "sha256:70b189594dbe54f75ab3a1acec5f1e3faa7e8cf2f1e08d9b561cb41b845f69d5",
                "sha256:797b4f722ffa07cc8d62053e4cff1486fa6dc094105d13fea7b1de7d8bf71c9e",
                "sha256:7c36280e6fb8385e520936c3cb3b8042851904eba0e58d277dca80a5cfed590b",
                "sha256:7e7401d0de89a9a855c839bc697c079a4af81cf878373abd7dc625847d25cbd8",
                "sha256:80bab7bfc629882493af4aa31a4cfa43a4c57c83813253626916b8c7ada83476",
                "sha256:82d09873e40955485746739bcb8b4586983670466c23382c19cffecbf1fd8706",
                "sha256:8388ee1976c416731879ac16da0aff3f63b286ffdd57cdeb95f3f2e085687563",
                "sha256:8824b5a04a04a047e72eea5cec3bc266db09e35de6bdfe34c9436ac5ee27d237",
                "sha256:8b9c7197f7cb2738065c481a0461e50ad02f18c78cd75775628afb4d7137fb3b",
                "sha256:9056c1ecd25795207ad294bcf39f2db3d845767be0ea6e6a34d856f006006083",
                "sha256:936d68689298c36b53b29f23c6dbb74de12b4ac12ca6cfe0e047bedceea56180",
                "sha256:9b22676e8097e9e22e36d6b7bda33190d0d400f345f23d4065d48f4ca7ae0425",
                "sha256:a4d3091415f010369ae4ed1fc6b79def9416358877534caf6a0fdd2146c87a3e",
                "sha256:a8786accb172bd8afb8be14490a16625cbc387036876ab6ba70912730faf8e1f",
                "sha256:a9f8c2e67970f13b16084e04f134610fd1d374bf477b17ec1599185cf611d725",
                "sha256:bc2fa7c6b47d6bc618dd7fb02ef6fdedb1090ec036abab80d4681424b84c1183",
                "sha256:c70c95198c015b85feafc136515252a261a84561b7b1d51e3384e0655ddf25ab",
                "sha256:cc1c1159b3d456576af7a3e4d1ba7e6924cb39de8f67111c735f6fc832082774",
                "sha256:ce826d6ef20b1bc864f0a68340c8b3287705cae2f8b4b1d932177dcc76721725",
                "sha256:d584d9ec91ad65861cc08d42e834324ef890a082e591037abe114850ff7bbc3e",
                "sha256:d7fded462629cfa4b685c5416b949ebad6cec74af5e2d42905d41e257e0869f5",
                "sha256:d84a1718ee396f54f3a086ea0a66d8e552b2ab2017ef8b420e92edbc841c352d",
                "sha256:d8e03406cac8513435335dbab54c0d385e4a49e4945d2909a581c83647ca0290",
                "sha256:e10ce637b18caea04431ce14fabcf5c64a1c61ec9c56b071a4b7ca131ca52d44",
                "sha256:ec031d5d2feb36d1d1a24380e4db6d43695f3748343d99434e6f5f9156aaa2ed",
                "sha256:ef6107725bd54b262d6dedcc2af448a266975032bc85ef0172c5f059da6325b4",
                "sha256:efdca5630322a10774e8e98e1af481aad470dd62c3170801852d752aa7a783ba",
                "sha256:f753120cb8181e736c57ef7636e83f31b9c0d1722c516f7e86cf15b7aa57ff12",
                "sha256:ff3824dc5261f50c9b0dfb3be22b4567a6f938ccce4587b38952d85fd9e9afe4"
            ],
            "markers": "python_version >= '3.8'",
            "version": "==6.0.2"
        },
        "pyzmq": {
            "hashes": [
                "sha256:007137c9ac9ad5ea21e6ad97d3489af654381324d5d3ba614c323f60dab8fae6",
                "sha256:034da5fc55d9f8da09015d368f519478a52675e558c989bfcb5cf6d4e16a7d2a",
                "sha256:05590cdbc6b902101d0e65d6a4780af14dc22914cc6ab995d99b85af45362cc9",
                "sha256:070672c258581c8e4f640b5159297580a9974b026043bd4ab0470be9ed324f1f",
                "sha256:0aca98bc423eb7d153214b2df397c6421ba6373d3397b26c057af3c904452e37",
                "sha256:0bed0e799e6120b9c32756203fb9dfe8ca2fb8467fed830c34c877e25638c3fc",
                "sha256:0d987a3ae5a71c6226b203cfd298720e0086c7fe7c74f35fa8edddfbd6597eed",
                "sha256:0eaa83fc4c1e271c24eaf8fb083cbccef8fde77ec8cd45f3c35a9a123e6da097",
                "sha256:160c7e0a5eb178011e72892f99f918c04a131f36056d10d9c1afb223fc952c2d",
                "sha256:17bf5a931c7f6618023cdacc7081f3f266aecb68ca692adac015c383a134ca52",
                "sha256:17c412bad2eb9468e876f556eb4ee910e62d721d2c7a53c7fa31e643d35352e6",
                "sha256:18c8dc3b7468d8b4bdf60ce9d7141897da103c7a4690157b32b60acb45e333e6",
                "sha256:1a534f43bc738181aa7cbbaf48e3eca62c76453a40a746ab95d4b27b1111a7d2",
                "sha256:1c17211bc037c7d88e85ed8b7d8f7e52db6dc8eca5590d162717c654550f7282",
                "sha256:1f3496d76b89d9429a656293744ceca4d2ac2a10ae59b84c1da9b5165f429ad3",
                "sha256:1fcc03fa4997c447dce58264e93b5aa2d57714fbe0f06c07b7785ae131512732",
                "sha256:226af7dcb51fdb0109f0016449b357e182ea0ceb6b47dfb5999d569e5db161d5",
                "sha256:23f4aad749d13698f3f7b64aad34f5fc02d6f20f05999eebc96b89b01262fb18",
                "sha256:25bf2374a2a8433633c65ccb9553350d5e17e60c8eb4de4d92cc6bd60f01d306",
                "sha256:28ad5233e9c3b52d76196c696e362508959741e1a005fb8fa03b51aea156088f",
                "sha256:28c812d9757fe8acecc910c9ac9dafd2ce968c00f9e619db09e9f8f54c3a68a3",
                "sha256:29c6a4635eef69d68a00321e12a7d2559fe2dfccfa8efae3ffb8e91cd0b36a8b",
                "sha256:29c7947c594e105cb9e6c466bace8532dc1ca02d498684128b339799f5248277",
                "sha256:2a50625acdc7801bc6f74698c5c583a491c61d73c6b7ea4dee3901bb99adb27a",
                "sha256:2ae90ff9dad33a1cfe947d2c40cb9cb5e600d759ac4f0fd22616ce6540f72797",
                "sha256:2c4a71d5d6e7b28a47a394c0471b7e77a0661e2d651e7ae91e0cab0a587859ca",
                "sha256:2ea4ad4e6a12e454de05f2949d4beddb52460f3de7c8b9d5c46fbb7d7222e02c",
                "sha256:2eb7735ee73ca1b0d71e0e67c3739c689067f055c764f73aac4cc8ecf958ee3f",
                "sha256:31507f7b47cc1ead1f6e86927f8ebb196a0bab043f6345ce070f412a59bf87b5",
                "sha256:35cffef589bcdc587d06f9149f8d5e9e8859920a071df5a2671de2213bef592a",
                "sha256:367b4f689786fca726ef7a6c5ba606958b145b9340a5e4808132cc65759abd44",
                "sha256:39887ac397ff35b7b775db7201095fc6310a35fdbae85bac4523f7eb3b840e20",
                "sha256:3a495b30fc91db2db25120df5847d9833af237546fd59170701acd816ccc01c4",
                "sha256:3b55a4229ce5da9497dd0452b914556ae58e96a4381bb6f59f1305dfd7e53fc8",
                "sha256:402b190912935d3db15b03e8f7485812db350d271b284ded2b80d2e5704be780",
                "sha256:43a47408ac52647dfabbc66a25b05b6a61700b5165807e3fbd40063fcaf46386",
                "sha256:4661c88db4a9e0f958c8abc2b97472e23061f0bc737f6f6179d7a27024e1faa5",
                "sha256:46a446c212e58456b23af260f3d9fb785054f3e3653dbf7279d8f2b5546b21c2",
                "sha256:470d4a4f6d48fb34e92d768b4e8a5cc3780db0d69107abf1cd7ff734b9766eb0",
                "sha256:49d34ab71db5a9c292a7644ce74190b1dd5a3475612eefb1f8be1d6961441971",
                "sha256:4d29ab8592b6ad12ebbf92ac2ed2bedcfd1cec192d8e559e2e099f648570e19b",
                "sha256:4d80b1dd99c1942f74ed608ddb38b181b87476c6a966a88a950c7dee118fdf50",
                "sha256:4da04c48873a6abdd71811c5e163bd656ee1b957971db7f35140a2d573f6949c",
                "sha256:4f78c88905461a9203eac9faac157a2a0dbba84a0fd09fd29315db27be40af9f",
                "sha256:4ff9dc6bc1664bb9eec25cd17506ef6672d506115095411e237d571e92a58231",
                "sha256:5506f06d7dc6ecf1efacb4a013b1f05071bb24b76350832c96449f4a2d95091c",
                "sha256:55cf66647e49d4621a7e20c8d13511ef1fe1efbbccf670811864452487007e08",
                "sha256:5a509df7d0a83a4b178d0f937ef14286659225ef4e8812e05580776c70e155d5",
                "sha256:5c2b3bfd4b9689919db068ac6c9911f3fcb231c39f7dd30e3138be94896d18e6",
                "sha256:6835dd60355593de10350394242b5757fbbd88b25287314316f266e24c61d073",
                "sha256:689c5d781014956a4a6de61d74ba97b23547e431e9e7d64f27d4922ba96e9d6e",
                "sha256:6a96179a24b14fa6428cbfc08641c779a53f8fcec43644030328f44034c7f1f4",
                "sha256:6ace4f71f1900a548f48407fc9be59c6ba9d9aaf658c2eea6cf2779e72f9f317",
                "sha256:6b274e0762c33c7471f1a7471d1a2085b1a35eba5cdc48d2ae319f28b6fc4de3",
                "sha256:706e794564bec25819d21a41c31d4df2d48e1cc4b061e8d345d7fb4dd3e94072",
                "sha256:70fc7fcf0410d16ebdda9b26cbd8bf8d803d220a7f3522e060a69a9c87bf7bad",
                "sha256:7133d0a1677aec369d67dd78520d3fa96dd7f3dcec99d66c1762870e5ea1a50a",
                "sha256:7445be39143a8aa4faec43b076e06944b8f9d0701b669df4af200531b21e40bb",
                "sha256:76589c020680778f06b7e0b193f4b6dd66d470234a16e1df90329f5e14a171cd",
                "sha256:76589f2cd6b77b5bdea4fca5992dc1c23389d68b18ccc26a53680ba2dc80ff2f",
                "sha256:77eb0968da535cba0470a5165468b2cac7772cfb569977cff92e240f57e31bef",
                "sha256:794a4562dcb374f7dbbfb3f51d28fb40123b5a2abadee7b4091f93054909add5",
                "sha256:7ad1bc8d1b7a18497dda9600b12dc193c577beb391beae5cd2349184db40f187",
                "sha256:7f98f6dfa8b8ccaf39163ce872bddacca38f6a67289116c8937a02e30bbe9711",
                "sha256:8423c1877d72c041f2c263b1ec6e34360448decfb323fa8b94e85883043ef988",
                "sha256:8685fa9c25ff00f550c1fec650430c4b71e4e48e8d852f7ddcf2e48308038640",
                "sha256:878206a45202247781472a2d99df12a176fef806ca175799e1c6ad263510d57c",
                "sha256:89289a5ee32ef6c439086184529ae060c741334b8970a6855ec0b6ad3ff28764",
                "sha256:8ab5cad923cc95c87bffee098a27856c859bd5d0af31bd346035aa816b081fe1",
                "sha256:8b435f2753621cd36e7c1762156815e21c985c72b19135dac43a7f4f31d28dd1",
                "sha256:8be4700cd8bb02cc454f630dcdf7cfa99de96788b80c51b60fe2fe1dac480289",
                "sha256:8c997098cc65e3208eca09303630e84d42718620e83b733d0fd69543a9cab9cb",
                "sha256:8ea039387c10202ce304af74def5021e9adc6297067f3441d348d2b633e8166a",
                "sha256:8f7e66c7113c684c2b3f1c83cdd3376103ee0ce4c49ff80a648643e57fb22218",
                "sha256:90412f2db8c02a3864cbfc67db0e3dcdbda336acf1c469526d3e869394fe001c",
                "sha256:92a78853d7280bffb93df0a4a6a2498cba10ee793cc8076ef797ef2f74d107cf",
                "sha256:989d842dc06dc59feea09e58c74ca3e1678c812a4a8a2a419046d711031f69c7",
                "sha256:9cb3a6460cdea8fe8194a76de8895707e61ded10ad0be97188cc8463ffa7e3a8",
                "sha256:9dd8cd1aeb00775f527ec60022004d030ddc51d783d056e3e23e74e623e33726",
                "sha256:9ed69074a610fad1c2fda66180e7b2edd4d31c53f2d1872bc2d1211563904cd9",
                "sha256:9edda2df81daa129b25a39b86cb57dfdfe16f7ec15b42b19bfac503360d27a93",
                "sha256:a2224fa4a4c2ee872886ed00a571f5e967c85e078e8e8c2530a2fb01b3309b88",
                "sha256:a4f96f0d88accc3dbe4a9025f785ba830f968e21e3e2c6321ccdfc9aef755115",
                "sha256:aedd5dd8692635813368e558a05266b995d3d020b23e49581ddd5bbe197a8ab6",
                "sha256:aee22939bb6075e7afededabad1a56a905da0b3c4e3e0c45e75810ebe3a52672",
                "sha256:b1d464cb8d72bfc1a3adc53305a63a8e0cac6bc8c5a07e8ca190ab8d3faa43c2",
                "sha256:b8f86dd868d41bea9a5f873ee13bf5551c94cf6bc51baebc6f85075971fe6eea",
                "sha256:bc6bee759a6bddea5db78d7dcd609397449cb2d2d6587f48f3ca613b19410cfc",
                "sha256:bea2acdd8ea4275e1278350ced63da0b166421928276c7c8e3f9729d7402a57b",
                "sha256:bfa832bfa540e5b5c27dcf5de5d82ebc431b82c453a43d141afb1e5d2de025fa",
                "sha256:c0e6091b157d48cbe37bd67233318dbb53e1e6327d6fc3bb284afd585d141003",
                "sha256:c3789bd5768ab5618ebf09cef6ec2b35fed88709b104351748a63045f0ff9797",
                "sha256:c530e1eecd036ecc83c3407f77bb86feb79916d4a33d11394b8234f3bd35b940",
                "sha256:c811cfcd6a9bf680236c40c6f617187515269ab2912f3d7e8c0174898e2519db",
                "sha256:c92d73464b886931308ccc45b2744e5968cbaade0b1d6aeb40d8ab537765f5bc",
                "sha256:cccba051221b916a4f5e538997c45d7d136a5646442b1231b916d0164067ea27",
                "sha256:cdeabcff45d1c219636ee2e54d852262e5c2e085d6cb476d938aee8d921356b3",
                "sha256:ced65e5a985398827cc9276b93ef6dfabe0273c23de8c7931339d7e141c2818e",
                "sha256:d049df610ac811dcffdc147153b414147428567fbbc8be43bb8885f04db39d98",
                "sha256:dacd995031a01d16eec825bf30802fceb2c3791ef24bcce48fa98ce40918c27b",
                "sha256:ddf33d97d2f52d89f6e6e7ae66ee35a4d9ca6f36eda89c24591b0c40205a3629",
                "sha256:ded0fc7d90fe93ae0b18059930086c51e640cdd3baebdc783a695c77f123dcd9",
                "sha256:e3e0210287329272539eea617830a6a28161fbbd8a3271bf4150ae3e58c5d0e6",
                "sha256:e6fa2e3e683f34aea77de8112f6483803c96a44fd726d7358b9888ae5bb394ec",
                "sha256:ea0eb6af8a17fa272f7b98d7bebfab7836a0d62738e16ba380f440fceca2d951",
                "sha256:ea7f69de383cb47522c9c208aec6dd17697db7875a4674c4af3f8cfdac0bdeae",
                "sha256:eac5174677da084abf378739dbf4ad245661635f1600edd1221f150b165343f4",
                "sha256:fc4f7a173a5609631bb0c42c23d12c49df3966f89f496a51d3eb0ec81f4519d6",
                "sha256:fdb5b3e311d4d4b0eb8b3e8b4d1b0a512713ad7e6a68791d0923d1aec433d919"
            ],
            "markers": "python_version >= '3.7'",
            "version": "==26.2.0"
        },
        "pyzstd": {
            "hashes": [
<<<<<<< HEAD
                "sha256:00954290d6d46ab13535becbbc1327c56f0a9c5d7b7cf967e6587c1395cade42",
                "sha256:06b9dfd615fb5635c05153431e520954a0e81683c5a6e3ed1134f60cc45b80f1",
                "sha256:094cec5425097ae1f9a40bb02de917d2274bfa872665fe2e5b4101ee94d8b31d",
                "sha256:0eadba403ec861fa4c600ad43dbd8ac17b7c22a796d3bd9d92918f4e8a15a6e8",
                "sha256:10143cad228ebeb9eda7793995b2d0b3fef0685258d9b794f6320824302c47d7",
                "sha256:19deddb2975af861320fd7b68196fbb2a4a8500897354919baf693702786e349",
                "sha256:1b8db95f23d928ba87297afe6d4fff21bbb1af343147ff50c174674312afc29d",
                "sha256:1c0bbdb3ae1c300941c1f89219a8d09d142ddb7bfc78e61da80c8bdc03c05be8",
                "sha256:1c4cdb0e407bec2f3ece10275449822575f6634727ee1a18e87c5e5a7b565bb1",
                "sha256:20259fa302f1050bd02d78d93db78870bed385c6d3d299990fe806095426869f",
                "sha256:26e42ccb76a53c1b943021eeb0eb4d78f46093c16e4e658a7204c838d5b36df0",
                "sha256:2820b607be0346b3e24b097d759393bd4bcccc0620e8e825591061a2c3a0add5",
                "sha256:29ca6db3fb72d17bcec091b9ba485c715f63ca00bfcd993f92cb20037ae98b25",
                "sha256:33bc6f6048f7f7fc506e6ad03fb822a78c2b8209e73b2eddc69d3d6767d0385c",
                "sha256:33efaf2cc4efd2b100699d953cd70b5a54c3ca912297211fda01875f4636f655",
                "sha256:349d643aeb8d7d9e0a407cef29d6210afbe646cc19b4e237456e585591eda223",
                "sha256:35962bc10480aebd5b32fa344430bddd19ef384286501c1c8092b6a9a1ee6a99",
                "sha256:35ba0ee9d6d502da2bc01d78d22f51a1812ff8d55fb444447f7782f5ce8c1e35",
                "sha256:363c11a4d60fa0e2e7437f7494291c24eaf2752c8d8e3adf8f92cb0168073464",
                "sha256:3a57f2a0531ad2cd33bb78d8555e85a250877e555a68c0add6308ceeca8d84f1",
                "sha256:3c3181a462cdb55df5ddeffe3cf5223cda36c81feceeb231688af08d30f11022",
                "sha256:3c5f28a145677431347772b43a9604b67691b16e233ec7a92fc77fc5fb670608",
                "sha256:3dd4592c2fca923041c57aa2bfe428de14cc45f3a00ab825b353160994bc15e7",
                "sha256:3f661848fa1984f3b17da676c88ccd08d8c3fab5501a1d1c8ac5abece48566f2",
                "sha256:44f818ea8c191285365a0add6fc03f88225f1fdcff570dc78e9f548444042441",
                "sha256:48037009be790fca505a62705a7997eef0cd384c3ef6c10a769734660245ee73",
                "sha256:48ff680078aec3b9515f149010981c7feeef6c2706987ac7bdc7cc1ea05f8f7d",
                "sha256:493edd702bc16dae1f4d76461688714c488af1b33f5b3a77c1a86d5c81240f9e",
                "sha256:4a765c5fc05fe1c843863cc3723e39e8207c28d9a7152ee6d621fa3908ef4880",
                "sha256:4d5c98986d774e9321fb1d4fe0362658560e14c1d7afbe2d298b89a24c2f7b4f",
                "sha256:586538aa2a992a55c10d88c58166e6023968a9825719bce5a09397b73eea658f",
                "sha256:5c43e2222bbbe660dea8fe335f5c633b3c9ed10628a4b53a160ddd54d15cffc2",
                "sha256:5d0db66651ed5a866a1452e7a450e41a5ec743abbeea1f1bc85ef7c64f5f6b8f",
                "sha256:65a55aac43a685b7d2b9e7c4f9f3768ad6e0d5f9ad7698b8bf9124fbeb814d43",
                "sha256:691cadd48f225097a2588e7db492ac88c669c061208749bc0200ee39e4425e32",
                "sha256:6aa796663db6d1d01ebdcd80022de840005ae173e01a7b03b3934811b7ae39bc",
                "sha256:708c442f8f6540ffad24a894bdea3c019250e02dcdbd0fbd27fc977b1a88b4f2",
                "sha256:74521d819ceea90794aded974cc3024c65c094050e6c4a6f4b7478af3461e3ad",
                "sha256:75f4363157777cbcbbd14ff823388fddfca597d44c77c27473c4c4000d7a5c99",
                "sha256:75f5e862e1646f1688e97f4aa69988d6589a1e036f081e98a3f202fa4647e69b",
                "sha256:76697baa4d9fd621bd5b99719d3b55fadeb665af9a49523debfc9ae5fbefef13",
                "sha256:784f7f87ae2e25459ef78282fbe9f0d2fec9ced84e4acb5d28621a0db274a13b",
                "sha256:78f5e65eb15d93f687715be9241c8b55d838fba9b7045d83530f8831544f1413",
                "sha256:796a29cbb6414b6cb84d8e7448262ba286847b946de9a149dec97469a4789552",
                "sha256:79f4c9f1d7906eb890dafae4820f69bd24658297e9ebcdd74867330e8e7bf9b0",
                "sha256:7a82cd4e772e5d1400502d68da7ecd71a6f1ff37243017f284bee3d2106a2496",
                "sha256:80741b9f18149264acb639287347cfc6eecff109b5c6d95dbf7222756b107b57",
                "sha256:80962ff81a3389b5579d1206bea1bb48da38991407442d2a9287f6da1ccb2c80",
                "sha256:84135917c99476c6abeee420ffd005a856d8fde0e5f585b0c484d5923392035b",
                "sha256:8436ce4fa7e7ddaa8d29717fd73e0699883ef6e78ef4d785c244779a7ad1942b",
                "sha256:89187af1ca5a9b65c477817e0fe7e411f4edd99e5575aaaef6a9e5ff62028854",
                "sha256:8a2d5a8b74db3df772bb4f230319241e73629b04cb777b22f9dcd2084d92977a",
                "sha256:8e4cf6d11427d43734e8cb246ecfb7af169983ef796b415379602ea0605f5116",
                "sha256:8e51d69446d96f5767e0f1b0676341d5d576c151dfe3dd14aff7a163db1b4d7c",
                "sha256:8ef9fa7fe28dd6b7d09b8be89aea4e8f2d18b23a89294f51aa48dbc6c306a039",
                "sha256:94fe8c5f1f11397b5db8b1850168e5bed13b3f3e1bc36e4292819d85be51a63c",
                "sha256:983ea93ed937d329c88ef15d5e3b09e32372590c1a80586b2013f17aed436cb8",
                "sha256:994a21a75d7b2602a78c2f88f809427ce1051e43af7aad6cda524ccdc859354e",
                "sha256:9c68761529a43358151ac507aeb9c6b7c1a990235ce7b7d41f8ea62c62d4679e",
                "sha256:a4cf0fed2d5c9de3da211dceff3ed9a09b8f998f7df57da847145863a786454b",
                "sha256:a4e12b6702481ace7071357c1b81b9faf6f660da55ff9ccd6383fed474348cc6",
                "sha256:acfe529ff44d379ee889f03c2d353f94b1f16c83a92852061f9672982a3ef32d",
                "sha256:b0fa1ef68839d99b0c0d66fe060303f7f2916f021289a7e04a818ef9461bbbe1",
                "sha256:b3cc09eecd318310cfd6e7f245248cf16ca014ea5903580d72231d93330952de",
                "sha256:b5d8a3263b7e23a3593eb4fcc5cc77e053c7d15c874db16ce6ee8b4d94f8d825",
                "sha256:bbeaa0af865427405a1c0e8c65841a23de66af8ca5d796522f7b105386cd8522",
                "sha256:bc5e630db572362aef4d8a78f82a40e2b9756de7622feb07031bd400a696ad78",
                "sha256:bd27ab78269148c65d988a6b26471d621d4cc6eed6b92462b7f8850162e5c4f2",
                "sha256:c34c06a6496b4aacdab03133671dd5638417bda09a1f186ba1a39c1dbd1add24",
                "sha256:c48b4368b832233205a74e9f1dfe2647d9bc49ea8357b09963fd5f15062bdd0a",
                "sha256:c8c675edd26cd2531163e51dcb3c7c73145e2fa3b77a1ff59ce9ed963ff56017",
                "sha256:c9c1ede5c4e35b059e8734dfa8d23a59b8fcfe3e0ece4f7d226bc5e1816512c9",
                "sha256:ca9f1f6bd487c9b990e509c17e0a701f554db9e77bd5121c27f1db4594ac4c0a",
                "sha256:d14862ce066da0494e0f9466afc3b8fcd6c03f7250323cf8ef62c67158c77e57",
                "sha256:d1e6ae36c717abd32b55a275d7fbf9041b6de3a103639739ec3e8c8283773fb3",
                "sha256:d7d5888e206190d36fbffed6d7e9cacd79e64fd34e9a07359e16862973d90b33",
                "sha256:d897ec18822e348f8ef9a17e421716ed224a3726fde806aae04469fec8f0ac9d",
                "sha256:e0f5a1865a00798a74d50fcc9956a3d7fa7413cbc1c6d6d04833d89f36e35226",
                "sha256:e31e0d2023b693ca530d95df7cff8d736f66b755018398bc518160f91e80bd0a",
                "sha256:e8eae552db2aa587c986f460915786bf9058a88d831d562cadba01f3069736a9",
                "sha256:e9f22fb00bfcca4b2e0b36afd4f3a3194c1bc93b2a76e51932ccfd3b6aa62501",
                "sha256:ef883837c16c076f11da37323f589779806073eeacaef3912f2da0359cb8c2cf",
                "sha256:f47aada7fdc6bcad8ec4ee4ff00a8d2d9a0e05b5516df3f304afbf527b026221",
                "sha256:f4f27e083a63b9463fd2640065af1b924f05831839f23d936a97c4f510a54f6b",
                "sha256:f560d24557bbc54eb1aa01ee6e587d4d199b785593462567ddf752de3c1c4974",
                "sha256:fa219d5d6124f1623b39f296a1fcc4cac1d8c82f137516bd362a38c16adcd92b",
                "sha256:fb70083bf00426194a85d69939c52b1759462873bf6e4d62f481e2bc3e642ea1",
                "sha256:fd43a0ae38ae15223fb1057729001829c3336e90f4acf04cf12ebdec33346658",
                "sha256:ff99a11dd76aec5a5234c1158d6b8dacb61b208f3f30a2bf7ae3b23243190581"
            ],
            "markers": "python_version >= '3.5'",
            "version": "==0.16.0"
=======
                "sha256:036d76e26300bc03cf05108a019fb0dd0a40ee6ed40128ead1c953fc603fba68",
                "sha256:070434349fdd2fd56207a82a146c89a50811c5e0f767ac00d09f513919335f6f",
                "sha256:089f3d04430b1044fccedbd4e88bd5429cd1220cf523b8841ead0127d8eedd9f",
                "sha256:0a456ca431e4968a31c350004eca7957490f51245be8f3b44e49a9f143251312",
                "sha256:0cff110d121598f9eb638ce15393fece65bb5fac9a9d38c60fc5cb1ac8631465",
                "sha256:123aba9d2bfdc1840b1fadd386c0095130948c10cd5a4f0acc48368d61448c9e",
                "sha256:1274d766f8a2655f99bd8f2ebc8f109ccf640734e941ca484ef03e275441e220",
                "sha256:13ab3b66c660438cf9031543a1cb9a4c7adde6b58b65e05783d32044178e871c",
                "sha256:15a242d03c1516e1325d41a43b05c95abce0306d6f9782408b44f6225fadea9b",
                "sha256:1751fabc263654b3b4fbfb2729f63d6b3a51bf498bfbb1851ed332cd1b9a02e8",
                "sha256:1f00c7d40304329fbebbe9891cd2b144b09844876fe65a8bcfef71d80d417214",
                "sha256:22f7b5d93b5e7d3b3bd4a0f665b2bfab61a9cc78cb19b4f9d2faa454ae19133e",
                "sha256:2325ff41ff4bea19065894244c4dade5ae6b40df6e9def9dd4bc6e4c81edabf1",
                "sha256:234423432d2e66328bdb06121aad3477bb97e200141a863aba0d1a14ff30b0cb",
                "sha256:2595819277b46d195565861f2966f58908444c7787da1ec45ea56390650013a6",
                "sha256:26ddb50c2767ebf411f2b28e698d61d1671c87e943dac81b2a6e89529052c8ad",
                "sha256:28b33701e0a5bdb7aa96229ef7f680442894a4be3dfb39daf2fbae805778ade7",
                "sha256:2df7e255b4aef73d7f8b11301bb6e39cf43e46cf80aa885ff7c1570565cf2398",
                "sha256:3630a47b7d418e65521a45afbea5d77a825e4fb675fdf884eff42e6ce3230f91",
                "sha256:397ca9ea892fece84fbbc5847ce46d16ee03501de3bbc6fb1f9b69bb14fe47a3",
                "sha256:3b1ce3eae59fd7093a05b8f073c7dce4795cccbf5987371fda5931b38fa9a567",
                "sha256:3b23295a6aedc71e5318b7e490f2ed1ea3fda6b31f2b5957c8da49a5aac7aa81",
                "sha256:3b8af1f24361728cb0abeb447204015b2af016bfaf61d55b7c7bc44edc50348b",
                "sha256:3cba92b21b12bff45c0393e022ca4e6029aa5d4d3f11d1d9f05ca9a13245d325",
                "sha256:3fcf498488cf2a866142a35d0c14c021a58c7d96b25bafd13c72676458912011",
                "sha256:46feda6257df4cde7dda55811851c2096dea7b38dcd601099acb95d7acdc795f",
                "sha256:487efbe3da2b879c5835e0d762bc8ea69e6bd765d31d6de32b20146bc7f5b2cc",
                "sha256:4ae871967fc080a24118135dd8465339cf69c990fdea8755aef8806c5ebfb0e3",
                "sha256:4d9f8aa524f99f593ebf38639e6d066984b0f9ed084d45ee8877761d1ee6aa48",
                "sha256:53ae4ac03c286896b2a6741c9069afd80e432526d267f900420d8083f8ab1f78",
                "sha256:55e6dd2667a58ca92924f7ced5ac2c53ed26e07c453cfbde50693bf58c4c7b5b",
                "sha256:593a4ec2f639a80523c6d8cb6a3f97899a4b3db4eadb768039dbd61fed4fe675",
                "sha256:59d016a105efd11db4305d43712ca2aab5e4f7dc73f42cc6324bc8f1b0ce2402",
                "sha256:61450162fb86504d16c00558976a4864ae12537e362f7346a0a79594ec2eb491",
                "sha256:6467ba4ccbc1e09793e763c602079bb5b95813dcb2b0d2afffb40130b5927e69",
                "sha256:64ae91c0c19160cc0b95d33a5802e708ab15f11213f8043906d484b6062a80b3",
                "sha256:65683cb63d631b159e02738376987c26106b37a1345105c52067441e6259cf87",
                "sha256:65fc3e12ad4d3ddc1f408e31ad2b70e110bbb7f835e4737f0f7b99ed1ff110cd",
                "sha256:68ea4cbeb5fa722222e8607ed22eab7723dfe8f502cbdaaab0989fc47f2fe4e6",
                "sha256:748ea21376016b77f93eb6e5d3fdf158620a27d36d2a05cb319f3e7b8b1943a5",
                "sha256:763e084e0a7273d81d4bd68c4c89d642e3a447e30d1108d3dc0d0ec07a3ad01c",
                "sha256:7bb570705a39e2a78619e6134a68be00ccd04398d782827180c0d1df79fc88c1",
                "sha256:7cdc3c293ab30ea141789a4454a4fd7b7858e005f6d2f61113d239a20d9bafd4",
                "sha256:81567ffe7f5ba6d6612399a82191448ba4f7780c96f2643bea36403a49462e0b",
                "sha256:83e770056823f8add3be33599219aa962c36f60eff24fa815579bc65bb053499",
                "sha256:84059dfa917a2704e04776f26d5105bebc5019fc4f13379b44e71e57b575fc28",
                "sha256:8b54ea942847b6e2f842f8b524f0c4dcc199f99b39420e06262cbcf25cb24363",
                "sha256:8c7507175f8d3f48358e28001a19242d3d4df819b6cd4cbc4f0fbe6f9dee9427",
                "sha256:8f3b74f42ac91dfcd5b3e8dfa691714e23c4bb3931070fdc134dbbaa2c92c51e",
                "sha256:96c04f3ef21f8c84672468358001b1f78b18f62a1b6af202e9fe0c71d0cd85f8",
                "sha256:9865ffbff114ad4411c9794deb1cbe57a03902f82a2671c23929a2628fd70bbc",
                "sha256:a426a253413ede9dad34fffde2d533950aa6aab82d0e9c7c7660168e323c43dc",
                "sha256:a4f2f1bd58361e4994e0fed4223038554bdb61644b2449f50f8c2960a8aeffc4",
                "sha256:a5633a0e9ac780a5577fc5dee3d6d05b8edf2f3d646ffe2c71e065d62a1b538c",
                "sha256:aadbab6d6b79bd37697c3de28d4c2cbac3545ae9622be2f86ae5e426c6e1b192",
                "sha256:acbf3d01f79be0bd284ab316e33d6a3fceab478a932ce93de7275d7d9547b9be",
                "sha256:ad8686ae57a59432860907e4c62d4b08b98d2330a129928145d797eda118da7b",
                "sha256:b73e9d8ae8eca8dd600d54408584b625503761ad6b0e481e47e270a19e968141",
                "sha256:b867f620b7402e0befa4b5e7eaa79693be099a52304f31bfc1006cdc915d21c7",
                "sha256:bb26734a5cda4b5e58b33c5fe20aee697fb9ad8dd72999bc71d7df09783f44db",
                "sha256:bb49c7854c6c56d9d41abdcd970b5fec2681a6a74f390b6f8f8fe9d1ca1f8530",
                "sha256:bc09abfd5e281dba33a1cfdc653ece69fc239ad2c6cebd99506facbcb2669c91",
                "sha256:bc6326d017c618e7897c2f529dc71100403c0dfdbc523cd6c62f6ba1ed9f23f1",
                "sha256:c088b57288a8e1818c032ed7e3e3e573b3fe8fad698d02740a1583f55458a73f",
                "sha256:c78ca31b0d83f77ab6ff041808304f51672f925683ffc3a1a866469f1678fc10",
                "sha256:c870947722ae4c7de8e2d259690041f8b3332b1d75b4c3ca2caf17b170d10be3",
                "sha256:ca952ce3388b5f7ee78931733ec41c8939482b466882e41d79a9a8c1387dd398",
                "sha256:cb00ce5e9a88e27f27db3ff4f4c6080c4158ad848d620b68d48bbc413d99f0ef",
                "sha256:cd3d79a74f863ec277ee3297b43f30178aa1a014eba54c286ea48f21248e525e",
                "sha256:cd62933e3a11f7dd6c892fa38c67e7ba45de17cae08f1355bf07b31e631a36f3",
                "sha256:cdedcddd851139605b0dbc9b9ed5767052f67c02fa98c66b0a0bd4c1bce0ba49",
                "sha256:cf08a0fa9af8d690a41b9b7db6b8ae174ba2ac42b5463993c2cd3d144a094644",
                "sha256:cf0dec2978f9bc622c4daa48dd286f3f7e6ab196b1e17c46437abb6d4a968201",
                "sha256:d9175bf699ec234189dd5549b4ededc676b66010e2eef5b3170501a17d765cf5",
                "sha256:dc0e4d4c832adcd3c25a5d5b5bf0aa05bc25a279b8e8356eb2b95975b2a67fa0",
                "sha256:deea37b1618f31fd2618be0aad42bb5bafcdddc24df9fc18c71071314239e3a2",
                "sha256:eb1d26304c41cc07a87b1b85f4bf61a0f853368e0c00bb700dc7245971dedd53",
                "sha256:eb2e62ed3d04fed425e009e9948c5e1478665475c5a6ca52d9f02295db7cffb1",
                "sha256:ed50c08233878c155c73ab2622e115cd9e46c0f1c2e2ddd76f2e7ca24933f195",
                "sha256:ef5943a471b0d51cdb4eb05187b4be81cd6c95349e73818c4b959f60a05dfccd",
                "sha256:efeac4bf8a12cc0a1284164e77cca85727f8a5ec20328cef2e5c72f8eabf7630",
                "sha256:f0a685bea6ba4e965d0de77cda3e380efeb144bb4fa0eff362626b4cdec71814",
                "sha256:f42bb898d5335e91d4575758cb11f68308756061d1eff042c7c4daa09cc560ba",
                "sha256:f4725fb00bf06bd674f73f37cb168dd73ca67e68287207fece340e7425f0754d",
                "sha256:f5faf5894b58f38491ecb458e6f4032ae0bbebea64dfeff86abc6c6176829ac3",
                "sha256:f6a7996f56abc23ad96bb73aea363720a1fca91a99822f8267bb5d3c4b7af7dc",
                "sha256:f949a5375ca8a546059193400b2e7c70f1a10de58bd87d35bdc31c6230e47ab0",
                "sha256:fd568900f5ce7e2ced7928342b7cbc234c2b5648cff6a84bbf5e713377fce4f5",
                "sha256:ffa579210ae03a0aeeff86d492ff26acd358ec1daea8553beaac5f1ba774991d"
            ],
            "markers": "python_version >= '3.5'",
            "version": "==0.16.1"
>>>>>>> 889a7854
        },
        "qtconsole": {
            "hashes": [
                "sha256:4c82120a3b53a3d36e3f76e6a1a26ffddf4e1ce2359d56a19889c55e1d73a436",
                "sha256:c36e0d497a473b67898b96dd38666e645e4594019244263da7b409b84fa2ebb5"
            ],
            "markers": "python_version >= '3.8'",
            "version": "==5.6.0"
        },
        "qtpy": {
            "hashes": [
                "sha256:1c1d8c4fa2c884ae742b069151b0abe15b3f70491f3972698c683b8e38de839b",
                "sha256:a5a15ffd519550a1361bdc56ffc07fda56a6af7292f17c7b395d4083af632987"
            ],
            "markers": "python_version >= '3.7'",
            "version": "==2.4.1"
        },
        "rasterio": {
            "hashes": [
                "sha256:0bbd62b45a35cab53cb7fe72419e823e47ab31ee2d055af8e21dc7f37fe5ed6c",
                "sha256:287e8d0d0472c778aa0b6392e9c00894a80f2bace28fa6eddb76c0a895097947",
                "sha256:2ef27c3eff6f44f8b5d5de228003367c1843593edf648d85c0dc1319c00dc57d",
                "sha256:30f27e309a14a70c821d10a0ea18b110968dc2e2186b06a900aebd92094f4e00",
                "sha256:3a9c4fb63e050e11bcd23e53f084ca186b445f976df1f70e7abd851c4072837f",
                "sha256:450f2bd45335308829da90566fbcbdb8e8aa0251a9d1f6ebb60667855dfb7554",
                "sha256:505b3e659eb3b137192c25233bf7954bc4997b1a474bae9e129fbd5ac2619404",
                "sha256:73ea4d0e584f696ef115601bbb97ba8d2b68a67c2bb3b40999414d31b6c7cf89",
                "sha256:7a22c0e0cf07dbed6576faf9a49bc4afa1afedd5a14441b64a3d3dd6d10dc274",
                "sha256:7c7ddca79444fd3b933f4cd1a1773e9f7839d0ce5d76e600bdf92ee9a79b95f8",
                "sha256:7e653968f64840654d277e0f86f8666ed8f3030ba36fa865f420f9bc38d619ee",
                "sha256:97d867cada29f16cb83f1743217f775f8b982676fcdda77671d25abb26698159",
                "sha256:a420e5f25108b1c92c5d071cfd6518b3766f20a6eddb1b322d06c3d46a89fab6",
                "sha256:c711b497e9ef0c4f5e1c01e34ba910708e066e1c4a69c25df18d1bcc04481287",
                "sha256:cbb2eea127328302f9e3158a000363a7d9eea22537378dee4f824a7fa2d78c05",
                "sha256:ce182c735b4f9e8735d90600607ecab15ef895eb8aa660bf665751529477e326",
                "sha256:d1ac85857144cb8075e332e9d908b65426d30ddc1f59f7a04bcf6ed6fd3c0d47",
                "sha256:d29d30c2271fa265913bd3db93fa213d3a0894362ec704e7273cf30443098a90",
                "sha256:e6eece6420d7d6ef9b9830633b8fcd15e86b8702cb13419abe251c16ca502cf3",
                "sha256:ef8a496740df1e68f7a3d3449aa3be9c3210c22f4bb78a4a9e1c290183abd9b1",
                "sha256:f9cd757e11cfb07ef39b1cc79a32497bf22aff7fec41fe330b868cb3043b4db5"
            ],
            "index": "pypi",
            "markers": "python_version >= '3.8'",
<<<<<<< HEAD
            "version": "==1.3.6"
=======
            "version": "==1.3.10"
>>>>>>> 889a7854
        },
        "rasterstats": {
            "hashes": [
                "sha256:066c44feb6f3936804a0c79d112271fa5bf5de0d5058823ab5c1e0047ab7bbbc",
                "sha256:d9196f8672fc56e23aa606f34a4e5449fdbcf8e0fb5bbb00f6c05b454e020994"
            ],
            "index": "pypi",
            "markers": "python_version >= '3.7'",
<<<<<<< HEAD
            "version": "==0.18.0"
=======
            "version": "==0.19.0"
>>>>>>> 889a7854
        },
        "referencing": {
            "hashes": [
                "sha256:25b42124a6c8b632a425174f24087783efb348a6f1e0008e63cd4466fedf703c",
                "sha256:eda6d3234d62814d1c64e305c1331c9a3a6132da475ab6382eaa997b21ee75de"
            ],
            "markers": "python_version >= '3.8'",
            "version": "==0.35.1"
        },
        "requests": {
            "hashes": [
                "sha256:55365417734eb18255590a9ff9eb97e9e1da868d4ccd6402399eaf68af20a760",
                "sha256:70761cfe03c773ceb22aa2f671b4757976145175cdfca038c02654d061d6dcc6"
            ],
            "index": "pypi",
<<<<<<< HEAD
            "markers": "python_version >= '3.7'",
            "version": "==2.31.0"
=======
            "markers": "python_version >= '3.8'",
            "version": "==2.32.3"
>>>>>>> 889a7854
        },
        "rfc3339-validator": {
            "hashes": [
                "sha256:138a2abdf93304ad60530167e51d2dfb9549521a836871b88d7f4695d0022f6b",
                "sha256:24f6ec1eda14ef823da9e36ec7113124b39c04d50a4d3d3a3c2859577e7791fa"
            ],
            "markers": "python_version >= '2.7' and python_version not in '3.0, 3.1, 3.2, 3.3, 3.4'",
            "version": "==0.1.4"
        },
        "rfc3986-validator": {
            "hashes": [
                "sha256:2f235c432ef459970b4306369336b9d5dbdda31b510ca1e327636e01f528bfa9",
                "sha256:3d44bde7921b3b9ec3ae4e3adca370438eccebc676456449b145d533b240d055"
            ],
            "markers": "python_version >= '2.7' and python_version not in '3.0, 3.1, 3.2, 3.3, 3.4'",
            "version": "==0.1.1"
        },
        "richdem": {
            "hashes": [
                "sha256:0c5988b58bea942a31ea9f5c5502a6a34aacad5cd1ab6b5e32ac627630a36b9b",
                "sha256:346d6a7f2e23e9743be8a34682247d630f0695db5f48f2f706ee2080ccd42d04",
                "sha256:52ba15f974110e967318c96878cb1d9f9be2370133327319454650fb6464b45c",
                "sha256:5fc6c48b34554ec97e68918bdd9dd51fc35de1f8f5fa29bc436c67093981167d",
                "sha256:6064292d3205db589aead92b901aac9d7b37c90ea6a3a205e6799ba158c03efc",
                "sha256:68a2cabcbcb99be22140e16a9474d5d92d427cf5744c1aeb07ca722645673260",
                "sha256:68c69364dac7a9dba0abe21ff1e4f415a4c4388b1416e492a8fadb798e625c31",
                "sha256:6f5901c8b322dbd87938fc8b56b42663d49bda27f905347b67a50460d610ed85",
                "sha256:7601f868da4863466c4de436fc0bcd9c591407d98f8201a69f8a403485eca87e",
                "sha256:7ef3dc0d3f890b3697f2070448d07961543620c16fda26b000f872c742c7750f",
                "sha256:a9d3119ca8e25aa73039c94816f68ac2e1c33dc8ef02b0467c090d44243a7ad1",
                "sha256:d0ab9b14f01b5f0e00410ca8d380779bf9a7dd46c78806bb6fb0cfa85abfba9e",
                "sha256:ffa5cf547b0af2e2900caa3af5ff5738f73954b72d63b1fcb1ab83c3036fa335"
            ],
            "index": "pypi",
            "version": "==0.3.4"
        },
        "rio-cogeo": {
            "hashes": [
                "sha256:33e4743a7c8837b0be3600590dfd91cac833a27d3459ed1a83ea59f1dc97e7cb",
                "sha256:b2fddd7ce76fa8435ac2dda9195a95d06bffe469c31566869111b636a5894eaf"
            ],
            "markers": "python_version >= '3.8'",
            "version": "==4.0.0"
        },
        "rioxarray": {
            "hashes": [
                "sha256:46c29938827fff268d497f7ae277077066fcfbac4e53132ed3d4e2b96455be62",
                "sha256:cf31a0674b9e6abd0cc2f0b4d847869eb23065835827d0018d17bde8047d448c"
            ],
            "markers": "python_version >= '3.10'",
            "version": "==0.17.0"
        },
        "rpds-py": {
            "hashes": [
                "sha256:06db23d43f26478303e954c34c75182356ca9aa7797d22c5345b16871ab9c45c",
                "sha256:0e13e6952ef264c40587d510ad676a988df19adea20444c2b295e536457bc585",
                "sha256:11ef6ce74616342888b69878d45e9f779b95d4bd48b382a229fe624a409b72c5",
                "sha256:1259c7b3705ac0a0bd38197565a5d603218591d3f6cee6e614e380b6ba61c6f6",
                "sha256:18d7585c463087bddcfa74c2ba267339f14f2515158ac4db30b1f9cbdb62c8ef",
                "sha256:1e0f80b739e5a8f54837be5d5c924483996b603d5502bfff79bf33da06164ee2",
                "sha256:1e5f3cd7397c8f86c8cc72d5a791071431c108edd79872cdd96e00abd8497d29",
                "sha256:220002c1b846db9afd83371d08d239fdc865e8f8c5795bbaec20916a76db3318",
                "sha256:22e6c9976e38f4d8c4a63bd8a8edac5307dffd3ee7e6026d97f3cc3a2dc02a0b",
                "sha256:238a2d5b1cad28cdc6ed15faf93a998336eb041c4e440dd7f902528b8891b399",
                "sha256:2580b0c34583b85efec8c5c5ec9edf2dfe817330cc882ee972ae650e7b5ef739",
                "sha256:28527c685f237c05445efec62426d285e47a58fb05ba0090a4340b73ecda6dee",
                "sha256:2cf126d33a91ee6eedc7f3197b53e87a2acdac63602c0f03a02dd69e4b138174",
                "sha256:338ca4539aad4ce70a656e5187a3a31c5204f261aef9f6ab50e50bcdffaf050a",
                "sha256:39ed0d010457a78f54090fafb5d108501b5aa5604cc22408fc1c0c77eac14344",
                "sha256:3ad0fda1635f8439cde85c700f964b23ed5fc2d28016b32b9ee5fe30da5c84e2",
                "sha256:3d2b1ad682a3dfda2a4e8ad8572f3100f95fad98cb99faf37ff0ddfe9cbf9d03",
                "sha256:3d61339e9f84a3f0767b1995adfb171a0d00a1185192718a17af6e124728e0f5",
                "sha256:3fde368e9140312b6e8b6c09fb9f8c8c2f00999d1823403ae90cc00480221b22",
                "sha256:40ce74fc86ee4645d0a225498d091d8bc61f39b709ebef8204cb8b5a464d3c0e",
                "sha256:49a8063ea4296b3a7e81a5dfb8f7b2d73f0b1c20c2af401fb0cdf22e14711a96",
                "sha256:4a1f1d51eccb7e6c32ae89243cb352389228ea62f89cd80823ea7dd1b98e0b91",
                "sha256:4b16aa0107ecb512b568244ef461f27697164d9a68d8b35090e9b0c1c8b27752",
                "sha256:4f1ed4749a08379555cebf4650453f14452eaa9c43d0a95c49db50c18b7da075",
                "sha256:4fe84294c7019456e56d93e8ababdad5a329cd25975be749c3f5f558abb48253",
                "sha256:50eccbf054e62a7b2209b28dc7a22d6254860209d6753e6b78cfaeb0075d7bee",
                "sha256:514b3293b64187172bc77c8fb0cdae26981618021053b30d8371c3a902d4d5ad",
                "sha256:54b43a2b07db18314669092bb2de584524d1ef414588780261e31e85846c26a5",
                "sha256:55fea87029cded5df854ca7e192ec7bdb7ecd1d9a3f63d5c4eb09148acf4a7ce",
                "sha256:569b3ea770c2717b730b61998b6c54996adee3cef69fc28d444f3e7920313cf7",
                "sha256:56e27147a5a4c2c21633ff8475d185734c0e4befd1c989b5b95a5d0db699b21b",
                "sha256:57eb94a8c16ab08fef6404301c38318e2c5a32216bf5de453e2714c964c125c8",
                "sha256:5a35df9f5548fd79cb2f52d27182108c3e6641a4feb0f39067911bf2adaa3e57",
                "sha256:5a8c94dad2e45324fc74dce25e1645d4d14df9a4e54a30fa0ae8bad9a63928e3",
                "sha256:5b4f105deeffa28bbcdff6c49b34e74903139afa690e35d2d9e3c2c2fba18cec",
                "sha256:5c1dc0f53856b9cc9a0ccca0a7cc61d3d20a7088201c0937f3f4048c1718a209",
                "sha256:614fdafe9f5f19c63ea02817fa4861c606a59a604a77c8cdef5aa01d28b97921",
                "sha256:617c7357272c67696fd052811e352ac54ed1d9b49ab370261a80d3b6ce385045",
                "sha256:65794e4048ee837494aea3c21a28ad5fc080994dfba5b036cf84de37f7ad5074",
                "sha256:6632f2d04f15d1bd6fe0eedd3b86d9061b836ddca4c03d5cf5c7e9e6b7c14580",
                "sha256:6c8ef2ebf76df43f5750b46851ed1cdf8f109d7787ca40035fe19fbdc1acc5a7",
                "sha256:758406267907b3781beee0f0edfe4a179fbd97c0be2e9b1154d7f0a1279cf8e5",
                "sha256:7e60cb630f674a31f0368ed32b2a6b4331b8350d67de53c0359992444b116dd3",
                "sha256:89c19a494bf3ad08c1da49445cc5d13d8fefc265f48ee7e7556839acdacf69d0",
                "sha256:8a86a9b96070674fc88b6f9f71a97d2c1d3e5165574615d1f9168ecba4cecb24",
                "sha256:8bc7690f7caee50b04a79bf017a8d020c1f48c2a1077ffe172abec59870f1139",
                "sha256:8d7919548df3f25374a1f5d01fbcd38dacab338ef5f33e044744b5c36729c8db",
                "sha256:9426133526f69fcaba6e42146b4e12d6bc6c839b8b555097020e2b78ce908dcc",
                "sha256:9824fb430c9cf9af743cf7aaf6707bf14323fb51ee74425c380f4c846ea70789",
                "sha256:9bb4a0d90fdb03437c109a17eade42dfbf6190408f29b2744114d11586611d6f",
                "sha256:9bc2d153989e3216b0559251b0c260cfd168ec78b1fac33dd485750a228db5a2",
                "sha256:9d35cef91e59ebbeaa45214861874bc6f19eb35de96db73e467a8358d701a96c",
                "sha256:a1862d2d7ce1674cffa6d186d53ca95c6e17ed2b06b3f4c476173565c862d232",
                "sha256:a84ab91cbe7aab97f7446652d0ed37d35b68a465aeef8fc41932a9d7eee2c1a6",
                "sha256:aa7f429242aae2947246587d2964fad750b79e8c233a2367f71b554e9447949c",
                "sha256:aa9a0521aeca7d4941499a73ad7d4f8ffa3d1affc50b9ea11d992cd7eff18a29",
                "sha256:ac2f4f7a98934c2ed6505aead07b979e6f999389f16b714448fb39bbaa86a489",
                "sha256:ae94bd0b2f02c28e199e9bc51485d0c5601f58780636185660f86bf80c89af94",
                "sha256:af0fc424a5842a11e28956e69395fbbeab2c97c42253169d87e90aac2886d751",
                "sha256:b2a5db5397d82fa847e4c624b0c98fe59d2d9b7cf0ce6de09e4d2e80f8f5b3f2",
                "sha256:b4c29cbbba378759ac5786730d1c3cb4ec6f8ababf5c42a9ce303dc4b3d08cda",
                "sha256:b74b25f024b421d5859d156750ea9a65651793d51b76a2e9238c05c9d5f203a9",
                "sha256:b7f19250ceef892adf27f0399b9e5afad019288e9be756d6919cb58892129f51",
                "sha256:b80d4a7900cf6b66bb9cee5c352b2d708e29e5a37fe9bf784fa97fc11504bf6c",
                "sha256:b8c00a3b1e70c1d3891f0db1b05292747f0dbcfb49c43f9244d04c70fbc40eb8",
                "sha256:bb273176be34a746bdac0b0d7e4e2c467323d13640b736c4c477881a3220a989",
                "sha256:c3c20f0ddeb6e29126d45f89206b8291352b8c5b44384e78a6499d68b52ae511",
                "sha256:c3e130fd0ec56cb76eb49ef52faead8ff09d13f4527e9b0c400307ff72b408e1",
                "sha256:c52d3f2f82b763a24ef52f5d24358553e8403ce05f893b5347098014f2d9eff2",
                "sha256:c6377e647bbfd0a0b159fe557f2c6c602c159fc752fa316572f012fc0bf67150",
                "sha256:c638144ce971df84650d3ed0096e2ae7af8e62ecbbb7b201c8935c370df00a2c",
                "sha256:ce9845054c13696f7af7f2b353e6b4f676dab1b4b215d7fe5e05c6f8bb06f965",
                "sha256:cf258ede5bc22a45c8e726b29835b9303c285ab46fc7c3a4cc770736b5304c9f",
                "sha256:d0a26ffe9d4dd35e4dfdd1e71f46401cff0181c75ac174711ccff0459135fa58",
                "sha256:d0b67d87bb45ed1cd020e8fbf2307d449b68abc45402fe1a4ac9e46c3c8b192b",
                "sha256:d20277fd62e1b992a50c43f13fbe13277a31f8c9f70d59759c88f644d66c619f",
                "sha256:d454b8749b4bd70dd0a79f428731ee263fa6995f83ccb8bada706e8d1d3ff89d",
                "sha256:d4c7d1a051eeb39f5c9547e82ea27cbcc28338482242e3e0b7768033cb083821",
                "sha256:d72278a30111e5b5525c1dd96120d9e958464316f55adb030433ea905866f4de",
                "sha256:d72a210824facfdaf8768cf2d7ca25a042c30320b3020de2fa04640920d4e121",
                "sha256:d807dc2051abe041b6649681dce568f8e10668e3c1c6543ebae58f2d7e617855",
                "sha256:dbe982f38565bb50cb7fb061ebf762c2f254ca3d8c20d4006878766e84266272",
                "sha256:dcedf0b42bcb4cfff4101d7771a10532415a6106062f005ab97d1d0ab5681c60",
                "sha256:deb62214c42a261cb3eb04d474f7155279c1a8a8c30ac89b7dcb1721d92c3c02",
                "sha256:def7400461c3a3f26e49078302e1c1b38f6752342c77e3cf72ce91ca69fb1bc1",
                "sha256:df3de6b7726b52966edf29663e57306b23ef775faf0ac01a3e9f4012a24a4140",
                "sha256:e1940dae14e715e2e02dfd5b0f64a52e8374a517a1e531ad9412319dc3ac7879",
                "sha256:e4df1e3b3bec320790f699890d41c59d250f6beda159ea3c44c3f5bac1976940",
                "sha256:e6900ecdd50ce0facf703f7a00df12374b74bbc8ad9fe0f6559947fb20f82364",
                "sha256:ea438162a9fcbee3ecf36c23e6c68237479f89f962f82dae83dc15feeceb37e4",
                "sha256:eb851b7df9dda52dc1415ebee12362047ce771fc36914586b2e9fcbd7d293b3e",
                "sha256:ec31a99ca63bf3cd7f1a5ac9fe95c5e2d060d3c768a09bc1d16e235840861420",
                "sha256:f0475242f447cc6cb8a9dd486d68b2ef7fbee84427124c232bff5f63b1fe11e5",
                "sha256:f2fbf7db2012d4876fb0d66b5b9ba6591197b0f165db8d99371d976546472a24",
                "sha256:f60012a73aa396be721558caa3a6fd49b3dd0033d1675c6d59c4502e870fcf0c",
                "sha256:f8e604fe73ba048c06085beaf51147eaec7df856824bfe7b98657cf436623daf",
                "sha256:f90a4cd061914a60bd51c68bcb4357086991bd0bb93d8aa66a6da7701370708f",
                "sha256:f918a1a130a6dfe1d7fe0f105064141342e7dd1611f2e6a21cd2f5c8cb1cfb3e",
                "sha256:fa518bcd7600c584bf42e6617ee8132869e877db2f76bcdc281ec6a4113a53ab",
                "sha256:faefcc78f53a88f3076b7f8be0a8f8d35133a3ecf7f3770895c25f8813460f08",
                "sha256:fcaeb7b57f1a1e071ebd748984359fef83ecb026325b9d4ca847c95bc7311c92",
                "sha256:fd2d84f40633bc475ef2d5490b9c19543fbf18596dcb1b291e3a12ea5d722f7a",
                "sha256:fdfc3a892927458d98f3d55428ae46b921d1f7543b89382fdb483f5640daaec8"
            ],
            "markers": "python_version >= '3.8'",
            "version": "==0.20.0"
        },
        "rtree": {
            "hashes": [
                "sha256:004e131b570dc360a49e7f3b60e7bc6517943a54df056587964d1cb903889e7e",
                "sha256:015df09e1bc55ddf7c88799bf1515d058cd0ee78eacf4cd443a32876d3b3a863",
                "sha256:0d68a81ad419d5c2ea5fecc677e6c178666c057e2c7b24100a6c48392196f1e9",
                "sha256:11d16f51cf9205cd6995af36e24efe8f184270f667fb49bb69b09fc46b97e7d4",
                "sha256:157207191aebdacbbdbb369e698cfbfebce53bc97114e96c8af5bed3126475f1",
                "sha256:16900ee02cf5c198a42b03635268a80f606aa102f3f7618b89f75023d406da1c",
                "sha256:18ce7e4d04b85c48f2d364835620b3b20e38e199639746e7b12f07a2303e18ff",
                "sha256:1a213e5d385278ca7668bc5b27083f8d6e39996a9bd59b6528f3a30009dae4ed",
                "sha256:1a94e2f4bf74bd202ea8b67ea3d7c71e763ad41f79be1d6b72aa2c8d5a8e92c4",
                "sha256:1e894112cef4de6c518bdea0b43eada65f12888c3645cc437c3a677aa023039f",
                "sha256:222121699c303a64065d849bf7038b1ecabc37b65c7fa340bedb38ef0e805429",
                "sha256:273ee61783de3a1664e5f868feebf5eea4629447137751bfa4087b0f82093082",
                "sha256:296203e933b6ec0dd07f6a7456c4f1492def95b6993f20cc61c92b0fee0aecc5",
                "sha256:2ee7165e9872a026ccb868c021711eba39cedf7d1820763c9de52d5324691a92",
                "sha256:3573cbb0de872f54d0a0c29596a84e8ac3939c47ca3bece4a82e92775730a0d0",
                "sha256:50b658a6707f215a0056d52e9f83a97148c0af62dea07cf29b3789a2c429e78a",
                "sha256:57128293dd625cb1f07726f32208097953e8854d70ab1fc55d6858733618b9ed",
                "sha256:582854252b8fd5c8472478af060635434931fb55edd269bac128cbf2eef43620",
                "sha256:5b20f69e040a05503b22297af223f336fe7047909b57e4b207b98292f33a229f",
                "sha256:62f38020af47b765adc6b0bc7c4e810c6c3d1eab44ba339b592ff25a4c0dc0a7",
                "sha256:656b148589c0b5bab4a7db4d033634329f42a5feaac10ca40aceeca109d83c1f",
                "sha256:6792de0e3c2fd3ad7e069445027603bec7a47000432f49c80246886311f4f152",
                "sha256:698de8ce6c62e159d93b35bacf64bcf3619077b5367bc88cd2cff5e0bc36169b",
                "sha256:6ce4a6fdb63254a4c1efebe7a4f7a59b1c333c703bde4ae715d9ad88c833e10b",
                "sha256:6db6a0a93e41594ffc14b053f386dd414ab5a82535bbd9aedafa6ac8dc0650d8",
                "sha256:77908cd7acdd519a731979ebf5baff8afd102109c2f52864c1e6ee75d3ea2d87",
                "sha256:784efa6b7be9e99b33613ae8495931032689441eabb6120c9b3eb91188c33794",
                "sha256:7b2c15f9373ba314c83a8df5cb6d99b4e3af23c376c6b1317add995432dd0970",
                "sha256:7e3d5f0e7b28250afbb290ab88b49aa0f121c9714d0da2080581783690347507",
                "sha256:8de99f28af0f1783eefb80918959903b4b18112f6a12b48f296ecb162804e69d",
                "sha256:93c5e0bf31e76b4f92a6eec3d2891e938408774c75a8ed6ac3d2c8db04a2be33",
                "sha256:9855b8f11cdad99c56eb361b7b632a4fbd3d8cbe3f2081426b445f0cfb7fdca9",
                "sha256:ad9912faeddb1ddcec5e26b33089166d58a107af6862d8b7f1bb2b7c0002ab39",
                "sha256:b31fd22d214160859d038da7cb2aaa27acb71efc24a7bcc75c84b5e502721549",
                "sha256:b54057e8a8ad92c1d8e9eaa5cf32aad70dde454abbf9b638e9d6024520a52c02",
                "sha256:becd711fe97c2e09b1b7969e83080a3c8012bce2d30f6db879aade255fcba5c1",
                "sha256:c2973b76f61669a85e160b4ad09879c4089fc0e3f20fd99adf161ca298fe8374",
                "sha256:c5fb3671a8d440c24b1dd29ec621d4345ced7185e26f02abe98e85a6629fcb50",
                "sha256:c6e29e5eb3083ad12ac5c1ce6e37465ea3428d894d3466cc9c9e2ee4bf768e53",
                "sha256:cfa8cffec5cb9fed494c4bb335ebdb69b3c26178b0b685f67f79296c6b3d800c",
                "sha256:d5abe5a19d943a88bea14901970e4c53e4579fc2662404cdea6163bf4c04d49a",
                "sha256:e4335e131a58952635560a003458011d97f9ea6f3c010dc24906050b42ee2c03",
                "sha256:e7ca5d743f6a1dc62653dfac8ee7ce2e1ba91be7cf97916a7f60b7cbe48fb48d",
                "sha256:e898d7409ab645c25e06d4e058f99271182601d70b2887aba3351bf08e09a0c6",
                "sha256:f5120da3a1b96f3a7a17dd6af0afdd4e6f3cc9baa87e9ee0a272882f01f980bb"
            ],
            "index": "pypi",
            "markers": "python_version >= '3.7'",
            "version": "==1.0.1"
        },
        "s3fs": {
            "hashes": [
                "sha256:63e429bb6b5e814568cacd3f2a8551fc35493e8c418ddfcb44e6f86aa8696ccd",
                "sha256:ed0b7df8cc20a2b5cefe607b1cf4e860d37c5ca4ac2d68f55464805d75d18710"
            ],
            "markers": "python_version >= '3.8'",
            "version": "==2023.12.1"
        },
        "s3transfer": {
            "hashes": [
                "sha256:0711534e9356d3cc692fdde846b4a1e4b0cb6519971860796e6bc4c7aea00ef6",
                "sha256:eca1c20de70a39daee580aef4986996620f365c4e0fda6a86100231d62f1bf69"
            ],
            "markers": "python_version >= '3.8'",
            "version": "==0.10.2"
        },
        "scikit-learn": {
            "hashes": [
                "sha256:03b6158efa3faaf1feea3faa884c840ebd61b6484167c711548fce208ea09445",
                "sha256:1ff45e26928d3b4eb767a8f14a9a6efbf1cbff7c05d1fb0f95f211a89fd4f5de",
                "sha256:299406827fb9a4f862626d0fe6c122f5f87f8910b86fe5daa4c32dcd742139b6",
                "sha256:2d4cad1119c77930b235579ad0dc25e65c917e756fe80cab96aa3b9428bd3fb0",
                "sha256:394397841449853c2290a32050382edaec3da89e35b3e03d6cc966aebc6a8ae6",
                "sha256:3a686885a4b3818d9e62904d91b57fa757fc2bed3e465c8b177be652f4dd37c8",
                "sha256:3b923d119d65b7bd555c73be5423bf06c0105678ce7e1f558cb4b40b0a5502b1",
                "sha256:3bed4909ba187aca80580fe2ef370d9180dcf18e621a27c4cf2ef10d279a7efe",
                "sha256:52788f48b5d8bca5c0736c175fa6bdaab2ef00a8f536cda698db61bd89c551c1",
                "sha256:57cc1786cfd6bd118220a92ede80270132aa353647684efa385a74244a41e3b1",
                "sha256:643964678f4b5fbdc95cbf8aec638acc7aa70f5f79ee2cdad1eec3df4ba6ead8",
                "sha256:6c16d84a0d45e4894832b3c4d0bf73050939e21b99b01b6fd59cbb0cf39163b6",
                "sha256:757c7d514ddb00ae249832fe87100d9c73c6ea91423802872d9e74970a0e40b9",
                "sha256:8c412ccc2ad9bf3755915e3908e677b367ebc8d010acbb3f182814524f2e5540",
                "sha256:b4237ed7b3fdd0a4882792e68ef2545d5baa50aca3bb45aa7df468138ad8f94d",
                "sha256:c15b1ca23d7c5f33cc2cb0a0d6aaacf893792271cddff0edbd6a40e8319bc113",
                "sha256:ca64b3089a6d9b9363cd3546f8978229dcbb737aceb2c12144ee3f70f95684b7",
                "sha256:f60021ec1574e56632be2a36b946f8143bf4e5e6af4a06d85281adc22938e0dd",
                "sha256:f763897fe92d0e903aa4847b0aec0e68cadfff77e8a0687cabd946c89d17e675",
                "sha256:f8b0ccd4a902836493e026c03256e8b206656f91fbcc4fde28c57a5b752561f1",
                "sha256:f932a02c3f4956dfb981391ab24bda1dbd90fe3d628e4b42caef3e041c67707a"
            ],
            "markers": "python_version >= '3.9'",
            "version": "==1.5.2"
        },
        "scipy": {
            "hashes": [
                "sha256:076c27284c768b84a45dcf2e914d4000aac537da74236a0d45d82c6fa4b7b3c0",
                "sha256:07e179dc0205a50721022344fb85074f772eadbda1e1b3eecdc483f8033709b7",
                "sha256:176c6f0d0470a32f1b2efaf40c3d37a24876cebf447498a4cefb947a79c21e9d",
                "sha256:42470ea0195336df319741e230626b6225a740fd9dce9642ca13e98f667047c0",
                "sha256:4c4161597c75043f7154238ef419c29a64ac4a7c889d588ea77690ac4d0d9b20",
                "sha256:5b083c8940028bb7e0b4172acafda6df762da1927b9091f9611b0bcd8676f2bc",
                "sha256:64b2ff514a98cf2bb734a9f90d32dc89dc6ad4a4a36a312cd0d6327170339eb0",
                "sha256:65df4da3c12a2bb9ad52b86b4dcf46813e869afb006e58be0f516bc370165159",
                "sha256:687af0a35462402dd851726295c1a5ae5f987bd6e9026f52e9505994e2f84ef6",
                "sha256:6a9c9a9b226d9a21e0a208bdb024c3982932e43811b62d202aaf1bb59af264b1",
                "sha256:6d056a8709ccda6cf36cdd2eac597d13bc03dba38360f418560a93050c76a16e",
                "sha256:7d3da42fbbbb860211a811782504f38ae7aaec9de8764a9bef6b262de7a2b50f",
                "sha256:7e911933d54ead4d557c02402710c2396529540b81dd554fc1ba270eb7308484",
                "sha256:94c164a9e2498e68308e6e148646e486d979f7fcdb8b4cf34b5441894bdb9caf",
                "sha256:9e3154691b9f7ed73778d746da2df67a19d046a6c8087c8b385bc4cdb2cfca74",
                "sha256:9eee2989868e274aae26125345584254d97c56194c072ed96cb433f32f692ed8",
                "sha256:a01cc03bcdc777c9da3cfdcc74b5a75caffb48a6c39c8450a9a05f82c4250a14",
                "sha256:a7d46c3e0aea5c064e734c3eac5cf9eb1f8c4ceee756262f2c7327c4c2691c86",
                "sha256:ad36af9626d27a4326c8e884917b7ec321d8a1841cd6dacc67d2a9e90c2f0359",
                "sha256:b5923f48cb840380f9854339176ef21763118a7300a88203ccd0bdd26e58527b",
                "sha256:bbc0471b5f22c11c389075d091d3885693fd3f5e9a54ce051b46308bc787e5d4",
                "sha256:bff2438ea1330e06e53c424893ec0072640dac00f29c6a43a575cbae4c99b2b9",
                "sha256:c40003d880f39c11c1edbae8144e3813904b10514cd3d3d00c277ae996488cdb",
                "sha256:d91db2c41dd6c20646af280355d41dfa1ec7eead235642178bd57635a3f82209",
                "sha256:f0a50da861a7ec4573b7c716b2ebdcdf142b66b756a0d392c236ae568b3a93fb"
            ],
            "index": "pypi",
<<<<<<< HEAD
            "markers": "python_version < '3.12' and python_version >= '3.8'",
            "version": "==1.10.1"
=======
            "markers": "python_version >= '3.10'",
            "version": "==1.14.0"
>>>>>>> 889a7854
        },
        "seaborn": {
            "hashes": [
                "sha256:374645f36509d0dcab895cba5b47daf0586f77bfe3b36c97c607db7da5be0139",
                "sha256:ebf15355a4dba46037dfd65b7350f014ceb1f13c05e814eda2c9f5fd731afc08"
            ],
            "index": "pypi",
            "markers": "python_version >= '3.7'",
            "version": "==0.12.2"
        },
        "send2trash": {
            "hashes": [
                "sha256:0c31227e0bd08961c7665474a3d1ef7193929fedda4233843689baa056be46c9",
                "sha256:b18e7a3966d99871aefeb00cfbcfdced55ce4871194810fc71f4aa484b953abf"
            ],
            "markers": "python_version >= '2.7' and python_version not in '3.0, 3.1, 3.2, 3.3, 3.4, 3.5'",
            "version": "==1.8.3"
        },
        "setuptools": {
            "hashes": [
<<<<<<< HEAD
                "sha256:54faa7f2e8d2d11bcd2c07bed282eef1046b5c080d1c32add737d7b5817b1ad4",
                "sha256:f211a66637b8fa059bb28183da127d4e86396c991a942b028c6650d4319c3fd0"
            ],
            "markers": "python_version >= '3.8'",
            "version": "==70.0.0"
=======
                "sha256:35ab7fd3bcd95e6b7fd704e4a1539513edad446c097797f2985e0e4b960772f2",
                "sha256:d59a21b17a275fb872a9c3dae73963160ae079f1049ed956880cd7c09b120538"
            ],
            "markers": "python_version >= '3.8'",
            "version": "==75.1.0"
>>>>>>> 889a7854
        },
        "shapely": {
            "hashes": [
                "sha256:01224899ff692a62929ef1a3f5fe389043e262698a708ab7569f43a99a48ae82",
                "sha256:05c51a29336e604c084fb43ae5dbbfa2c0ef9bd6fedeae0a0d02c7b57a56ba46",
                "sha256:09d6c7763b1bee0d0a2b84bb32a4c25c6359ad1ac582a62d8b211e89de986154",
                "sha256:193a398d81c97a62fc3634a1a33798a58fd1dcf4aead254d080b273efbb7e3ff",
                "sha256:1a34a23d6266ca162499e4a22b79159dc0052f4973d16f16f990baa4d29e58b6",
                "sha256:2569a4b91caeef54dd5ae9091ae6f63526d8ca0b376b5bb9fd1a3195d047d7d4",
                "sha256:33403b8896e1d98aaa3a52110d828b18985d740cc9f34f198922018b1e0f8afe",
                "sha256:3ad81f292fffbd568ae71828e6c387da7eb5384a79db9b4fde14dd9fdeffca9a",
                "sha256:3cb256ae0c01b17f7bc68ee2ffdd45aebf42af8992484ea55c29a6151abe4386",
                "sha256:45b4833235b90bc87ee26c6537438fa77559d994d2d3be5190dd2e54d31b2820",
                "sha256:4641325e065fd3e07d55677849c9ddfd0cf3ee98f96475126942e746d55b17c8",
                "sha256:502e0a607f1dcc6dee0125aeee886379be5242c854500ea5fd2e7ac076b9ce6d",
                "sha256:66a6b1a3e72ece97fc85536a281476f9b7794de2e646ca8a4517e2e3c1446893",
                "sha256:70a18fc7d6418e5aea76ac55dce33f98e75bd413c6eb39cfed6a1ba36469d7d4",
                "sha256:7d3bbeefd8a6a1a1017265d2d36f8ff2d79d0162d8c141aa0d37a87063525656",
                "sha256:83a8ec0ee0192b6e3feee9f6a499d1377e9c295af74d7f81ecba5a42a6b195b7",
                "sha256:865bc3d7cc0ea63189d11a0b1120d1307ed7a64720a8bfa5be2fde5fc6d0d33f",
                "sha256:90cfa4144ff189a3c3de62e2f3669283c98fb760cfa2e82ff70df40f11cadb39",
                "sha256:91575d97fd67391b85686573d758896ed2fc7476321c9d2e2b0c398b628b961c",
                "sha256:9a6ac34c16f4d5d3c174c76c9d7614ec8fe735f8f82b6cc97a46b54f386a86bf",
                "sha256:a529218e72a3dbdc83676198e610485fdfa31178f4be5b519a8ae12ea688db14",
                "sha256:a70a614791ff65f5e283feed747e1cc3d9e6c6ba91556e640636bbb0a1e32a71",
                "sha256:ac1dfc397475d1de485e76de0c3c91cc9d79bd39012a84bb0f5e8a199fc17bef",
                "sha256:b06d031bc64149e340448fea25eee01360a58936c89985cf584134171e05863f",
                "sha256:b4f0711cc83734c6fad94fc8d4ec30f3d52c1787b17d9dca261dc841d4731c64",
                "sha256:b50c401b64883e61556a90b89948297f1714dbac29243d17ed9284a47e6dd731",
                "sha256:b519cf3726ddb6c67f6a951d1bb1d29691111eaa67ea19ddca4d454fbe35949c",
                "sha256:bca57b683e3d94d0919e2f31e4d70fdfbb7059650ef1b431d9f4e045690edcd5",
                "sha256:c43755d2c46b75a7b74ac6226d2cc9fa2a76c3263c5ae70c195c6fb4e7b08e79",
                "sha256:c7eed1fb3008a8a4a56425334b7eb82651a51f9e9a9c2f72844a2fb394f38a6c",
                "sha256:c8b0d834b11be97d5ab2b4dceada20ae8e07bcccbc0f55d71df6729965f406ad",
                "sha256:ce88ec79df55430e37178a191ad8df45cae90b0f6972d46d867bf6ebbb58cc4d",
                "sha256:d173d24e85e51510e658fb108513d5bc11e3fd2820db6b1bd0522266ddd11f51",
                "sha256:d8f55f355be7821dade839df785a49dc9f16d1af363134d07eb11e9207e0b189",
                "sha256:da71de5bf552d83dcc21b78cc0020e86f8d0feea43e202110973987ffa781c21",
                "sha256:e55698e0ed95a70fe9ff9a23c763acfe0bf335b02df12142f74e4543095e9a9b",
                "sha256:f32a748703e7bf6e92dfa3d2936b2fbfe76f8ce5f756e24f49ef72d17d26ad02",
                "sha256:f470a130d6ddb05b810fc1776d918659407f8d025b7f56d2742a596b6dffa6c7"
            ],
<<<<<<< HEAD
            "index": "pypi",
=======
>>>>>>> 889a7854
            "markers": "python_version >= '3.7'",
            "version": "==2.0.1"
        },
        "simplejson": {
            "hashes": [
                "sha256:01c6657485393f2e9b8177c77a7634f13ebe70d5e6de150aae1677d91516ce6b",
                "sha256:0552eb06e7234da892e1d02365cd2b7b2b1f8233aa5aabdb2981587b7cc92ea0",
                "sha256:06662392e4913dc8846d6a71a6d5de86db5fba244831abe1dd741d62a4136764",
                "sha256:0733ecd95ae03ae718ec74aad818f5af5f3155d596f7b242acbc1621e765e5fb",
                "sha256:0766ca6222b410e08e0053a0dda3606cafb3973d5d00538307f631bb59743396",
                "sha256:0791f64fed7d4abad639491f8a6b1ba56d3c604eb94b50f8697359b92d983f36",
                "sha256:08f9b443a94e72dd02c87098c96886d35790e79e46b24e67accafbf13b73d43b",
                "sha256:0959e6cb62e3994b5a40e31047ff97ef5c4138875fae31659bead691bed55896",
                "sha256:0a32859d45d7b85fb803bb68f6bee14526991a1190269116c33399fa0daf9bbf",
                "sha256:0b5ddd2c7d1d3f4d23224bc8a04bbf1430ae9a8149c05b90f8fc610f7f857a23",
                "sha256:0bc5544e3128891bf613b9f71813ee2ec9c11574806f74dd8bb84e5e95bf64a2",
                "sha256:101a3c8392028cd704a93c7cba8926594e775ca3c91e0bee82144e34190903f1",
                "sha256:1069143a8fb3905e1bc0696c62be7e3adf812e9f1976ac9ae15b05112ff57cc9",
                "sha256:1773cabfba66a6337b547e45dafbd471b09487370bcab75bd28f626520410d29",
                "sha256:1a53a07320c5ff574d8b1a89c937ce33608832f166f39dff0581ac43dc979abd",
                "sha256:1bd41f2cb1a2c57656ceff67b12d005cb255c728265e222027ad73193a04005a",
                "sha256:1c49eeb94b8f09dc8a5843c156a22b8bde6aa1ddc65ca8ddc62dddcc001e6a2d",
                "sha256:1df0aaf1cb787fdf34484ed4a1f0c545efd8811f6028623290fef1a53694e597",
                "sha256:1e557712fc79f251673aeb3fad3501d7d4da3a27eff0857af2e1d1afbbcf6685",
                "sha256:1e662336db50ad665777e6548b5076329a94a0c3d4a0472971c588b3ef27de3a",
                "sha256:212fce86a22188b0c7f53533b0f693ea9605c1a0f02c84c475a30616f55a744d",
                "sha256:23228037dc5d41c36666384062904d74409a62f52283d9858fa12f4c22cffad1",
                "sha256:23833ee7e791ec968b744dfee2a2d39df7152050051096caf4296506d75608d8",
                "sha256:256e09d0f94d9c3d177d9e95fd27a68c875a4baa2046633df387b86b652f5747",
                "sha256:2876027ebdd599d730d36464debe84619b0368e9a642ca6e7c601be55aed439e",
                "sha256:2a6a750d3c7461b1c47cfc6bba8d9e57a455e7c5f80057d2a82f738040dd1129",
                "sha256:2a954b30810988feeabde843e3263bf187697e0eb5037396276db3612434049b",
                "sha256:2b737a5fefedb8333fa50b8db3dcc9b1d18fd6c598f89fa7debff8b46bf4e511",
                "sha256:2c78293470313aefa9cfc5e3f75ca0635721fb016fb1121c1c5b0cb8cc74712a",
                "sha256:2f56eb03bc9e432bb81adc8ecff2486d39feb371abb442964ffb44f6db23b332",
                "sha256:32a3ada8f3ea41db35e6d37b86dade03760f804628ec22e4fe775b703d567426",
                "sha256:37105d1d708365b91165e1a6e505bdecc88637091348cf4b6adcdcb4f5a5fb8b",
                "sha256:3bbcdc438dc1683b35f7a8dc100960c721f922f9ede8127f63bed7dfded4c64c",
                "sha256:3dc5c1a85ff388e98ea877042daec3d157b6db0d85bac6ba5498034689793e7e",
                "sha256:42e5acf80d4d971238d4df97811286a044d720693092b20a56d5e56b7dcc5d09",
                "sha256:49549e3d81ab4a58424405aa545602674d8c35c20e986b42bb8668e782a94bac",
                "sha256:49cc4c7b940d43bd12bf87ec63f28cbc4964fc4e12c031cc8cd01650f43eb94e",
                "sha256:4a0710d1a5e41c4f829caa1572793dd3130c8d65c2b194c24ff29c4c305c26e0",
                "sha256:4dfa420bb9225dd33b6efdabde7c6a671b51150b9b1d9c4e5cd74d3b420b3fe1",
                "sha256:50d8b742d74c449c4dcac570d08ce0f21f6a149d2d9cf7652dbf2ba9a1bc729a",
                "sha256:56134bbafe458a7b21f6fddbf889d36bec6d903718f4430768e3af822f8e27c2",
                "sha256:5bf6a3b9a7d7191471b464fe38f684df10eb491ec9ea454003edb45a011ab187",
                "sha256:5d9e8f836688a8fabe6a6b41b334aa550a6823f7b4ac3d3712fc0ad8655be9a8",
                "sha256:619756f1dd634b5bdf57d9a3914300526c3b348188a765e45b8b08eabef0c94e",
                "sha256:6300680d83a399be2b8f3b0ef7ef90b35d2a29fe6e9c21438097e0938bbc1564",
                "sha256:637c4d4b81825c1f4d651e56210bd35b5604034b192b02d2d8f17f7ce8c18f42",
                "sha256:66a0399e21c2112acacfebf3d832ebe2884f823b1c7e6d1363f2944f1db31a99",
                "sha256:67a20641afebf4cfbcff50061f07daad1eace6e7b31d7622b6fa2c40d43900ba",
                "sha256:6890ff9cf0bd2e1d487e2a8869ebd620a44684c0a9667fa5ee751d099d5d84c8",
                "sha256:6d43e24b88c80f997081503f693be832fc90854f278df277dd54f8a4c847ab61",
                "sha256:6ef9383c5e05f445be60f1735c1816163c874c0b1ede8bb4390aff2ced34f333",
                "sha256:6f455672f4738b0f47183c5896e3606cd65c9ddee3805a4d18e8c96aa3f47c84",
                "sha256:6fea0716c593dabb4392c4996d4e902a83b2428e6da82938cf28a523a11eb277",
                "sha256:7017329ca8d4dca94ad5e59f496e5fc77630aecfc39df381ffc1d37fb6b25832",
                "sha256:7137e69c6781ecf23afab064be94a277236c9cba31aa48ff1a0ec3995c69171e",
                "sha256:72e8abbc86fcac83629a030888b45fed3a404d54161118be52cb491cd6975d3e",
                "sha256:7355c7203353c36d46c4e7b6055293b3d2be097bbc5e2874a2b8a7259f0325dd",
                "sha256:76f8c28fe2d426182405b18ddf3001fce47835a557dc15c3d8bdea01c03361da",
                "sha256:7923878b7a0142d39763ec2dbecff3053c1bedd3653585a8474666e420fe83f5",
                "sha256:7a7bfad839c624e139a4863007233a3f194e7c51551081f9789cba52e4da5167",
                "sha256:7b5c472099b39b274dcde27f1113db8d818c9aa3ba8f78cbb8ad04a4c1ac2118",
                "sha256:7c0104b4b7d2c75ccedbf1d9d5a3bd2daa75e51053935a44ba012e2fd4c43752",
                "sha256:7e062767ac165df9a46963f5735aa4eee0089ec1e48b3f2ec46182754b96f55e",
                "sha256:7e2a098c21ad8924076a12b6c178965d88a0ad75d1de67e1afa0a66878f277a5",
                "sha256:817abad79241ed4a507b3caf4d3f2be5079f39d35d4c550a061988986bffd2ec",
                "sha256:83c87706265ae3028e8460d08b05f30254c569772e859e5ba61fe8af2c883468",
                "sha256:89b35433186e977fa86ff1fd179c1fadff39cfa3afa1648dab0b6ca53153acd9",
                "sha256:8e086896c36210ab6050f2f9f095a5f1e03c83fa0e7f296d6cba425411364680",
                "sha256:8f41bb5370b34f63171e65fdb00e12be1d83675cecb23e627df26f4c88dfc021",
                "sha256:934a50a614fb831614db5dbfba35127ee277624dda4d15895c957d2f5d48610c",
                "sha256:93be280fc69a952c76e261036312c20b910e7fa9e234f1d89bdfe3fa34f8a023",
                "sha256:951095be8d4451a7182403354c22ec2de3e513e0cc40408b689af08d02611588",
                "sha256:a0782cb9bf827f0c488b6aa0f2819f618308a3caf2973cfd792e45d631bec4db",
                "sha256:ab69f811a660c362651ae395eba8ce84f84c944cea0df5718ea0ba9d1e4e7252",
                "sha256:ad0e0b1ce9bd3edb5cf64b5b5b76eacbfdac8c5367153aeeec8a8b1407f68342",
                "sha256:add8850db04b98507a8b62d248a326ecc8561e6d24336d1ca5c605bbfaab4cad",
                "sha256:afab2f7f2486a866ff04d6d905e9386ca6a231379181a3838abce1f32fbdcc37",
                "sha256:b5587feda2b65a79da985ae6d116daf6428bf7489992badc29fc96d16cd27b05",
                "sha256:b9198c1f1f8910a3b86b60f4fe2556d9d28d3fefe35bffe6be509a27402e694d",
                "sha256:bc164f32dd9691e7082ce5df24b4cf8c6c394bbf9bdeeb5d843127cd07ab8ad2",
                "sha256:bcde83a553a96dc7533736c547bddaa35414a2566ab0ecf7d3964fc4bdb84c11",
                "sha256:c40df31a75de98db2cdfead6074d4449cd009e79f54c1ebe5e5f1f153c68ad20",
                "sha256:c4f614581b61a26fbbba232a1391f6cee82bc26f2abbb6a0b44a9bba25c56a1c",
                "sha256:c9bedebdc5fdad48af8783022bae307746d54006b783007d1d3c38e10872a2c6",
                "sha256:cb324bb903330cbb35d87cce367a12631cd5720afa06e5b9c906483970946da6",
                "sha256:d00313681015ac498e1736b304446ee6d1c72c5b287cd196996dad84369998f7",
                "sha256:d0b0efc7279d768db7c74d3d07f0b5c81280d16ae3fb14e9081dc903e8360771",
                "sha256:d0d5a63f1768fed7e78cf55712dee81f5a345e34d34224f3507ebf71df2b754d",
                "sha256:d1b8b4d6379fe55f471914345fe6171d81a18649dacf3248abfc9c349b4442eb",
                "sha256:d36608557b4dcd7a62c29ad4cd7c5a1720bbf7dc942eff9dc42d2c542a5f042d",
                "sha256:d43c2d7504eda566c50203cdc9dc043aff6f55f1b7dae0dcd79dfefef9159d1c",
                "sha256:d73efb03c5b39249c82488a994f0998f9e4399e3d085209d2120503305ba77a8",
                "sha256:d936ae682d5b878af9d9eb4d8bb1fdd5e41275c8eb59ceddb0aeed857bb264a2",
                "sha256:dd011fc3c1d88b779645495fdb8189fb318a26981eebcce14109460e062f209b",
                "sha256:dd5b9b1783e14803e362a558680d88939e830db2466f3fa22df5c9319f8eea94",
                "sha256:dd6a7dabcc4c32daf601bc45e01b79175dde4b52548becea4f9545b0a4428169",
                "sha256:dd7230d061e755d60a4d5445bae854afe33444cdb182f3815cff26ac9fb29a15",
                "sha256:e0d2b00ecbcd1a3c5ea1abc8bb99a26508f758c1759fd01c3be482a3655a176f",
                "sha256:e1a1452ad5723ff129b081e3c8aa4ba56b8734fee4223355ed7b815a7ece69bc",
                "sha256:e88abff510dcff903a18d11c2a75f9964e768d99c8d147839913886144b2065e",
                "sha256:ea7a4a998c87c5674a27089e022110a1a08a7753f21af3baf09efe9915c23c3c",
                "sha256:eb47ee773ce67476a960e2db4a0a906680c54f662521550828c0cc57d0099426",
                "sha256:eed8cd98a7b24861da9d3d937f5fbfb6657350c547528a117297fe49e3960667",
                "sha256:ef28c3b328d29b5e2756903aed888960bc5df39b4c2eab157ae212f70ed5bf74",
                "sha256:ef59a53be400c1fad2c914b8d74c9d42384fed5174f9321dd021b7017fd40270",
                "sha256:f39caec26007a2d0efab6b8b1d74873ede9351962707afab622cc2285dd26ed0",
                "sha256:f8efb03ca77bd7725dfacc9254df00d73e6f43013cf39bd37ef1a8ed0ebb5165",
                "sha256:fa97278ae6614346b5ca41a45a911f37a3261b57dbe4a00602048652c862c28b",
                "sha256:fc3dc9fb413fc34c396f52f4c87de18d0bd5023804afa8ab5cc224deeb6a9900",
                "sha256:ff7bc1bbdaa3e487c9469128bf39408e91f5573901cb852e03af378d3582c52d"
            ],
            "markers": "python_version >= '2.5' and python_version not in '3.0, 3.1, 3.2, 3.3'",
            "version": "==3.19.3"
        },
        "six": {
            "hashes": [
                "sha256:1e61c37477a1626458e36f7b1d82aa5c9b094fa4802892072e49de9c60c4c926",
                "sha256:8abb2f1d86890a2dfb989f9a77cfcfd3e47c2a354b01111771326f8aa26e0254"
            ],
            "markers": "python_version >= '2.7' and python_version not in '3.0, 3.1, 3.2, 3.3'",
            "version": "==1.16.0"
        },
        "sniffio": {
            "hashes": [
                "sha256:2f6da418d1f1e0fddd844478f41680e794e6051915791a034ff65e5f100525a2",
                "sha256:f4324edc670a0f49750a81b895f35c3adb843cca46f0530f79fc1babb23789dc"
            ],
            "markers": "python_version >= '3.7'",
            "version": "==1.3.1"
        },
        "snuggs": {
            "hashes": [
                "sha256:501cf113fe3892e14e2fee76da5cd0606b7e149c411c271898e6259ebde2617b",
                "sha256:988dde5d4db88e9d71c99457404773dabcc7a1c45971bfbe81900999942d9f07"
            ],
            "version": "==1.4.7"
        },
        "sortedcontainers": {
            "hashes": [
                "sha256:25caa5a06cc30b6b83d11423433f65d1f9d76c4c6a0c90e3379eaa43b9bfdb88",
                "sha256:a163dcaede0f1c021485e957a39245190e74249897e2ae4b2aa38595db237ee0"
            ],
            "version": "==2.4.0"
        },
        "soupsieve": {
            "hashes": [
                "sha256:e2e68417777af359ec65daac1057404a3c8a5455bb8abc36f1a9866ab1a51abb",
                "sha256:e72c4ff06e4fb6e4b5a9f0f55fe6e81514581fca1515028625d0f299c602ccc9"
            ],
            "markers": "python_version >= '3.8'",
            "version": "==2.6"
        },
        "stack-data": {
            "hashes": [
                "sha256:836a778de4fec4dcd1dcd89ed8abff8a221f58308462e1c4aa2a3cf30148f0b9",
                "sha256:d5558e0c25a4cb0853cddad3d77da9891a08cb85dd9f9f91b9f8cd66e511e695"
            ],
            "version": "==0.6.3"
        },
        "tables": {
            "hashes": [
                "sha256:01e82e40f9845f71de137b4472210909e35c440bbcd0858bdd2871715daef4c7",
                "sha256:117cf0f73ee2a5cba5c2b04e4aca375779aec66045aa63128e043dc608f2023b",
                "sha256:239f15fa9881c257b5c0d9fb4cb8832778af1c5c8c1db6f6722466f8f26541e2",
                "sha256:254a4d5c2009c7ebe4293b02b8d91ea60837bff85a3c0a40cd075b8f12b1e6c3",
                "sha256:2861cd3ef9eb95eead7530e4de49fd130954871e7e6d2e288012797cb9d7c2e8",
                "sha256:3375bfafc6cf305d13617a572ab3fffc51fae2fbe0f6efce9407a41f79970b62",
                "sha256:34f3fa2366ce20b18f1df573a77c1d27306ce1f2a41d9f9eff621b5192ea8788",
                "sha256:70a3585a268beee6d0e71bfc9abec98da84d168182f350a2ffa1ae5e42798c18",
                "sha256:72da9404094ef8277bf62fce8873e8dc141cee9a8763ec8e7080b2d0de206094",
                "sha256:7e9bdbfbe025b6c751976382123c5f5cbd8fab6956aed776b0e8c889669e90d3",
                "sha256:a5ccb80651c5fad6ac744e2a756b28cfac78eab3b8503f4a2320ee6653b3bee9",
                "sha256:b9370c2a4dc0051aad6b71de4f1f9b0b8b60d30b662df5c742434f2b5c6a005e",
                "sha256:c83a74cac3c0629a0e83570d465f88843ef3609ef56a8ef9a49ee85ab3b8f02f",
                "sha256:da3c96456c473fb977cf6dbca9e889710ac020df1fa5b9ebb7f676e83996337d",
                "sha256:db185d855afd45a7259ddd0b53e5f2f8993bb134b370002c6c19532f27ce92ac",
                "sha256:e19686fad4e8f5a91c3dc1eb4b7ea928838e86fefa474c63c5787a125ea79fc7",
                "sha256:f0821007048f2af8c1a21eb3d832072046c5df366e39587a7c7e4afad14e73fc"
            ],
            "index": "pypi",
            "markers": "python_version >= '3.8'",
            "version": "==3.8.0"
        },
        "tblib": {
            "hashes": [
                "sha256:80a6c77e59b55e83911e1e607c649836a69c103963c5f28a46cbeef44acf8129",
                "sha256:93622790a0a29e04f0346458face1e144dc4d32f493714c6c3dff82a4adb77e6"
            ],
            "markers": "python_version >= '3.8'",
            "version": "==3.0.0"
        },
        "terminado": {
            "hashes": [
                "sha256:a4468e1b37bb318f8a86514f65814e1afc977cf29b3992a4500d9dd305dcceb0",
                "sha256:de09f2c4b85de4765f7714688fff57d3e75bad1f909b589fde880460c753fd2e"
            ],
            "markers": "python_version >= '3.8'",
            "version": "==0.18.1"
        },
        "texttable": {
            "hashes": [
                "sha256:2d2068fb55115807d3ac77a4ca68fa48803e84ebb0ee2340f858107a36522638",
                "sha256:72227d592c82b3d7f672731ae73e4d1f88cd8e2ef5b075a7a7f01a23a3743917"
            ],
            "version": "==1.7.0"
        },
        "threadpoolctl": {
            "hashes": [
                "sha256:082433502dd922bf738de0d8bcc4fdcbf0979ff44c42bd40f5af8a282f6fa107",
                "sha256:56c1e26c150397e58c4926da8eeee87533b1e32bef131bd4bf6a2f45f3185467"
            ],
            "markers": "python_version >= '3.8'",
            "version": "==3.5.0"
        },
        "tinycss2": {
            "hashes": [
                "sha256:152f9acabd296a8375fbca5b84c961ff95971fcfc32e79550c8df8e29118c54d",
                "sha256:54a8dbdffb334d536851be0226030e9505965bb2f30f21a4a82c55fb2a80fae7"
            ],
            "markers": "python_version >= '3.8'",
            "version": "==1.3.0"
        },
        "tomli": {
            "hashes": [
                "sha256:939de3e7a6161af0c887ef91b7d41a53e7c5a1ca976325f429cb46ea9bc30ecc",
                "sha256:de526c12914f0c550d15924c62d72abc48d6fe7364aa87328337a31007fe8a4f"
            ],
            "markers": "python_version < '3.11'",
            "version": "==2.0.1"
        },
        "toolz": {
            "hashes": [
                "sha256:d22731364c07d72eea0a0ad45bafb2c2937ab6fd38a3507bf55eae8744aa7d85",
                "sha256:ecca342664893f177a13dac0e6b41cbd8ac25a358e5f215316d43e2100224f4d"
            ],
            "markers": "python_version >= '3.7'",
            "version": "==0.12.1"
        },
        "tornado": {
            "hashes": [
                "sha256:163b0aafc8e23d8cdc3c9dfb24c5368af84a81e3364745ccb4427669bf84aec8",
                "sha256:25486eb223babe3eed4b8aecbac33b37e3dd6d776bc730ca14e1bf93888b979f",
                "sha256:454db8a7ecfcf2ff6042dde58404164d969b6f5d58b926da15e6b23817950fc4",
                "sha256:613bf4ddf5c7a95509218b149b555621497a6cc0d46ac341b30bd9ec19eac7f3",
                "sha256:6d5ce3437e18a2b66fbadb183c1d3364fb03f2be71299e7d10dbeeb69f4b2a14",
                "sha256:8ae50a504a740365267b2a8d1a90c9fbc86b780a39170feca9bcc1787ff80842",
                "sha256:92d3ab53183d8c50f8204a51e6f91d18a15d5ef261e84d452800d4ff6fc504e9",
                "sha256:a02a08cc7a9314b006f653ce40483b9b3c12cda222d6a46d4ac63bb6c9057698",
                "sha256:b24b8982ed444378d7f21d563f4180a2de31ced9d8d84443907a0a64da2072e7",
                "sha256:d9a566c40b89757c9aa8e6f032bcdb8ca8795d7c1a9762910c722b1635c9de4d",
                "sha256:e2e20b9113cd7293f164dc46fffb13535266e713cdb87bd2d15ddb336e96cfc4"
            ],
            "markers": "python_version >= '3.8'",
            "version": "==6.4.1"
        },
        "tqdm": {
            "hashes": [
                "sha256:23097a41eba115ba99ecae40d06444c15d1c0c698d527a01c6c8bd1c5d0647e5",
                "sha256:4f41d54107ff9a223dca80b53efe4fb654c67efaba7f47bada3ee9d50e05bd53"
            ],
            "index": "pypi",
            "markers": "python_version >= '3.7'",
            "version": "==4.66.3"
        },
        "traitlets": {
            "hashes": [
                "sha256:9ed0579d3502c94b4b3732ac120375cda96f923114522847de4b3bb98b96b6b7",
                "sha256:b74e89e397b1ed28cc831db7aea759ba6640cb3de13090ca145426688ff1ac4f"
            ],
            "markers": "python_version >= '3.8'",
            "version": "==5.14.3"
        },
        "typeguard": {
            "hashes": [
                "sha256:4d24c5b39a117f8a895b9da7a9b3114f04eb63bade45a4492de49b175b6f7dfa",
                "sha256:92ee6a0aec9135181eae6067ebd617fd9de8d75d714fb548728a4933b1dea651"
            ],
            "markers": "python_version >= '3.8'",
            "version": "==4.3.0"
        },
        "types-python-dateutil": {
            "hashes": [
                "sha256:27c8cc2d058ccb14946eebcaaa503088f4f6dbc4fb6093d3d456a49aef2753f6",
                "sha256:9706c3b68284c25adffc47319ecc7947e5bb86b3773f843c73906fd598bc176e"
            ],
            "markers": "python_version >= '3.8'",
            "version": "==2.9.0.20240906"
        },
        "typing-extensions": {
            "hashes": [
<<<<<<< HEAD
                "sha256:8cbcdc8606ebcb0d95453ad7dc5065e6237b6aa230a31e81d0f440c30fed5fd8",
                "sha256:b349c66bea9016ac22978d800cfff206d5f9816951f12a7d0ec5578b0a819594"
            ],
            "markers": "python_version < '3.11'",
            "version": "==4.12.0"
=======
                "sha256:04e5ca0351e0f3f85c6853954072df659d0d13fac324d0072316b67d7794700d",
                "sha256:1a7ead55c7e559dd4dee8856e3a88b41225abfe1ce8df57b7c13915fe121ffb8"
            ],
            "markers": "python_version < '3.11'",
            "version": "==4.12.2"
>>>>>>> 889a7854
        },
        "typing-inspect": {
            "hashes": [
                "sha256:9ee6fc59062311ef8547596ab6b955e1b8aa46242d854bfc78f4f6b0eff35f9f",
                "sha256:b23fc42ff6f6ef6954e4852c1fb512cdd18dbea03134f91f856a95ccc9461f78"
            ],
            "version": "==0.9.0"
        },
        "tzdata": {
            "hashes": [
                "sha256:2674120f8d891909751c38abcdfd386ac0a5a1127954fbc332af6b5ceae07efd",
                "sha256:9068bc196136463f5245e51efda838afa15aaeca9903f49050dfa2679db4d252"
            ],
            "markers": "python_version >= '2'",
            "version": "==2024.1"
        },
        "uri-template": {
            "hashes": [
                "sha256:0e00f8eb65e18c7de20d595a14336e9f337ead580c70934141624b6d1ffdacc7",
                "sha256:a44a133ea12d44a0c0f06d7d42a52d71282e77e2f937d8abd5655b8d56fc1363"
            ],
            "version": "==1.3.0"
        },
        "urllib3": {
            "hashes": [
                "sha256:37a0344459b199fce0e80b0d3569837ec6b6937435c5244e7fd73fa6006830f3",
                "sha256:3e3d753a8618b86d7de333b4223005f68720bcd6a7d2bcb9fbd2229ec7c1e429"
            ],
            "index": "pypi",
            "markers": "python_version >= '2.7' and python_version not in '3.0, 3.1, 3.2, 3.3, 3.4, 3.5'",
<<<<<<< HEAD
            "version": "==1.26.18"
        },
        "virtualenv": {
            "hashes": [
                "sha256:82bf0f4eebbb78d36ddaee0283d43fe5736b53880b8a8cdcd37390a07ac3741c",
                "sha256:a624db5e94f01ad993d476b9ee5346fdf7b9de43ccaee0e0197012dc838a0e9b"
            ],
            "markers": "python_version >= '3.7'",
            "version": "==20.26.2"
=======
            "version": "==1.26.19"
        },
        "virtualenv": {
            "hashes": [
                "sha256:4f3ac17b81fba3ce3bd6f4ead2749a72da5929c01774948e243db9ba41df4ff6",
                "sha256:ce489cac131aa58f4b25e321d6d186171f78e6cb13fafbf32a840cee67733ff4"
            ],
            "markers": "python_version >= '3.7'",
            "version": "==20.26.5"
>>>>>>> 889a7854
        },
        "wcwidth": {
            "hashes": [
                "sha256:3da69048e4540d84af32131829ff948f1e022c1c6bdb8d6102117aac784f6859",
                "sha256:72ea0c06399eb286d978fdedb6923a9eb47e1c486ce63e9b4e64fc18303972b5"
            ],
            "version": "==0.2.13"
        },
        "webcolors": {
            "hashes": [
                "sha256:08b07af286a01bcd30d583a7acadf629583d1f79bfef27dd2c2c5c263817277d",
                "sha256:fc4c3b59358ada164552084a8ebee637c221e4059267d0f8325b3b560f6c7f0a"
            ],
            "version": "==24.8.0"
        },
        "webencodings": {
            "hashes": [
                "sha256:a0af1213f3c2226497a97e2b3aa01a7e4bee4f403f95be16fc9acd2947514a78",
                "sha256:b36a1c245f2d304965eb4e0a82848379241dc04b865afcc4aab16748587e1923"
            ],
            "version": "==0.5.1"
        },
        "websocket-client": {
            "hashes": [
                "sha256:17b44cc997f5c498e809b22cdf2d9c7a9e71c02c8cc2b6c56e7c2d1239bfa526",
                "sha256:3239df9f44da632f96012472805d40a23281a991027ce11d2f45a6f24ac4c3da"
            ],
            "markers": "python_version >= '3.8'",
            "version": "==1.8.0"
        },
        "whitebox": {
            "hashes": [
<<<<<<< HEAD
                "sha256:3479c8127b1928dd0457b6680b9ee4469d0735b2bb220178c678af303d868ef0",
                "sha256:4322c5a3b42f1f04a3c80640253b672242e0aefb6b6dea70752f00a220f6d7ed"
            ],
            "index": "pypi",
            "version": "==2.3.4"
        },
        "widgetsnbextension": {
            "hashes": [
                "sha256:55d4d6949d100e0d08b94948a42efc3ed6dfdc0e9468b2c4b128c9a2ce3a7a36",
                "sha256:8b22a8f1910bfd188e596fe7fc05dcbd87e810c8a4ba010bdb3da86637398474"
            ],
            "markers": "python_version >= '3.7'",
            "version": "==4.0.11"
=======
                "sha256:4a9fb6da799dc0f99daf139d6dbe573ca12af3785c48708e56728b8372c6a2a7",
                "sha256:dd9db85bbb687356741afe935dd25286a2b31e7bf87b74c60b655cdf84a9d922"
            ],
            "index": "pypi",
            "version": "==2.3.5"
        },
        "widgetsnbextension": {
            "hashes": [
                "sha256:74b2692e8500525cc38c2b877236ba51d34541e6385eeed5aec15a70f88a6c71",
                "sha256:ffcb67bc9febd10234a362795f643927f4e0c05d9342c727b65d2384f8feacb6"
            ],
            "markers": "python_version >= '3.7'",
            "version": "==4.0.13"
>>>>>>> 889a7854
        },
        "wrapt": {
            "hashes": [
                "sha256:0d2691979e93d06a95a26257adb7bfd0c93818e89b1406f5a28f36e0d8c1e1fc",
                "sha256:14d7dc606219cdd7405133c713f2c218d4252f2a469003f8c46bb92d5d095d81",
                "sha256:1a5db485fe2de4403f13fafdc231b0dbae5eca4359232d2efc79025527375b09",
                "sha256:1acd723ee2a8826f3d53910255643e33673e1d11db84ce5880675954183ec47e",
                "sha256:1ca9b6085e4f866bd584fb135a041bfc32cab916e69f714a7d1d397f8c4891ca",
                "sha256:1dd50a2696ff89f57bd8847647a1c363b687d3d796dc30d4dd4a9d1689a706f0",
                "sha256:2076fad65c6736184e77d7d4729b63a6d1ae0b70da4868adeec40989858eb3fb",
                "sha256:2a88e6010048489cda82b1326889ec075a8c856c2e6a256072b28eaee3ccf487",
                "sha256:3ebf019be5c09d400cf7b024aa52b1f3aeebeff51550d007e92c3c1c4afc2a40",
                "sha256:418abb18146475c310d7a6dc71143d6f7adec5b004ac9ce08dc7a34e2babdc5c",
                "sha256:43aa59eadec7890d9958748db829df269f0368521ba6dc68cc172d5d03ed8060",
                "sha256:44a2754372e32ab315734c6c73b24351d06e77ffff6ae27d2ecf14cf3d229202",
                "sha256:490b0ee15c1a55be9c1bd8609b8cecd60e325f0575fc98f50058eae366e01f41",
                "sha256:49aac49dc4782cb04f58986e81ea0b4768e4ff197b57324dcbd7699c5dfb40b9",
                "sha256:5eb404d89131ec9b4f748fa5cfb5346802e5ee8836f57d516576e61f304f3b7b",
                "sha256:5f15814a33e42b04e3de432e573aa557f9f0f56458745c2074952f564c50e664",
                "sha256:5f370f952971e7d17c7d1ead40e49f32345a7f7a5373571ef44d800d06b1899d",
                "sha256:66027d667efe95cc4fa945af59f92c5a02c6f5bb6012bff9e60542c74c75c362",
                "sha256:66dfbaa7cfa3eb707bbfcd46dab2bc6207b005cbc9caa2199bcbc81d95071a00",
                "sha256:685f568fa5e627e93f3b52fda002c7ed2fa1800b50ce51f6ed1d572d8ab3e7fc",
                "sha256:6906c4100a8fcbf2fa735f6059214bb13b97f75b1a61777fcf6432121ef12ef1",
                "sha256:6a42cd0cfa8ffc1915aef79cb4284f6383d8a3e9dcca70c445dcfdd639d51267",
                "sha256:6dcfcffe73710be01d90cae08c3e548d90932d37b39ef83969ae135d36ef3956",
                "sha256:6f6eac2360f2d543cc875a0e5efd413b6cbd483cb3ad7ebf888884a6e0d2e966",
                "sha256:72554a23c78a8e7aa02abbd699d129eead8b147a23c56e08d08dfc29cfdddca1",
                "sha256:73870c364c11f03ed072dda68ff7aea6d2a3a5c3fe250d917a429c7432e15228",
                "sha256:73aa7d98215d39b8455f103de64391cb79dfcad601701a3aa0dddacf74911d72",
                "sha256:75ea7d0ee2a15733684badb16de6794894ed9c55aa5e9903260922f0482e687d",
                "sha256:7bd2d7ff69a2cac767fbf7a2b206add2e9a210e57947dd7ce03e25d03d2de292",
                "sha256:807cc8543a477ab7422f1120a217054f958a66ef7314f76dd9e77d3f02cdccd0",
                "sha256:8e9723528b9f787dc59168369e42ae1c3b0d3fadb2f1a71de14531d321ee05b0",
                "sha256:9090c9e676d5236a6948330e83cb89969f433b1943a558968f659ead07cb3b36",
                "sha256:9153ed35fc5e4fa3b2fe97bddaa7cbec0ed22412b85bcdaf54aeba92ea37428c",
                "sha256:9159485323798c8dc530a224bd3ffcf76659319ccc7bbd52e01e73bd0241a0c5",
                "sha256:941988b89b4fd6b41c3f0bfb20e92bd23746579736b7343283297c4c8cbae68f",
                "sha256:94265b00870aa407bd0cbcfd536f17ecde43b94fb8d228560a1e9d3041462d73",
                "sha256:98b5e1f498a8ca1858a1cdbffb023bfd954da4e3fa2c0cb5853d40014557248b",
                "sha256:9b201ae332c3637a42f02d1045e1d0cccfdc41f1f2f801dafbaa7e9b4797bfc2",
                "sha256:a0ea261ce52b5952bf669684a251a66df239ec6d441ccb59ec7afa882265d593",
                "sha256:a33a747400b94b6d6b8a165e4480264a64a78c8a4c734b62136062e9a248dd39",
                "sha256:a452f9ca3e3267cd4d0fcf2edd0d035b1934ac2bd7e0e57ac91ad6b95c0c6389",
                "sha256:a86373cf37cd7764f2201b76496aba58a52e76dedfaa698ef9e9688bfd9e41cf",
                "sha256:ac83a914ebaf589b69f7d0a1277602ff494e21f4c2f743313414378f8f50a4cf",
                "sha256:aefbc4cb0a54f91af643660a0a150ce2c090d3652cf4052a5397fb2de549cd89",
                "sha256:b3646eefa23daeba62643a58aac816945cadc0afaf21800a1421eeba5f6cfb9c",
                "sha256:b47cfad9e9bbbed2339081f4e346c93ecd7ab504299403320bf85f7f85c7d46c",
                "sha256:b935ae30c6e7400022b50f8d359c03ed233d45b725cfdd299462f41ee5ffba6f",
                "sha256:bb2dee3874a500de01c93d5c71415fcaef1d858370d405824783e7a8ef5db440",
                "sha256:bc57efac2da352a51cc4658878a68d2b1b67dbe9d33c36cb826ca449d80a8465",
                "sha256:bf5703fdeb350e36885f2875d853ce13172ae281c56e509f4e6eca049bdfb136",
                "sha256:c31f72b1b6624c9d863fc095da460802f43a7c6868c5dda140f51da24fd47d7b",
                "sha256:c5cd603b575ebceca7da5a3a251e69561bec509e0b46e4993e1cac402b7247b8",
                "sha256:d2efee35b4b0a347e0d99d28e884dfd82797852d62fcd7ebdeee26f3ceb72cf3",
                "sha256:d462f28826f4657968ae51d2181a074dfe03c200d6131690b7d65d55b0f360f8",
                "sha256:d5e49454f19ef621089e204f862388d29e6e8d8b162efce05208913dde5b9ad6",
                "sha256:da4813f751142436b075ed7aa012a8778aa43a99f7b36afe9b742d3ed8bdc95e",
                "sha256:db2e408d983b0e61e238cf579c09ef7020560441906ca990fe8412153e3b291f",
                "sha256:db98ad84a55eb09b3c32a96c576476777e87c520a34e2519d3e59c44710c002c",
                "sha256:dbed418ba5c3dce92619656802cc5355cb679e58d0d89b50f116e4a9d5a9603e",
                "sha256:dcdba5c86e368442528f7060039eda390cc4091bfd1dca41e8046af7c910dda8",
                "sha256:decbfa2f618fa8ed81c95ee18a387ff973143c656ef800c9f24fb7e9c16054e2",
                "sha256:e4fdb9275308292e880dcbeb12546df7f3e0f96c6b41197e0cf37d2826359020",
                "sha256:eb1b046be06b0fce7249f1d025cd359b4b80fc1c3e24ad9eca33e0dcdb2e4a35",
                "sha256:eb6e651000a19c96f452c85132811d25e9264d836951022d6e81df2fff38337d",
                "sha256:ed867c42c268f876097248e05b6117a65bcd1e63b779e916fe2e33cd6fd0d3c3",
                "sha256:edfad1d29c73f9b863ebe7082ae9321374ccb10879eeabc84ba3b69f2579d537",
                "sha256:f2058f813d4f2b5e3a9eb2eb3faf8f1d99b81c3e51aeda4b168406443e8ba809",
                "sha256:f6b2d0c6703c988d334f297aa5df18c45e97b0af3679bb75059e0e0bd8b1069d",
                "sha256:f8212564d49c50eb4565e502814f694e240c55551a5f1bc841d4fcaabb0a9b8a",
                "sha256:ffa565331890b90056c01db69c0fe634a776f8019c143a5ae265f9c6bc4bd6d4"
            ],
            "markers": "python_version >= '3.6'",
            "version": "==1.16.0"
        },
        "xarray": {
            "hashes": [
                "sha256:0b91e0bc4dc0296947947640fe31ec6e867ce258d2f7cbc10bedf4a6d68340c7",
                "sha256:721a7394e8ec3d592b2d8ebe21eed074ac077dc1bb1bd777ce00e41700b4866c"
            ],
            "index": "pypi",
<<<<<<< HEAD
            "markers": "python_version >= '3.8'",
            "version": "==2023.1.0"
=======
            "markers": "python_version >= '3.9'",
            "version": "==2024.6.0"
>>>>>>> 889a7854
        },
        "xhistogram": {
            "hashes": [
                "sha256:56b0751e1469eaed81710f644c8ba5c574b51883baa2feee26a95f2f708f91a1",
                "sha256:ad55330d55296d273b3370678223fde0f50085e04cb744c7b3b0bb7702a2c6bf"
            ],
            "markers": "python_version >= '3.7'",
            "version": "==0.3.2"
        },
        "xskillscore": {
            "hashes": [
                "sha256:39c3ffa75e2cbbde87470ad957d667e729025ac6a6077ca8efce0ca5f69bfafa",
                "sha256:ce3306c60626eafea722a1522016e272ca516ce6f2447c75f92c52888939f8c2"
            ],
            "markers": "python_version >= '3.7'",
            "version": "==0.0.24"
        },
        "xyzservices": {
            "hashes": [
                "sha256:68fb8353c9dbba4f1ff6c0f2e5e4e596bb9e1db7f94f4f7dfbcb26e25aa66fde",
                "sha256:776ae82b78d6e5ca63dd6a94abb054df8130887a4a308473b54a6bd364de8644"
            ],
            "markers": "python_version >= '3.8'",
            "version": "==2024.9.0"
        },
        "y-py": {
            "hashes": [
                "sha256:015f7f6c1ce8a83d57955d1dc7ddd57cb633ae00576741a4fc9a0f72ed70007d",
                "sha256:032365dfe932bfab8e80937ad6093b4c22e67d63ad880096b5fa8768f8d829ba",
                "sha256:0649a41cd3c98e290c16592c082dbe42c7ffec747b596172eebcafb7fd8767b0",
                "sha256:0787e85645bb4986c27e271715bc5ce21bba428a17964e5ec527368ed64669bc",
                "sha256:0cd6213c3cf2b9eee6f2c9867f198c39124c557f4b3b77d04a73f30fd1277a59",
                "sha256:0f2d881f0f8bf5674f8fe4774a438c545501e40fa27320c73be4f22463af4b05",
                "sha256:17bce637a89f6e75f0013be68becac3e38dc082e7aefaf38935e89215f0aa64a",
                "sha256:17edd21eef863d230ea00004ebc6d582cc91d325e7132deb93f0a90eb368c855",
                "sha256:1d5b544e79ace93fdbd0b36ed329c86e346898153ac7ba2ec62bc9b4c6b745c9",
                "sha256:1f798165158b76365a463a4f8aa2e3c2a12eb89b1fc092e7020e93713f2ad4dc",
                "sha256:266ec46ab9f9cb40fbb5e649f55c329fc4620fa0b1a8117bdeefe91595e182dc",
                "sha256:26cb1307c3ca9e21a3e307ab2c2099677e071ae9c26ec10ddffb3faceddd76b3",
                "sha256:2a497ebe617bec6a420fc47378856caae40ab0652e756f3ed40c5f1fe2a12220",
                "sha256:2b4fac4ea2ce27b86d173ae45765ced7f159120687d4410bb6d0846cbdb170a3",
                "sha256:2cf817a72ffec4295def5c5be615dd8f1e954cdf449d72ebac579ff427951328",
                "sha256:2d2b054a1a5f4004967532a4b82c6d1a45421ef2a5b41d35b6a8d41c7142aabe",
                "sha256:316e5e1c40259d482883d1926fd33fa558dc87b2bd2ca53ce237a6fe8a34e473",
                "sha256:35fcb9def6ce137540fdc0e91b08729677548b9c393c0151a6359fd199da3bd7",
                "sha256:376c5cc0c177f03267340f36aec23e5eaf19520d41428d87605ca2ca3235d845",
                "sha256:3ba99d0bdbd9cabd65f914cd07b4fb2e939ce199b54ae5ace1639ce1edf8e0a2",
                "sha256:3c011303eb2b360695d2bd4bd7ca85f42373ae89fcea48e7fa5b8dc6fc254a98",
                "sha256:4757a82a50406a0b3a333aa0122019a331bd6f16e49fed67dca423f928b3fd4d",
                "sha256:47fcc19158150dc4a6ae9a970c5bc12f40b0298a2b7d0c573a510a7b6bead3f3",
                "sha256:4c28d977f516d4928f6bc0cd44561f6d0fdd661d76bac7cdc4b73e3c209441d9",
                "sha256:5415083f7f10eac25e1c434c87f07cb9bfa58909a6cad6649166fdad21119fc5",
                "sha256:613f83713714972886e81d71685403098a83ffdacf616f12344b52bc73705107",
                "sha256:69cfbcbe0a05f43e780e6a198080ba28034bf2bb4804d7d28f71a0379bfd1b19",
                "sha256:6c2f2831c5733b404d2f2da4bfd02bb4612ae18d0822e14ae79b0b92436b816d",
                "sha256:7227f232f2daf130ba786f6834548f2cfcfa45b7ec4f0d449e72560ac298186c",
                "sha256:72875641a907523d37f4619eb4b303611d17e0a76f2ffc423b62dd1ca67eef41",
                "sha256:7c7302619fc962e53093ba4a94559281491c045c925e5c4defec5dac358e0568",
                "sha256:7cbefd4f1060f05768227ddf83be126397b1d430b026c64e0eb25d3cf50c5734",
                "sha256:80a827e173372682959a57e6b8cc4f6468b1a4495b4bc7a775ef6ca05ae3e8e8",
                "sha256:82f2e5b31678065e7a7fa089ed974af5a4f076673cf4f414219bdadfc3246a21",
                "sha256:82f5ca62bedbf35aaf5a75d1f53b4457a1d9b6ff033497ca346e2a0cedf13d14",
                "sha256:8448da4092265142662bbd3fc46cb8b0796b1e259189c020bc8f738899abd0b5",
                "sha256:863e175ce5585f9ff3eba2aa16626928387e2a576157f02c8eb247a218ecdeae",
                "sha256:86422c6090f34906c062fd3e4fdfdccf3934f2922021e979573ae315050b4288",
                "sha256:898fede446ca1926b8406bdd711617c2aebba8227ee8ec1f0c2f8568047116f7",
                "sha256:8f5c14d25611b263b876e9ada1701415a13c3e9f02ea397224fbe4ca9703992b",
                "sha256:8f6071328aad06fdcc0a4acc2dc4839396d645f5916de07584af807eb7c08407",
                "sha256:932abb560fe739416b50716a72ba6c6c20b219edded4389d1fc93266f3505d4b",
                "sha256:9b7cafbe946b4cafc1e5709957e6dd5c6259d241d48ed75713ded42a5e8a4663",
                "sha256:9b8822a5c0fd9a8cffcabfcc0cd7326bad537ee614fc3654e413a03137b6da1a",
                "sha256:a21148b8ea09a631b752d975f9410ee2a31c0e16796fdc113422a6d244be10e5",
                "sha256:a3932f53418b408fa03bd002e6dc573a74075c2c092926dde80657c39aa2e054",
                "sha256:a70aee572da3994238c974694767365f237fc5949a550bee78a650fe16f83184",
                "sha256:ae80d505aee7b3172cdcc2620ca6e2f85586337371138bb2b71aa377d2c31e9a",
                "sha256:b2686d7d8ca31531458a48e08b0344a8eec6c402405446ce7d838e2a7e43355a",
                "sha256:bae1b1ad8d2b8cf938a60313f8f7461de609621c5dcae491b6e54975f76f83c5",
                "sha256:bd302c6d46a3be57664571a5f0d4224646804be9890a01d73a0b294f2d3bbff1",
                "sha256:beea5ad9bd9e56aa77a6583b6f4e347d66f1fe7b1a2cb196fff53b7634f9dc84",
                "sha256:bf6020560584671e76375b7a0539e0d5388fc70fa183c99dc769895f7ef90233",
                "sha256:c011997f62d0c3b40a617e61b7faaaf6078e4eeff2e95ce4c45838db537816eb",
                "sha256:c08311db17647a47d4898fc6f8d9c1f0e58b927752c894877ff0c38b3db0d6e1",
                "sha256:c26bada6cd109095139237a46f50fc4308f861f0d304bc9e70acbc6c4503d158",
                "sha256:c31240e30d5636ded02a54b7280aa129344fe8e964fd63885e85d9a8a83db206",
                "sha256:ce0ae49879d10610cf3c40f4f376bb3cc425b18d939966ac63a2a9c73eb6f32a",
                "sha256:ce15a842c2a0bf46180ae136743b561fa276300dd7fa61fe76daf00ec7dc0c2d",
                "sha256:ce7c20b9395696d3b5425dccf2706d374e61ccf8f3656bff9423093a6df488f5",
                "sha256:cfc8381df1f0f873da8969729974f90111cfb61a725ef0a2e0e6215408fe1217",
                "sha256:d1dca48687f41efd862355e58b0aa31150586219324901dbea2989a506e291d4",
                "sha256:d3bbe2f925cc587545c8d01587b4523177408edd252a32ce6d61b97113fe234d",
                "sha256:d917f5bc27b85611ceee4eb85f0e4088b0a03b4eed22c472409933a94ee953cf",
                "sha256:dab84c52f64e10adc79011a08673eb80286c159b14e8fb455524bf2994f0cb38",
                "sha256:de9cfafe97c75cd3ea052a24cd4aabf9fb0cfc3c0f9f810f00121cdf123db9e4",
                "sha256:df35ea436592eb7e30e59c5403ec08ec3a5e7759e270cf226df73c47b3e739f5",
                "sha256:e13cba03c7af8c8a846c4495875a09d64362cc4caeed495ada5390644411bbe7",
                "sha256:e1935d12e503780b859d343161a80df65205d23cad7b4f6c3df6e50321e188a3",
                "sha256:e42258f66ad9f16d9b62e9c9642742982acb1f30b90f5061522048c1cb99814f",
                "sha256:e794e44fa260300b8850246c6371d94014753c73528f97f6ccb42f5e7ce698ae",
                "sha256:e8638355ae2f996356f7f281e03a3e3ce31f1259510f9d551465356532e0302c",
                "sha256:e92878cc05e844c8da937204bc34c2e6caf66709ce5936802fbfb35f04132892",
                "sha256:ff32548e45e45bf3280ac1d28b3148337a5c6714c28db23aeb0693e33eba257e"
            ],
            "version": "==0.6.2"
        },
        "yarl": {
            "hashes": [
                "sha256:01a8697ec24f17c349c4f655763c4db70eebc56a5f82995e5e26e837c6eb0e49",
                "sha256:02da8759b47d964f9173c8675710720b468aa1c1693be0c9c64abb9d8d9a4867",
                "sha256:04293941646647b3bfb1719d1d11ff1028e9c30199509a844da3c0f5919dc520",
                "sha256:067b961853c8e62725ff2893226fef3d0da060656a9827f3f520fb1d19b2b68a",
                "sha256:077da604852be488c9a05a524068cdae1e972b7dc02438161c32420fb4ec5e14",
                "sha256:09696438cb43ea6f9492ef237761b043f9179f455f405279e609f2bc9100212a",
                "sha256:0b8486f322d8f6a38539136a22c55f94d269addb24db5cb6f61adc61eabc9d93",
                "sha256:0ea9682124fc062e3d931c6911934a678cb28453f957ddccf51f568c2f2b5e05",
                "sha256:0f351fa31234699d6084ff98283cb1e852270fe9e250a3b3bf7804eb493bd937",
                "sha256:14438dfc5015661f75f85bc5adad0743678eefee266ff0c9a8e32969d5d69f74",
                "sha256:15061ce6584ece023457fb8b7a7a69ec40bf7114d781a8c4f5dcd68e28b5c53b",
                "sha256:15439f3c5c72686b6c3ff235279630d08936ace67d0fe5c8d5bbc3ef06f5a420",
                "sha256:17b5a386d0d36fb828e2fb3ef08c8829c1ebf977eef88e5367d1c8c94b454639",
                "sha256:18ac56c9dd70941ecad42b5a906820824ca72ff84ad6fa18db33c2537ae2e089",
                "sha256:1bb2d9e212fb7449b8fb73bc461b51eaa17cc8430b4a87d87be7b25052d92f53",
                "sha256:1e969fa4c1e0b1a391f3fcbcb9ec31e84440253325b534519be0d28f4b6b533e",
                "sha256:1fa2e7a406fbd45b61b4433e3aa254a2c3e14c4b3186f6e952d08a730807fa0c",
                "sha256:2164cd9725092761fed26f299e3f276bb4b537ca58e6ff6b252eae9631b5c96e",
                "sha256:21a7c12321436b066c11ec19c7e3cb9aec18884fe0d5b25d03d756a9e654edfe",
                "sha256:238a21849dd7554cb4d25a14ffbfa0ef380bb7ba201f45b144a14454a72ffa5a",
                "sha256:250e888fa62d73e721f3041e3a9abf427788a1934b426b45e1b92f62c1f68366",
                "sha256:25861303e0be76b60fddc1250ec5986c42f0a5c0c50ff57cc30b1be199c00e63",
                "sha256:267b24f891e74eccbdff42241c5fb4f974de2d6271dcc7d7e0c9ae1079a560d9",
                "sha256:27fcb271a41b746bd0e2a92182df507e1c204759f460ff784ca614e12dd85145",
                "sha256:2909fa3a7d249ef64eeb2faa04b7957e34fefb6ec9966506312349ed8a7e77bf",
                "sha256:3257978c870728a52dcce8c2902bf01f6c53b65094b457bf87b2644ee6238ddc",
                "sha256:327c724b01b8641a1bf1ab3b232fb638706e50f76c0b5bf16051ab65c868fac5",
                "sha256:3de5292f9f0ee285e6bd168b2a77b2a00d74cbcfa420ed078456d3023d2f6dff",
                "sha256:3fce4da3703ee6048ad4138fe74619c50874afe98b1ad87b2698ef95bf92c96d",
                "sha256:3ff6b1617aa39279fe18a76c8d165469c48b159931d9b48239065767ee455b2b",
                "sha256:400cd42185f92de559d29eeb529e71d80dfbd2f45c36844914a4a34297ca6f00",
                "sha256:4179522dc0305c3fc9782549175c8e8849252fefeb077c92a73889ccbcd508ad",
                "sha256:4307d9a3417eea87715c9736d050c83e8c1904e9b7aada6ce61b46361b733d92",
                "sha256:476e20c433b356e16e9a141449f25161e6b69984fb4cdbd7cd4bd54c17844998",
                "sha256:489fa8bde4f1244ad6c5f6d11bb33e09cf0d1d0367edb197619c3e3fc06f3d91",
                "sha256:48a28bed68ab8fb7e380775f0029a079f08a17799cb3387a65d14ace16c12e2b",
                "sha256:48dfd117ab93f0129084577a07287376cc69c08138694396f305636e229caa1a",
                "sha256:4973eac1e2ff63cf187073cd4e1f1148dcd119314ab79b88e1b3fad74a18c9d5",
                "sha256:498442e3af2a860a663baa14fbf23fb04b0dd758039c0e7c8f91cb9279799bff",
                "sha256:501c503eed2bb306638ccb60c174f856cc3246c861829ff40eaa80e2f0330367",
                "sha256:504cf0d4c5e4579a51261d6091267f9fd997ef58558c4ffa7a3e1460bd2336fa",
                "sha256:61a5f2c14d0a1adfdd82258f756b23a550c13ba4c86c84106be4c111a3a4e413",
                "sha256:637c7ddb585a62d4469f843dac221f23eec3cbad31693b23abbc2c366ad41ff4",
                "sha256:66b63c504d2ca43bf7221a1f72fbe981ff56ecb39004c70a94485d13e37ebf45",
                "sha256:67459cf8cf31da0e2cbdb4b040507e535d25cfbb1604ca76396a3a66b8ba37a6",
                "sha256:688654f8507464745ab563b041d1fb7dab5d9912ca6b06e61d1c4708366832f5",
                "sha256:6907daa4b9d7a688063ed098c472f96e8181733c525e03e866fb5db480a424df",
                "sha256:69721b8effdb588cb055cc22f7c5105ca6fdaa5aeb3ea09021d517882c4a904c",
                "sha256:6d23754b9939cbab02c63434776df1170e43b09c6a517585c7ce2b3d449b7318",
                "sha256:7175a87ab8f7fbde37160a15e58e138ba3b2b0e05492d7351314a250d61b1591",
                "sha256:72bf26f66456baa0584eff63e44545c9f0eaed9b73cb6601b647c91f14c11f38",
                "sha256:74db2ef03b442276d25951749a803ddb6e270d02dda1d1c556f6ae595a0d76a8",
                "sha256:750f656832d7d3cb0c76be137ee79405cc17e792f31e0a01eee390e383b2936e",
                "sha256:75e0ae31fb5ccab6eda09ba1494e87eb226dcbd2372dae96b87800e1dcc98804",
                "sha256:768ecc550096b028754ea28bf90fde071c379c62c43afa574edc6f33ee5daaec",
                "sha256:7d51324a04fc4b0e097ff8a153e9276c2593106a811704025bbc1d6916f45ca6",
                "sha256:7e975a2211952a8a083d1b9d9ba26472981ae338e720b419eb50535de3c02870",
                "sha256:8215f6f21394d1f46e222abeb06316e77ef328d628f593502d8fc2a9117bde83",
                "sha256:8258c86f47e080a258993eed877d579c71da7bda26af86ce6c2d2d072c11320d",
                "sha256:8418c053aeb236b20b0ab8fa6bacfc2feaaf7d4683dd96528610989c99723d5f",
                "sha256:87f020d010ba80a247c4abc335fc13421037800ca20b42af5ae40e5fd75e7909",
                "sha256:884eab2ce97cbaf89f264372eae58388862c33c4f551c15680dd80f53c89a269",
                "sha256:8a336eaa7ee7e87cdece3cedb395c9657d227bfceb6781295cf56abcd3386a26",
                "sha256:8aef1b64da41d18026632d99a06b3fefe1d08e85dd81d849fa7c96301ed22f1b",
                "sha256:8aef97ba1dd2138112890ef848e17d8526fe80b21f743b4ee65947ea184f07a2",
                "sha256:8ed653638ef669e0efc6fe2acb792275cb419bf9cb5c5049399f3556995f23c7",
                "sha256:9361628f28f48dcf8b2f528420d4d68102f593f9c2e592bfc842f5fb337e44fd",
                "sha256:946eedc12895873891aaceb39bceb484b4977f70373e0122da483f6c38faaa68",
                "sha256:94d0caaa912bfcdc702a4204cd5e2bb01eb917fc4f5ea2315aa23962549561b0",
                "sha256:964a428132227edff96d6f3cf261573cb0f1a60c9a764ce28cda9525f18f7786",
                "sha256:999bfee0a5b7385a0af5ffb606393509cfde70ecca4f01c36985be6d33e336da",
                "sha256:a08ea567c16f140af8ddc7cb58e27e9138a1386e3e6e53982abaa6f2377b38cc",
                "sha256:a28b70c9e2213de425d9cba5ab2e7f7a1c8ca23a99c4b5159bf77b9c31251447",
                "sha256:a34e1e30f1774fa35d37202bbeae62423e9a79d78d0874e5556a593479fdf239",
                "sha256:a4264515f9117be204935cd230fb2a052dd3792789cc94c101c535d349b3dab0",
                "sha256:a7915ea49b0c113641dc4d9338efa9bd66b6a9a485ffe75b9907e8573ca94b84",
                "sha256:aac44097d838dda26526cffb63bdd8737a2dbdf5f2c68efb72ad83aec6673c7e",
                "sha256:b91044952da03b6f95fdba398d7993dd983b64d3c31c358a4c89e3c19b6f7aef",
                "sha256:ba444bdd4caa2a94456ef67a2f383710928820dd0117aae6650a4d17029fa25e",
                "sha256:c2dc4250fe94d8cd864d66018f8344d4af50e3758e9d725e94fecfa27588ff82",
                "sha256:c35f493b867912f6fda721a59cc7c4766d382040bdf1ddaeeaa7fa4d072f4675",
                "sha256:c92261eb2ad367629dc437536463dc934030c9e7caca861cc51990fe6c565f26",
                "sha256:ce928c9c6409c79e10f39604a7e214b3cb69552952fbda8d836c052832e6a979",
                "sha256:d95b52fbef190ca87d8c42f49e314eace4fc52070f3dfa5f87a6594b0c1c6e46",
                "sha256:dae7bd0daeb33aa3e79e72877d3d51052e8b19c9025ecf0374f542ea8ec120e4",
                "sha256:e286580b6511aac7c3268a78cdb861ec739d3e5a2a53b4809faef6b49778eaff",
                "sha256:e4b53f73077e839b3f89c992223f15b1d2ab314bdbdf502afdc7bb18e95eae27",
                "sha256:e8f63904df26d1a66aabc141bfd258bf738b9bc7bc6bdef22713b4f5ef789a4c",
                "sha256:f3a6d90cab0bdf07df8f176eae3a07127daafcf7457b997b2bf46776da2c7eb7",
                "sha256:f41fa79114a1d2eddb5eea7b912d6160508f57440bd302ce96eaa384914cd265",
                "sha256:f46f81501160c28d0c0b7333b4f7be8983dbbc161983b6fb814024d1b4952f79",
                "sha256:f61db3b7e870914dbd9434b560075e0366771eecbe6d2b5561f5bc7485f39efd"
            ],
            "markers": "python_version >= '3.8'",
            "version": "==1.11.1"
        },
        "ypy-websocket": {
            "hashes": [
                "sha256:43a001473f5c8abcf182f603049cf305cbc855ad8deaa9dfa0f3b5a7cea9d0ff",
                "sha256:b1ba0dfcc9762f0ca168d2378062d3ca1299d39076b0f145d961359121042be5"
            ],
            "markers": "python_version >= '3.7'",
            "version": "==0.8.4"
        },
        "zarr": {
            "hashes": [
                "sha256:7f8532b6a3f50f22e809e130e09353637ec8b5bb5e95a5a0bfaae91f63978b5d",
                "sha256:c3b7d2c85b8a42b0ad0ad268a36fb6886ca852098358c125c6b126a417e0a598"
            ],
            "index": "pypi",
            "markers": "python_version >= '3.9'",
            "version": "==2.18.0"
        },
        "zict": {
            "hashes": [
                "sha256:5796e36bd0e0cc8cf0fbc1ace6a68912611c1dbd74750a3f3026b9b9d6a327ae",
                "sha256:e321e263b6a97aafc0790c3cfb3c04656b7066e6738c37fffcca95d803c9fba5"
            ],
            "markers": "python_version >= '3.8'",
            "version": "==3.0.0"
        },
        "zipp": {
            "hashes": [
<<<<<<< HEAD
                "sha256:952df858fb3164426c976d9338d3961e8e8b3758e2e059e0f754b8c4262625ee",
                "sha256:96dc6ad62f1441bcaccef23b274ec471518daf4fbbc580341204936a5a3dddec"
            ],
            "markers": "python_version >= '3.8'",
            "version": "==3.19.0"
=======
                "sha256:a817ac80d6cf4b23bf7f2828b7cabf326f15a001bea8b1f9b49631780ba28350",
                "sha256:bc9eb26f4506fda01b81bcde0ca78103b6e62f991b381fec825435c836edbc29"
            ],
            "markers": "python_version >= '3.8'",
            "version": "==3.20.2"
>>>>>>> 889a7854
        }
    },
    "develop": {
        "asttokens": {
            "hashes": [
                "sha256:051ed49c3dcae8913ea7cd08e46a606dba30b79993209636c4875bc1d637bc24",
                "sha256:b03869718ba9a6eb027e134bfdf69f38a236d681c83c160d510768af11254ba0"
            ],
            "version": "==2.4.1"
        },
        "decorator": {
            "hashes": [
                "sha256:637996211036b6385ef91435e4fae22989472f9d571faba8927ba8253acbc330",
                "sha256:b8c3f85900b9dc423225913c5aace94729fe1fa9763b38939a95226f02d37186"
            ],
            "markers": "python_version >= '3.5'",
            "version": "==5.1.1"
        },
        "exceptiongroup": {
            "hashes": [
                "sha256:3111b9d131c238bec2f8f516e123e14ba243563fb135d3fe885990585aa7795b",
                "sha256:47c2edf7c6738fafb49fd34290706d1a1a2f4d1c6df275526b62cbb4aa5393cc"
            ],
            "markers": "python_version < '3.11'",
            "version": "==1.2.2"
        },
        "executing": {
            "hashes": [
                "sha256:8d63781349375b5ebccc3142f4b30350c0cd9c79f921cde38be2be4637e98eaf",
                "sha256:8ea27ddd260da8150fa5a708269c4a10e76161e2496ec3e587da9e3c0fe4b9ab"
            ],
            "markers": "python_version >= '3.8'",
            "version": "==2.1.0"
        },
        "ipython": {
            "hashes": [
                "sha256:0b99a2dc9f15fd68692e898e5568725c6d49c527d36a9fb5960ffbdeaa82ff7e",
                "sha256:f68b3cb8bde357a5d7adc9598d57e22a45dfbea19eb6b98286fa3b288c9cd55c"
            ],
            "markers": "python_version >= '3.10'",
            "version": "==8.27.0"
        },
        "jedi": {
            "hashes": [
                "sha256:cf0496f3651bc65d7174ac1b7d043eff454892c708a87d1b683e57b569927ffd",
                "sha256:e983c654fe5c02867aef4cdfce5a2fbb4a50adc0af145f70504238f18ef5e7e0"
            ],
            "markers": "python_version >= '3.6'",
            "version": "==0.19.1"
        },
        "matplotlib-inline": {
            "hashes": [
                "sha256:8423b23ec666be3d16e16b60bdd8ac4e86e840ebd1dd11a30b9f117f2fa0ab90",
                "sha256:df192d39a4ff8f21b1895d72e6a13f5fcc5099f00fa84384e0ea28c2cc0653ca"
            ],
            "markers": "python_version >= '3.8'",
            "version": "==0.1.7"
        },
        "parso": {
            "hashes": [
                "sha256:a418670a20291dacd2dddc80c377c5c3791378ee1e8d12bffc35420643d43f18",
                "sha256:eb3a7b58240fb99099a345571deecc0f9540ea5f4dd2fe14c2a99d6b281ab92d"
            ],
            "markers": "python_version >= '3.6'",
            "version": "==0.8.4"
        },
        "pexpect": {
            "hashes": [
                "sha256:7236d1e080e4936be2dc3e326cec0af72acf9212a7e1d060210e70a47e253523",
                "sha256:ee7d41123f3c9911050ea2c2dac107568dc43b2d3b0c7557a33212c398ead30f"
            ],
            "markers": "sys_platform != 'win32' and sys_platform != 'emscripten'",
            "version": "==4.9.0"
        },
        "prompt-toolkit": {
            "hashes": [
<<<<<<< HEAD
                "sha256:07c60ee4ab7b7e90824b61afa840c8f5aad2d46b3e2e10acc33d8ecc94a49089",
                "sha256:a29b89160e494e3ea8622b09fa5897610b437884dcdcd054fdc1308883326c2a"
            ],
            "markers": "python_full_version >= '3.7.0'",
            "version": "==3.0.45"
=======
                "sha256:0d7bfa67001d5e39d02c224b663abc33687405033a8c422d0d675a5a13361d10",
                "sha256:1e1b29cb58080b1e69f207c893a1a7bf16d127a5c30c9d17a25a5d77792e5360"
            ],
            "markers": "python_full_version >= '3.7.0'",
            "version": "==3.0.47"
>>>>>>> 889a7854
        },
        "ptyprocess": {
            "hashes": [
                "sha256:4b41f3967fce3af57cc7e94b888626c18bf37a083e3651ca8feeb66d492fef35",
                "sha256:5c5d0a3b48ceee0b48485e0c26037c0acd7d29765ca3fbb5cb3831d347423220"
            ],
            "markers": "os_name != 'nt'",
            "version": "==0.7.0"
        },
        "pure-eval": {
            "hashes": [
                "sha256:1db8e35b67b3d218d818ae653e27f06c3aa420901fa7b081ca98cbedc874e0d0",
                "sha256:5f4e983f40564c576c7c8635ae88db5956bb2229d7e9237d03b3c0b0190eaf42"
            ],
            "version": "==0.2.3"
        },
        "pygments": {
            "hashes": [
                "sha256:786ff802f32e91311bff3889f6e9a86e81505fe99f2735bb6d60ae0c5004f199",
                "sha256:b8e6aca0523f3ab76fee51799c488e38782ac06eafcf95e7ba832985c8e7b13a"
            ],
            "markers": "python_version >= '3.8'",
            "version": "==2.18.0"
        },
        "six": {
            "hashes": [
                "sha256:1e61c37477a1626458e36f7b1d82aa5c9b094fa4802892072e49de9c60c4c926",
                "sha256:8abb2f1d86890a2dfb989f9a77cfcfd3e47c2a354b01111771326f8aa26e0254"
            ],
            "markers": "python_version >= '2.7' and python_version not in '3.0, 3.1, 3.2, 3.3'",
            "version": "==1.16.0"
        },
        "stack-data": {
            "hashes": [
                "sha256:836a778de4fec4dcd1dcd89ed8abff8a221f58308462e1c4aa2a3cf30148f0b9",
                "sha256:d5558e0c25a4cb0853cddad3d77da9891a08cb85dd9f9f91b9f8cd66e511e695"
            ],
            "version": "==0.6.3"
        },
        "traitlets": {
            "hashes": [
                "sha256:9ed0579d3502c94b4b3732ac120375cda96f923114522847de4b3bb98b96b6b7",
                "sha256:b74e89e397b1ed28cc831db7aea759ba6640cb3de13090ca145426688ff1ac4f"
            ],
            "markers": "python_version >= '3.8'",
            "version": "==5.14.3"
        },
        "typing-extensions": {
            "hashes": [
<<<<<<< HEAD
                "sha256:8cbcdc8606ebcb0d95453ad7dc5065e6237b6aa230a31e81d0f440c30fed5fd8",
                "sha256:b349c66bea9016ac22978d800cfff206d5f9816951f12a7d0ec5578b0a819594"
            ],
            "markers": "python_version < '3.11'",
            "version": "==4.12.0"
=======
                "sha256:04e5ca0351e0f3f85c6853954072df659d0d13fac324d0072316b67d7794700d",
                "sha256:1a7ead55c7e559dd4dee8856e3a88b41225abfe1ce8df57b7c13915fe121ffb8"
            ],
            "markers": "python_version < '3.11'",
            "version": "==4.12.2"
>>>>>>> 889a7854
        },
        "wcwidth": {
            "hashes": [
                "sha256:3da69048e4540d84af32131829ff948f1e022c1c6bdb8d6102117aac784f6859",
                "sha256:72ea0c06399eb286d978fdedb6923a9eb47e1c486ce63e9b4e64fc18303972b5"
            ],
            "version": "==0.2.13"
        }
    }
}<|MERGE_RESOLUTION|>--- conflicted
+++ resolved
@@ -1,11 +1,7 @@
 {
     "_meta": {
         "hash": {
-<<<<<<< HEAD
-            "sha256": "47aa36f89576bac998eda9497449a24da904699ee1bb863b8ab9799838b4016d"
-=======
             "sha256": "5b0ad67893736f5ae7afa8fe3b9f7740f0c53fbda0b0369e4d614609e77b2528"
->>>>>>> 889a7854
         },
         "pipfile-spec": 6,
         "requires": {
@@ -146,11 +142,6 @@
                 "sha256:f8112fb501b1e0567a1251a2fd0747baae60a4ab325a871e975b7bb67e59221f",
                 "sha256:fd31f176429cecbc1ba499d4aba31aaccfea488f418d60376b911269d3b883c5"
             ],
-<<<<<<< HEAD
-            "index": "pypi",
-            "markers": "python_version >= '3.8'",
-            "version": "==3.9.5"
-=======
             "markers": "python_version >= '3.8'",
             "version": "==3.10.5"
         },
@@ -161,7 +152,6 @@
             ],
             "markers": "python_version >= '3.8'",
             "version": "==0.12.0"
->>>>>>> 889a7854
         },
         "aiosignal": {
             "hashes": [
@@ -181,19 +171,11 @@
         },
         "anyio": {
             "hashes": [
-<<<<<<< HEAD
-                "sha256:5aadc6a1bbb7cdb0bede386cac5e2940f5e2ff3aa20277e991cf028e0585ce94",
-                "sha256:c1b2d8f46a8a812513012e1107cb0e68c17159a7a594208005a57dc776e1bdc7"
-            ],
-            "markers": "python_version >= '3.8'",
-            "version": "==4.4.0"
-=======
                 "sha256:c5a275fe5ca0afd788001f58fca1e69e29ce706d746e317d660e21f70c530ef9",
                 "sha256:fdeb095b7cc5a5563175eedd926ec4ae55413bb4be5770c424af0ba46ccb4a78"
             ],
             "markers": "python_version >= '3.8'",
             "version": "==4.5.0"
->>>>>>> 889a7854
         },
         "appdirs": {
             "hashes": [
@@ -360,13 +342,8 @@
                 "sha256:9fe1a97de136a89d2957e41e3591a7648a6e08d63165255b4cc69c5ba1e2a177"
             ],
             "index": "pypi",
-<<<<<<< HEAD
-            "markers": "python_version >= '3.7'",
-            "version": "==1.26.109"
-=======
             "markers": "python_version >= '3.8'",
             "version": "==1.35.1"
->>>>>>> 889a7854
         },
         "botocore": {
             "hashes": [
@@ -527,11 +504,7 @@
             ],
             "index": "pypi",
             "markers": "python_version >= '3.6'",
-<<<<<<< HEAD
-            "version": "==2023.7.22"
-=======
             "version": "==2024.7.4"
->>>>>>> 889a7854
         },
         "cffi": {
             "hashes": [
@@ -1139,53 +1112,6 @@
         },
         "fonttools": {
             "hashes": [
-<<<<<<< HEAD
-                "sha256:00d9abf4b400f98fb895566eb298f60432b4b29048e3dc02807427b09a06604e",
-                "sha256:05e4291db6af66f466a203d9922e4c1d3e18ef16868f76f10b00e2c3b9814df2",
-                "sha256:15efb2ba4b8c2d012ee0bb7a850c2e4780c530cc83ec8e843b2a97f8b3a5fd4b",
-                "sha256:1dc626de4b204d025d029e646bae8fdbf5acd9217158283a567f4b523fda3bae",
-                "sha256:21921e5855c399d10ddfc373538b425cabcf8b3258720b51450909e108896450",
-                "sha256:309b617942041073ffa96090d320b99d75648ed16e0c67fb1aa7788e06c834de",
-                "sha256:346d08ff92e577b2dc5a0c228487667d23fe2da35a8b9a8bba22c2b6ba8be21c",
-                "sha256:35af630404223273f1d7acd4761f399131c62820366f53eac029337069f5826a",
-                "sha256:46cc5d06ee05fd239c45d7935aaffd060ee773a88b97e901df50478247472643",
-                "sha256:4b0b9eb0f55dce9c7278ad4175f1cbaed23b799dce5ecc20e3213da241584140",
-                "sha256:4b419207e53db1599b3d385afd4bca6692c219d53732890d0814a2593104d0e2",
-                "sha256:4c3ad89204c2d7f419436f1d6fde681b070c5e20b888beb57ccf92f640628cc9",
-                "sha256:52f6001814ec5e0c961cabe89642f7e8d7e07892b565057aa526569b9ebb711c",
-                "sha256:5ecb88318ff249bd2a715e7aec36774ce7ae3441128007ef72a39a60601f4a8f",
-                "sha256:70d87f2099006304d33438bdaa5101953b7e22e23a93b1c7b7ed0f32ff44b423",
-                "sha256:73ba38b98c012957940a04d9eb5439b42565ac892bba8cfc32e10d88e73921fe",
-                "sha256:7467161f1eed557dbcec152d5ee95540200b1935709fa73307da16bc0b7ca361",
-                "sha256:7dccf4666f716e5e0753f0fa28dad2f4431154c87747bc781c838b8a5dca990e",
-                "sha256:859399b7adc8ac067be8e5c80ef4bb2faddff97e9b40896a9de75606a43d0469",
-                "sha256:8873d6edd1dae5c088dd3d61c9fd4dd80c827c486fa224d368233e7f33dc98af",
-                "sha256:890e7a657574610330e42dd1e38d3b9e0a8cb0eff3da080f80995460a256d3dd",
-                "sha256:89b53386214197bd5b3e3c753895bad691de84726ced3c222a59cde1dd12d57b",
-                "sha256:8b186cd6b8844f6cf04a7e0a174bc3649d3deddbfc10dc59846a4381f796d348",
-                "sha256:9180775c9535389a665cae7c5282f8e07754beabf59b66aeba7f6bfeb32a3652",
-                "sha256:95e8a5975d08d0b624a14eec0f987e204ad81b480e24c5436af99170054434b8",
-                "sha256:9725687db3c1cef13c0f40b380c3c15bea0113f4d0231b204d58edd5f2a53d90",
-                "sha256:9a5d1b0475050056d2e3bc378014f2ea2230e8ae434eeac8dfb182aa8efaf642",
-                "sha256:9ed23a03b7d9f0e29ca0679eafe5152aeccb0580312a3fc36f0662e178b4791b",
-                "sha256:a4daf2751a98c69d9620717826ed6c5743b662ef0ae7bb33dc6c205425e48eba",
-                "sha256:a64e72d2c144630e017ac9c1c416ddf8ac43bef9a083bf81fe08c0695f0baa95",
-                "sha256:a791f002d1b717268235cfae7e4957b7fd132e92e2c5400e521bf191f1b3a9a5",
-                "sha256:b4cba644e2515d685d4ee3ca2fbb5d53930a0e9ec2cf332ed704dc341b145878",
-                "sha256:b9a22cf1adaae7b2ba2ed7d8651a4193a4f348744925b4b740e6b38a94599c5b",
-                "sha256:bb7d206fa5ba6e082ba5d5e1b7107731029fc3a55c71c48de65121710d817986",
-                "sha256:cf694159528022daa71b1777cb6ec9e0ebbdd29859f3e9c845826cafaef4ca29",
-                "sha256:d0184aa88865339d96f7f452e8c5b621186ef7638744d78bf9b775d67e206819",
-                "sha256:d272c7e173c3085308345ccc7fb2ad6ce7f415d777791dd6ce4e8140e354d09c",
-                "sha256:d2cc7906bc0afdd2689aaf88b910307333b1f936262d1d98f25dbf8a5eb2e829",
-                "sha256:e03dae26084bb3632b4a77b1cd0419159d2226911aff6dc4c7e3058df68648c6",
-                "sha256:e176249292eccd89f81d39f514f2b5e8c75dfc9cef8653bdc3021d06697e9eff",
-                "sha256:ebb183ed8b789cece0bd6363121913fb6da4034af89a2fa5408e42a1592889a8",
-                "sha256:fb8cd6559f0ae3a8f5e146f80ab2a90ad0325a759be8d48ee82758a0b89fa0aa"
-            ],
-            "markers": "python_version >= '3.8'",
-            "version": "==4.52.4"
-=======
                 "sha256:02569e9a810f9d11f4ae82c391ebc6fb5730d95a0657d24d754ed7763fb2d122",
                 "sha256:0679a30b59d74b6242909945429dbddb08496935b82f91ea9bf6ad240ec23397",
                 "sha256:10f5e6c3510b79ea27bb1ebfcc67048cde9ec67afa87c7dd7efa5c700491ac7f",
@@ -1231,7 +1157,6 @@
             ],
             "markers": "python_version >= '3.8'",
             "version": "==4.53.1"
->>>>>>> 889a7854
         },
         "fqdn": {
             "hashes": [
@@ -1325,19 +1250,11 @@
         },
         "fsspec": {
             "hashes": [
-<<<<<<< HEAD
-                "sha256:1d021b0b0f933e3b3029ed808eb400c08ba101ca2de4b3483fbc9ca23fcee94a",
-                "sha256:e0fdbc446d67e182f49a70b82cf7889028a63588fde6b222521f10937b2b670c"
-            ],
-            "markers": "python_version >= '3.8'",
-            "version": "==2024.5.0"
-=======
                 "sha256:6271f1d3075a378bfe432f6f42bf7e1d2a6ba74f78dd9b512385474c579146a0",
                 "sha256:c4da01a35ac65c853f833e43f67802c25213f560820d54ddf248f92eddd5e990"
             ],
             "markers": "python_version >= '3.8'",
             "version": "==2023.12.1"
->>>>>>> 889a7854
         },
         "geocube": {
             "hashes": [
@@ -1362,11 +1279,7 @@
             ],
             "index": "pypi",
             "markers": "python_version >= '3.9'",
-<<<<<<< HEAD
-            "version": "==0.14.3"
-=======
             "version": "==1.0.1"
->>>>>>> 889a7854
         },
         "geopy": {
             "hashes": [
@@ -1383,11 +1296,7 @@
             ],
             "index": "pypi",
             "markers": "python_version >= '3.8'",
-<<<<<<< HEAD
-            "version": "==0.2.3"
-=======
             "version": "==0.2.7.post1"
->>>>>>> 889a7854
         },
         "identify": {
             "hashes": [
@@ -1505,19 +1414,11 @@
         },
         "ipywidgets": {
             "hashes": [
-<<<<<<< HEAD
-                "sha256:efafd18f7a142248f7cb0ba890a68b96abd4d6e88ddbda483c9130d12667eaf2",
-                "sha256:f5f9eeaae082b1823ce9eac2575272952f40d748893972956dc09700a6392d9c"
-            ],
-            "markers": "python_version >= '3.7'",
-            "version": "==8.1.3"
-=======
                 "sha256:3290f526f87ae6e77655555baba4f36681c555b8bdbbff430b70e52c34c86245",
                 "sha256:870e43b1a35656a80c18c9503bbf2d16802db1cb487eec6fab27d683381dde17"
             ],
             "markers": "python_version >= '3.7'",
             "version": "==8.1.5"
->>>>>>> 889a7854
         },
         "isoduration": {
             "hashes": [
@@ -1689,11 +1590,7 @@
             ],
             "index": "pypi",
             "markers": "python_version >= '3.7'",
-<<<<<<< HEAD
-            "version": "==3.6.7"
-=======
             "version": "==3.6.8"
->>>>>>> 889a7854
         },
         "jupyterlab-pygments": {
             "hashes": [
@@ -1705,21 +1602,6 @@
         },
         "jupyterlab-server": {
             "hashes": [
-<<<<<<< HEAD
-                "sha256:15cbb349dc45e954e09bacf81b9f9bcb10815ff660fb2034ecd7417db3a7ea27",
-                "sha256:54aa2d64fd86383b5438d9f0c032f043c4d8c0264b8af9f60bd061157466ea43"
-            ],
-            "markers": "python_version >= '3.8'",
-            "version": "==2.27.2"
-        },
-        "jupyterlab-widgets": {
-            "hashes": [
-                "sha256:78287fd86d20744ace330a61625024cf5521e1c012a352ddc0a3cdc2348becd0",
-                "sha256:dd5ac679593c969af29c9bed054c24f26842baa51352114736756bc035deee27"
-            ],
-            "markers": "python_version >= '3.7'",
-            "version": "==3.0.11"
-=======
                 "sha256:e697488f66c3db49df675158a77b3b017520d772c6e1548c7d9bcc5df7944ee4",
                 "sha256:eb36caca59e74471988f0ae25c77945610b887f777255aa21f8065def9e51ed4"
             ],
@@ -1733,7 +1615,6 @@
             ],
             "markers": "python_version >= '3.7'",
             "version": "==3.0.13"
->>>>>>> 889a7854
         },
         "kiwisolver": {
             "hashes": [
@@ -2345,19 +2226,11 @@
         },
         "nodeenv": {
             "hashes": [
-<<<<<<< HEAD
-                "sha256:07f144e90dae547bf0d4ee8da0ee42664a42a04e02ed68e06324348dafe4bdb1",
-                "sha256:508ecec98f9f3330b636d4448c0f1a56fc68017c68f1e7857ebc52acf0eb879a"
-            ],
-            "markers": "python_version >= '2.7' and python_version not in '3.0, 3.1, 3.2, 3.3, 3.4, 3.5, 3.6'",
-            "version": "==1.9.0"
-=======
                 "sha256:6ec12890a2dab7946721edbfbcd91f3319c6ccc9aec47be7c7e6b7011ee6645f",
                 "sha256:ba11c9782d29c27c70ffbdda2d7415098754709be8a7056d79a737cd901155c9"
             ],
             "markers": "python_version >= '2.7' and python_version not in '3.0, 3.1, 3.2, 3.3, 3.4, 3.5, 3.6'",
             "version": "==1.9.1"
->>>>>>> 889a7854
         },
         "notebook": {
             "hashes": [
@@ -2400,13 +2273,8 @@
                 "sha256:fe0b28abb8d70f8160798f4de9d486143200f34458d34c4a214114e445d7124e"
             ],
             "index": "pypi",
-<<<<<<< HEAD
-            "markers": "python_version >= '3.7'",
-            "version": "==0.56.4"
-=======
             "markers": "python_version >= '3.9'",
             "version": "==0.60.0"
->>>>>>> 889a7854
         },
         "numcodecs": {
             "hashes": [
@@ -2502,13 +2370,8 @@
                 "sha256:ffa75af20b44f8dba823498024771d5ac50620e6915abac414251bd971b4529f"
             ],
             "index": "pypi",
-<<<<<<< HEAD
-            "markers": "python_version >= '3.8'",
-            "version": "==1.23.5"
-=======
             "markers": "python_version >= '3.9'",
             "version": "==1.26.4"
->>>>>>> 889a7854
         },
         "numpy-groupies": {
             "hashes": [
@@ -2718,27 +2581,11 @@
         },
         "platformdirs": {
             "hashes": [
-<<<<<<< HEAD
-                "sha256:2d7a1657e36a80ea911db832a8a6ece5ee53d8de21edd5cc5879af6530b1bfee",
-                "sha256:38b7b51f512eed9e84a22788b4bce1de17c0adb134d6becb09836e37d8654cd3"
-            ],
-            "markers": "python_version >= '3.8'",
-            "version": "==4.2.2"
-        },
-        "pluggy": {
-            "hashes": [
-                "sha256:2cffa88e94fdc978c4c574f15f9e59b7f4201d439195c3715ca9e2486f1d0cf1",
-                "sha256:44e1ad92c8ca002de6377e165f3e0f1be63266ab4d554740532335b9d75ea669"
-            ],
-            "markers": "python_version >= '3.8'",
-            "version": "==1.5.0"
-=======
                 "sha256:357fb2acbc885b0419afd3ce3ed34564c13c9b95c89360cd9563f73aa5e2b907",
                 "sha256:73e575e1408ab8103900836b97580d5307456908a03e92031bab39e4554cc3fb"
             ],
             "markers": "python_version >= '3.8'",
             "version": "==4.3.6"
->>>>>>> 889a7854
         },
         "pre-commit": {
             "hashes": [
@@ -2759,13 +2606,6 @@
         },
         "prompt-toolkit": {
             "hashes": [
-<<<<<<< HEAD
-                "sha256:07c60ee4ab7b7e90824b61afa840c8f5aad2d46b3e2e10acc33d8ecc94a49089",
-                "sha256:a29b89160e494e3ea8622b09fa5897610b437884dcdcd054fdc1308883326c2a"
-            ],
-            "markers": "python_full_version >= '3.7.0'",
-            "version": "==3.0.45"
-=======
                 "sha256:0d7bfa67001d5e39d02c224b663abc33687405033a8c422d0d675a5a13361d10",
                 "sha256:1e1b29cb58080b1e69f207c893a1a7bf16d127a5c30c9d17a25a5d77792e5360"
             ],
@@ -2778,7 +2618,6 @@
                 "sha256:f84d5b06c13549d0171ce52ad7b45c6f5726ac44b733d24af5c60654cbb821dc"
             ],
             "version": "==0.1"
->>>>>>> 889a7854
         },
         "psutil": {
             "hashes": [
@@ -2943,11 +2782,7 @@
             ],
             "index": "pypi",
             "markers": "python_version >= '3.8'",
-<<<<<<< HEAD
-            "version": "==14.0.1"
-=======
             "version": "==17.0.0"
->>>>>>> 889a7854
         },
         "pybcj": {
             "hashes": [
@@ -3155,11 +2990,7 @@
             ],
             "index": "pypi",
             "markers": "python_version >= '3.8'",
-<<<<<<< HEAD
-            "version": "==0.7.2"
-=======
             "version": "==0.8.0"
->>>>>>> 889a7854
         },
         "pyparsing": {
             "hashes": [
@@ -3284,13 +3115,8 @@
                 "sha256:fffb059ba3bced6f6725961ba758649261d85ed6ce670d3e3b0a26e81cf1aa8d"
             ],
             "index": "pypi",
-<<<<<<< HEAD
-            "markers": "python_version >= '3.8'",
-            "version": "==3.5.0"
-=======
             "markers": "python_version >= '3.9'",
             "version": "==3.6.1"
->>>>>>> 889a7854
         },
         "pystac": {
             "extras": [
@@ -3300,11 +3126,6 @@
                 "sha256:4617fe5315a79785f79b616b8ac248ba3d4d561457c8300b34573309715808cd",
                 "sha256:a7c31b3dacc44dfc955d9da8c7351c7b5b99100254b36301a1e312709b51bf2f"
             ],
-<<<<<<< HEAD
-            "index": "pypi",
-            "markers": "python_version >= '3.7'",
-            "version": "==7.3.0"
-=======
             "markers": "python_version >= '3.9'",
             "version": "==1.10.1"
         },
@@ -3315,7 +3136,6 @@
             ],
             "markers": "python_version >= '3.8'",
             "version": "==0.7.5"
->>>>>>> 889a7854
         },
         "python-dateutil": {
             "hashes": [
@@ -3525,100 +3345,6 @@
         },
         "pyzstd": {
             "hashes": [
-<<<<<<< HEAD
-                "sha256:00954290d6d46ab13535becbbc1327c56f0a9c5d7b7cf967e6587c1395cade42",
-                "sha256:06b9dfd615fb5635c05153431e520954a0e81683c5a6e3ed1134f60cc45b80f1",
-                "sha256:094cec5425097ae1f9a40bb02de917d2274bfa872665fe2e5b4101ee94d8b31d",
-                "sha256:0eadba403ec861fa4c600ad43dbd8ac17b7c22a796d3bd9d92918f4e8a15a6e8",
-                "sha256:10143cad228ebeb9eda7793995b2d0b3fef0685258d9b794f6320824302c47d7",
-                "sha256:19deddb2975af861320fd7b68196fbb2a4a8500897354919baf693702786e349",
-                "sha256:1b8db95f23d928ba87297afe6d4fff21bbb1af343147ff50c174674312afc29d",
-                "sha256:1c0bbdb3ae1c300941c1f89219a8d09d142ddb7bfc78e61da80c8bdc03c05be8",
-                "sha256:1c4cdb0e407bec2f3ece10275449822575f6634727ee1a18e87c5e5a7b565bb1",
-                "sha256:20259fa302f1050bd02d78d93db78870bed385c6d3d299990fe806095426869f",
-                "sha256:26e42ccb76a53c1b943021eeb0eb4d78f46093c16e4e658a7204c838d5b36df0",
-                "sha256:2820b607be0346b3e24b097d759393bd4bcccc0620e8e825591061a2c3a0add5",
-                "sha256:29ca6db3fb72d17bcec091b9ba485c715f63ca00bfcd993f92cb20037ae98b25",
-                "sha256:33bc6f6048f7f7fc506e6ad03fb822a78c2b8209e73b2eddc69d3d6767d0385c",
-                "sha256:33efaf2cc4efd2b100699d953cd70b5a54c3ca912297211fda01875f4636f655",
-                "sha256:349d643aeb8d7d9e0a407cef29d6210afbe646cc19b4e237456e585591eda223",
-                "sha256:35962bc10480aebd5b32fa344430bddd19ef384286501c1c8092b6a9a1ee6a99",
-                "sha256:35ba0ee9d6d502da2bc01d78d22f51a1812ff8d55fb444447f7782f5ce8c1e35",
-                "sha256:363c11a4d60fa0e2e7437f7494291c24eaf2752c8d8e3adf8f92cb0168073464",
-                "sha256:3a57f2a0531ad2cd33bb78d8555e85a250877e555a68c0add6308ceeca8d84f1",
-                "sha256:3c3181a462cdb55df5ddeffe3cf5223cda36c81feceeb231688af08d30f11022",
-                "sha256:3c5f28a145677431347772b43a9604b67691b16e233ec7a92fc77fc5fb670608",
-                "sha256:3dd4592c2fca923041c57aa2bfe428de14cc45f3a00ab825b353160994bc15e7",
-                "sha256:3f661848fa1984f3b17da676c88ccd08d8c3fab5501a1d1c8ac5abece48566f2",
-                "sha256:44f818ea8c191285365a0add6fc03f88225f1fdcff570dc78e9f548444042441",
-                "sha256:48037009be790fca505a62705a7997eef0cd384c3ef6c10a769734660245ee73",
-                "sha256:48ff680078aec3b9515f149010981c7feeef6c2706987ac7bdc7cc1ea05f8f7d",
-                "sha256:493edd702bc16dae1f4d76461688714c488af1b33f5b3a77c1a86d5c81240f9e",
-                "sha256:4a765c5fc05fe1c843863cc3723e39e8207c28d9a7152ee6d621fa3908ef4880",
-                "sha256:4d5c98986d774e9321fb1d4fe0362658560e14c1d7afbe2d298b89a24c2f7b4f",
-                "sha256:586538aa2a992a55c10d88c58166e6023968a9825719bce5a09397b73eea658f",
-                "sha256:5c43e2222bbbe660dea8fe335f5c633b3c9ed10628a4b53a160ddd54d15cffc2",
-                "sha256:5d0db66651ed5a866a1452e7a450e41a5ec743abbeea1f1bc85ef7c64f5f6b8f",
-                "sha256:65a55aac43a685b7d2b9e7c4f9f3768ad6e0d5f9ad7698b8bf9124fbeb814d43",
-                "sha256:691cadd48f225097a2588e7db492ac88c669c061208749bc0200ee39e4425e32",
-                "sha256:6aa796663db6d1d01ebdcd80022de840005ae173e01a7b03b3934811b7ae39bc",
-                "sha256:708c442f8f6540ffad24a894bdea3c019250e02dcdbd0fbd27fc977b1a88b4f2",
-                "sha256:74521d819ceea90794aded974cc3024c65c094050e6c4a6f4b7478af3461e3ad",
-                "sha256:75f4363157777cbcbbd14ff823388fddfca597d44c77c27473c4c4000d7a5c99",
-                "sha256:75f5e862e1646f1688e97f4aa69988d6589a1e036f081e98a3f202fa4647e69b",
-                "sha256:76697baa4d9fd621bd5b99719d3b55fadeb665af9a49523debfc9ae5fbefef13",
-                "sha256:784f7f87ae2e25459ef78282fbe9f0d2fec9ced84e4acb5d28621a0db274a13b",
-                "sha256:78f5e65eb15d93f687715be9241c8b55d838fba9b7045d83530f8831544f1413",
-                "sha256:796a29cbb6414b6cb84d8e7448262ba286847b946de9a149dec97469a4789552",
-                "sha256:79f4c9f1d7906eb890dafae4820f69bd24658297e9ebcdd74867330e8e7bf9b0",
-                "sha256:7a82cd4e772e5d1400502d68da7ecd71a6f1ff37243017f284bee3d2106a2496",
-                "sha256:80741b9f18149264acb639287347cfc6eecff109b5c6d95dbf7222756b107b57",
-                "sha256:80962ff81a3389b5579d1206bea1bb48da38991407442d2a9287f6da1ccb2c80",
-                "sha256:84135917c99476c6abeee420ffd005a856d8fde0e5f585b0c484d5923392035b",
-                "sha256:8436ce4fa7e7ddaa8d29717fd73e0699883ef6e78ef4d785c244779a7ad1942b",
-                "sha256:89187af1ca5a9b65c477817e0fe7e411f4edd99e5575aaaef6a9e5ff62028854",
-                "sha256:8a2d5a8b74db3df772bb4f230319241e73629b04cb777b22f9dcd2084d92977a",
-                "sha256:8e4cf6d11427d43734e8cb246ecfb7af169983ef796b415379602ea0605f5116",
-                "sha256:8e51d69446d96f5767e0f1b0676341d5d576c151dfe3dd14aff7a163db1b4d7c",
-                "sha256:8ef9fa7fe28dd6b7d09b8be89aea4e8f2d18b23a89294f51aa48dbc6c306a039",
-                "sha256:94fe8c5f1f11397b5db8b1850168e5bed13b3f3e1bc36e4292819d85be51a63c",
-                "sha256:983ea93ed937d329c88ef15d5e3b09e32372590c1a80586b2013f17aed436cb8",
-                "sha256:994a21a75d7b2602a78c2f88f809427ce1051e43af7aad6cda524ccdc859354e",
-                "sha256:9c68761529a43358151ac507aeb9c6b7c1a990235ce7b7d41f8ea62c62d4679e",
-                "sha256:a4cf0fed2d5c9de3da211dceff3ed9a09b8f998f7df57da847145863a786454b",
-                "sha256:a4e12b6702481ace7071357c1b81b9faf6f660da55ff9ccd6383fed474348cc6",
-                "sha256:acfe529ff44d379ee889f03c2d353f94b1f16c83a92852061f9672982a3ef32d",
-                "sha256:b0fa1ef68839d99b0c0d66fe060303f7f2916f021289a7e04a818ef9461bbbe1",
-                "sha256:b3cc09eecd318310cfd6e7f245248cf16ca014ea5903580d72231d93330952de",
-                "sha256:b5d8a3263b7e23a3593eb4fcc5cc77e053c7d15c874db16ce6ee8b4d94f8d825",
-                "sha256:bbeaa0af865427405a1c0e8c65841a23de66af8ca5d796522f7b105386cd8522",
-                "sha256:bc5e630db572362aef4d8a78f82a40e2b9756de7622feb07031bd400a696ad78",
-                "sha256:bd27ab78269148c65d988a6b26471d621d4cc6eed6b92462b7f8850162e5c4f2",
-                "sha256:c34c06a6496b4aacdab03133671dd5638417bda09a1f186ba1a39c1dbd1add24",
-                "sha256:c48b4368b832233205a74e9f1dfe2647d9bc49ea8357b09963fd5f15062bdd0a",
-                "sha256:c8c675edd26cd2531163e51dcb3c7c73145e2fa3b77a1ff59ce9ed963ff56017",
-                "sha256:c9c1ede5c4e35b059e8734dfa8d23a59b8fcfe3e0ece4f7d226bc5e1816512c9",
-                "sha256:ca9f1f6bd487c9b990e509c17e0a701f554db9e77bd5121c27f1db4594ac4c0a",
-                "sha256:d14862ce066da0494e0f9466afc3b8fcd6c03f7250323cf8ef62c67158c77e57",
-                "sha256:d1e6ae36c717abd32b55a275d7fbf9041b6de3a103639739ec3e8c8283773fb3",
-                "sha256:d7d5888e206190d36fbffed6d7e9cacd79e64fd34e9a07359e16862973d90b33",
-                "sha256:d897ec18822e348f8ef9a17e421716ed224a3726fde806aae04469fec8f0ac9d",
-                "sha256:e0f5a1865a00798a74d50fcc9956a3d7fa7413cbc1c6d6d04833d89f36e35226",
-                "sha256:e31e0d2023b693ca530d95df7cff8d736f66b755018398bc518160f91e80bd0a",
-                "sha256:e8eae552db2aa587c986f460915786bf9058a88d831d562cadba01f3069736a9",
-                "sha256:e9f22fb00bfcca4b2e0b36afd4f3a3194c1bc93b2a76e51932ccfd3b6aa62501",
-                "sha256:ef883837c16c076f11da37323f589779806073eeacaef3912f2da0359cb8c2cf",
-                "sha256:f47aada7fdc6bcad8ec4ee4ff00a8d2d9a0e05b5516df3f304afbf527b026221",
-                "sha256:f4f27e083a63b9463fd2640065af1b924f05831839f23d936a97c4f510a54f6b",
-                "sha256:f560d24557bbc54eb1aa01ee6e587d4d199b785593462567ddf752de3c1c4974",
-                "sha256:fa219d5d6124f1623b39f296a1fcc4cac1d8c82f137516bd362a38c16adcd92b",
-                "sha256:fb70083bf00426194a85d69939c52b1759462873bf6e4d62f481e2bc3e642ea1",
-                "sha256:fd43a0ae38ae15223fb1057729001829c3336e90f4acf04cf12ebdec33346658",
-                "sha256:ff99a11dd76aec5a5234c1158d6b8dacb61b208f3f30a2bf7ae3b23243190581"
-            ],
-            "markers": "python_version >= '3.5'",
-            "version": "==0.16.0"
-=======
                 "sha256:036d76e26300bc03cf05108a019fb0dd0a40ee6ed40128ead1c953fc603fba68",
                 "sha256:070434349fdd2fd56207a82a146c89a50811c5e0f767ac00d09f513919335f6f",
                 "sha256:089f3d04430b1044fccedbd4e88bd5429cd1220cf523b8841ead0127d8eedd9f",
@@ -3711,7 +3437,6 @@
             ],
             "markers": "python_version >= '3.5'",
             "version": "==0.16.1"
->>>>>>> 889a7854
         },
         "qtconsole": {
             "hashes": [
@@ -3755,11 +3480,7 @@
             ],
             "index": "pypi",
             "markers": "python_version >= '3.8'",
-<<<<<<< HEAD
-            "version": "==1.3.6"
-=======
             "version": "==1.3.10"
->>>>>>> 889a7854
         },
         "rasterstats": {
             "hashes": [
@@ -3768,11 +3489,7 @@
             ],
             "index": "pypi",
             "markers": "python_version >= '3.7'",
-<<<<<<< HEAD
-            "version": "==0.18.0"
-=======
             "version": "==0.19.0"
->>>>>>> 889a7854
         },
         "referencing": {
             "hashes": [
@@ -3788,13 +3505,8 @@
                 "sha256:70761cfe03c773ceb22aa2f671b4757976145175cdfca038c02654d061d6dcc6"
             ],
             "index": "pypi",
-<<<<<<< HEAD
-            "markers": "python_version >= '3.7'",
-            "version": "==2.31.0"
-=======
             "markers": "python_version >= '3.8'",
             "version": "==2.32.3"
->>>>>>> 889a7854
         },
         "rfc3339-validator": {
             "hashes": [
@@ -4080,13 +3792,8 @@
                 "sha256:f0a50da861a7ec4573b7c716b2ebdcdf142b66b756a0d392c236ae568b3a93fb"
             ],
             "index": "pypi",
-<<<<<<< HEAD
-            "markers": "python_version < '3.12' and python_version >= '3.8'",
-            "version": "==1.10.1"
-=======
             "markers": "python_version >= '3.10'",
             "version": "==1.14.0"
->>>>>>> 889a7854
         },
         "seaborn": {
             "hashes": [
@@ -4107,19 +3814,11 @@
         },
         "setuptools": {
             "hashes": [
-<<<<<<< HEAD
-                "sha256:54faa7f2e8d2d11bcd2c07bed282eef1046b5c080d1c32add737d7b5817b1ad4",
-                "sha256:f211a66637b8fa059bb28183da127d4e86396c991a942b028c6650d4319c3fd0"
-            ],
-            "markers": "python_version >= '3.8'",
-            "version": "==70.0.0"
-=======
                 "sha256:35ab7fd3bcd95e6b7fd704e4a1539513edad446c097797f2985e0e4b960772f2",
                 "sha256:d59a21b17a275fb872a9c3dae73963160ae079f1049ed956880cd7c09b120538"
             ],
             "markers": "python_version >= '3.8'",
             "version": "==75.1.0"
->>>>>>> 889a7854
         },
         "shapely": {
             "hashes": [
@@ -4162,10 +3861,6 @@
                 "sha256:f32a748703e7bf6e92dfa3d2936b2fbfe76f8ce5f756e24f49ef72d17d26ad02",
                 "sha256:f470a130d6ddb05b810fc1776d918659407f8d025b7f56d2742a596b6dffa6c7"
             ],
-<<<<<<< HEAD
-            "index": "pypi",
-=======
->>>>>>> 889a7854
             "markers": "python_version >= '3.7'",
             "version": "==2.0.1"
         },
@@ -4461,19 +4156,11 @@
         },
         "typing-extensions": {
             "hashes": [
-<<<<<<< HEAD
-                "sha256:8cbcdc8606ebcb0d95453ad7dc5065e6237b6aa230a31e81d0f440c30fed5fd8",
-                "sha256:b349c66bea9016ac22978d800cfff206d5f9816951f12a7d0ec5578b0a819594"
-            ],
-            "markers": "python_version < '3.11'",
-            "version": "==4.12.0"
-=======
                 "sha256:04e5ca0351e0f3f85c6853954072df659d0d13fac324d0072316b67d7794700d",
                 "sha256:1a7ead55c7e559dd4dee8856e3a88b41225abfe1ce8df57b7c13915fe121ffb8"
             ],
             "markers": "python_version < '3.11'",
             "version": "==4.12.2"
->>>>>>> 889a7854
         },
         "typing-inspect": {
             "hashes": [
@@ -4504,17 +4191,6 @@
             ],
             "index": "pypi",
             "markers": "python_version >= '2.7' and python_version not in '3.0, 3.1, 3.2, 3.3, 3.4, 3.5'",
-<<<<<<< HEAD
-            "version": "==1.26.18"
-        },
-        "virtualenv": {
-            "hashes": [
-                "sha256:82bf0f4eebbb78d36ddaee0283d43fe5736b53880b8a8cdcd37390a07ac3741c",
-                "sha256:a624db5e94f01ad993d476b9ee5346fdf7b9de43ccaee0e0197012dc838a0e9b"
-            ],
-            "markers": "python_version >= '3.7'",
-            "version": "==20.26.2"
-=======
             "version": "==1.26.19"
         },
         "virtualenv": {
@@ -4524,7 +4200,6 @@
             ],
             "markers": "python_version >= '3.7'",
             "version": "==20.26.5"
->>>>>>> 889a7854
         },
         "wcwidth": {
             "hashes": [
@@ -4557,21 +4232,6 @@
         },
         "whitebox": {
             "hashes": [
-<<<<<<< HEAD
-                "sha256:3479c8127b1928dd0457b6680b9ee4469d0735b2bb220178c678af303d868ef0",
-                "sha256:4322c5a3b42f1f04a3c80640253b672242e0aefb6b6dea70752f00a220f6d7ed"
-            ],
-            "index": "pypi",
-            "version": "==2.3.4"
-        },
-        "widgetsnbextension": {
-            "hashes": [
-                "sha256:55d4d6949d100e0d08b94948a42efc3ed6dfdc0e9468b2c4b128c9a2ce3a7a36",
-                "sha256:8b22a8f1910bfd188e596fe7fc05dcbd87e810c8a4ba010bdb3da86637398474"
-            ],
-            "markers": "python_version >= '3.7'",
-            "version": "==4.0.11"
-=======
                 "sha256:4a9fb6da799dc0f99daf139d6dbe573ca12af3785c48708e56728b8372c6a2a7",
                 "sha256:dd9db85bbb687356741afe935dd25286a2b31e7bf87b74c60b655cdf84a9d922"
             ],
@@ -4585,7 +4245,6 @@
             ],
             "markers": "python_version >= '3.7'",
             "version": "==4.0.13"
->>>>>>> 889a7854
         },
         "wrapt": {
             "hashes": [
@@ -4669,13 +4328,8 @@
                 "sha256:721a7394e8ec3d592b2d8ebe21eed074ac077dc1bb1bd777ce00e41700b4866c"
             ],
             "index": "pypi",
-<<<<<<< HEAD
-            "markers": "python_version >= '3.8'",
-            "version": "==2023.1.0"
-=======
             "markers": "python_version >= '3.9'",
             "version": "==2024.6.0"
->>>>>>> 889a7854
         },
         "xhistogram": {
             "hashes": [
@@ -4905,19 +4559,11 @@
         },
         "zipp": {
             "hashes": [
-<<<<<<< HEAD
-                "sha256:952df858fb3164426c976d9338d3961e8e8b3758e2e059e0f754b8c4262625ee",
-                "sha256:96dc6ad62f1441bcaccef23b274ec471518daf4fbbc580341204936a5a3dddec"
-            ],
-            "markers": "python_version >= '3.8'",
-            "version": "==3.19.0"
-=======
                 "sha256:a817ac80d6cf4b23bf7f2828b7cabf326f15a001bea8b1f9b49631780ba28350",
                 "sha256:bc9eb26f4506fda01b81bcde0ca78103b6e62f991b381fec825435c836edbc29"
             ],
             "markers": "python_version >= '3.8'",
             "version": "==3.20.2"
->>>>>>> 889a7854
         }
     },
     "develop": {
@@ -4994,19 +4640,11 @@
         },
         "prompt-toolkit": {
             "hashes": [
-<<<<<<< HEAD
-                "sha256:07c60ee4ab7b7e90824b61afa840c8f5aad2d46b3e2e10acc33d8ecc94a49089",
-                "sha256:a29b89160e494e3ea8622b09fa5897610b437884dcdcd054fdc1308883326c2a"
-            ],
-            "markers": "python_full_version >= '3.7.0'",
-            "version": "==3.0.45"
-=======
                 "sha256:0d7bfa67001d5e39d02c224b663abc33687405033a8c422d0d675a5a13361d10",
                 "sha256:1e1b29cb58080b1e69f207c893a1a7bf16d127a5c30c9d17a25a5d77792e5360"
             ],
             "markers": "python_full_version >= '3.7.0'",
             "version": "==3.0.47"
->>>>>>> 889a7854
         },
         "ptyprocess": {
             "hashes": [
@@ -5056,19 +4694,11 @@
         },
         "typing-extensions": {
             "hashes": [
-<<<<<<< HEAD
-                "sha256:8cbcdc8606ebcb0d95453ad7dc5065e6237b6aa230a31e81d0f440c30fed5fd8",
-                "sha256:b349c66bea9016ac22978d800cfff206d5f9816951f12a7d0ec5578b0a819594"
-            ],
-            "markers": "python_version < '3.11'",
-            "version": "==4.12.0"
-=======
                 "sha256:04e5ca0351e0f3f85c6853954072df659d0d13fac324d0072316b67d7794700d",
                 "sha256:1a7ead55c7e559dd4dee8856e3a88b41225abfe1ce8df57b7c13915fe121ffb8"
             ],
             "markers": "python_version < '3.11'",
             "version": "==4.12.2"
->>>>>>> 889a7854
         },
         "wcwidth": {
             "hashes": [
