{
    "_meta": {
        "hash": {
<<<<<<< HEAD
            "sha256": "32dc0ff07bc71eeec7a7bc1c64d580d05ce81cceaa3ecfc2e3b4f067e4f5c396"
=======
            "sha256": "6ea9602b1a3842fbcfde2289f3b414315cbf2d38875ec5cbd738830fb7fe19fc"
>>>>>>> 090a44ab
        },
        "pipfile-spec": 6,
        "requires": {
            "python_version": "3.8"
        },
        "sources": [
            {
                "name": "pypi",
                "url": "https://pypi.org/simple",
                "verify_ssl": true
            }
        ]
    },
    "default": {
        "affine": {
            "hashes": [
                "sha256:8a3df80e2b2378aef598a83c1392efd47967afec4242021a0b06b4c7cbc61a92",
                "sha256:a24d818d6a836c131976d22f8c27b8d3ca32d0af64c1d8d29deb7bafa4da1eea"
            ],
            "markers": "python_version >= '3.7'",
            "version": "==2.4.0"
        },
        "aiofiles": {
            "hashes": [
                "sha256:1142fa8e80dbae46bb6339573ad4c8c0841358f79c6eb50a493dceca14621bad",
                "sha256:9107f1ca0b2a5553987a94a3c9959fe5b491fdf731389aa5b7b1bd0733e32de6"
            ],
            "markers": "python_version >= '3.7' and python_version < '4.0'",
            "version": "==22.1.0"
        },
        "aiosqlite": {
            "hashes": [
                "sha256:95ee77b91c8d2808bd08a59fbebf66270e9090c3d92ffbf260dc0db0b979577d",
                "sha256:edba222e03453e094a3ce605db1b970c4b3376264e56f32e2a4959f948d66a96"
            ],
            "markers": "python_version >= '3.7'",
            "version": "==0.19.0"
        },
        "anyio": {
            "hashes": [
                "sha256:44a3c9aba0f5defa43261a8b3efb97891f2bd7d804e0e1f56419befa1adfc780",
                "sha256:91dee416e570e92c64041bd18b900d1d6fa78dff7048769ce5ac5ddad004fbb5"
            ],
            "markers": "python_version >= '3.7'",
            "version": "==3.7.1"
        },
        "appdirs": {
            "hashes": [
                "sha256:7d5d0167b2b1ba821647616af46a749d1c653740dd0d2415100fe26e27afdf41",
                "sha256:a841dacd6b99318a741b166adb07e19ee71a274450e68237b4650ca1055ab128"
            ],
            "version": "==1.4.4"
        },
        "argon2-cffi": {
            "hashes": [
                "sha256:879c3e79a2729ce768ebb7d36d4609e3a78a4ca2ec3a9f12286ca057e3d0db08",
                "sha256:c670642b78ba29641818ab2e68bd4e6a78ba53b7eff7b4c3815ae16abf91c7ea"
            ],
            "markers": "python_version >= '3.7'",
            "version": "==23.1.0"
        },
        "argon2-cffi-bindings": {
            "hashes": [
                "sha256:20ef543a89dee4db46a1a6e206cd015360e5a75822f76df533845c3cbaf72670",
                "sha256:2c3e3cc67fdb7d82c4718f19b4e7a87123caf8a93fde7e23cf66ac0337d3cb3f",
                "sha256:3b9ef65804859d335dc6b31582cad2c5166f0c3e7975f324d9ffaa34ee7e6583",
                "sha256:3e385d1c39c520c08b53d63300c3ecc28622f076f4c2b0e6d7e796e9f6502194",
                "sha256:58ed19212051f49a523abb1dbe954337dc82d947fb6e5a0da60f7c8471a8476c",
                "sha256:5e00316dabdaea0b2dd82d141cc66889ced0cdcbfa599e8b471cf22c620c329a",
                "sha256:603ca0aba86b1349b147cab91ae970c63118a0f30444d4bc80355937c950c082",
                "sha256:6a22ad9800121b71099d0fb0a65323810a15f2e292f2ba450810a7316e128ee5",
                "sha256:8cd69c07dd875537a824deec19f978e0f2078fdda07fd5c42ac29668dda5f40f",
                "sha256:93f9bf70084f97245ba10ee36575f0c3f1e7d7724d67d8e5b08e61787c320ed7",
                "sha256:9524464572e12979364b7d600abf96181d3541da11e23ddf565a32e70bd4dc0d",
                "sha256:b2ef1c30440dbbcba7a5dc3e319408b59676e2e039e2ae11a8775ecf482b192f",
                "sha256:b746dba803a79238e925d9046a63aa26bf86ab2a2fe74ce6b009a1c3f5c8f2ae",
                "sha256:bb89ceffa6c791807d1305ceb77dbfacc5aa499891d2c55661c6459651fc39e3",
                "sha256:bd46088725ef7f58b5a1ef7ca06647ebaf0eb4baff7d1d0d177c6cc8744abd86",
                "sha256:ccb949252cb2ab3a08c02024acb77cfb179492d5701c7cbdbfd776124d4d2367",
                "sha256:d4966ef5848d820776f5f562a7d45fdd70c2f330c961d0d745b784034bd9f48d",
                "sha256:e415e3f62c8d124ee16018e491a009937f8cf7ebf5eb430ffc5de21b900dad93",
                "sha256:ed2937d286e2ad0cc79a7087d3c272832865f779430e0cc2b4f3718d3159b0cb",
                "sha256:f1152ac548bd5b8bcecfb0b0371f082037e47128653df2e8ba6e914d384f3c3e",
                "sha256:f9f8b450ed0547e3d473fdc8612083fd08dd2120d6ac8f73828df9b7d45bb351"
            ],
            "markers": "python_version >= '3.6'",
            "version": "==21.2.0"
        },
        "arrow": {
            "hashes": [
                "sha256:3934b30ca1b9f292376d9db15b19446088d12ec58629bc3f0da28fd55fb633a1",
                "sha256:5a49ab92e3b7b71d96cd6bfcc4df14efefc9dfa96ea19045815914a6ab6b1fe2"
            ],
            "markers": "python_version >= '3.6'",
            "version": "==1.2.3"
        },
        "asttokens": {
            "hashes": [
                "sha256:4622110b2a6f30b77e1473affaa97e711bc2f07d3f10848420ff1898edbe94f3",
                "sha256:6b0ac9e93fb0335014d382b8fa9b3afa7df546984258005da0b9e7095b3deb1c"
            ],
            "version": "==2.2.1"
        },
        "attrs": {
            "hashes": [
                "sha256:1f28b4522cdc2fb4256ac1a020c78acf9cba2c6b461ccd2c126f3aa8e8335d04",
                "sha256:6279836d581513a26f1bf235f9acd333bc9115683f14f7e8fae46c98fc50e015"
            ],
            "markers": "python_version >= '3.7'",
            "version": "==23.1.0"
        },
        "babel": {
            "hashes": [
                "sha256:b4246fb7677d3b98f501a39d43396d3cafdc8eadb045f4a31be01863f655c610",
                "sha256:cc2d99999cd01d44420ae725a21c9e3711b3aadc7976d6147f622d8581963455"
            ],
            "markers": "python_version >= '3.7'",
            "version": "==2.12.1"
        },
        "backcall": {
            "hashes": [
                "sha256:5cbdbf27be5e7cfadb448baf0aa95508f91f2bbc6c6437cd9cd06e2a4c215e1e",
                "sha256:fbbce6a29f263178a1f7915c1940bde0ec2b2a967566fe1c65c1dfb7422bd255"
            ],
            "version": "==0.2.0"
        },
        "beautifulsoup4": {
            "hashes": [
                "sha256:492bbc69dca35d12daac71c4db1bfff0c876c00ef4a2ffacce226d4638eb72da",
                "sha256:bd2520ca0d9d7d12694a53d44ac482d181b4ec1888909b035a3dbf40d0f57d4a"
            ],
            "markers": "python_full_version >= '3.6.0'",
            "version": "==4.12.2"
        },
        "black": {
            "hashes": [
                "sha256:01ede61aac8c154b55f35301fac3e730baf0c9cf8120f65a9cd61a81cfb4a0c3",
                "sha256:022a582720b0d9480ed82576c920a8c1dde97cc38ff11d8d8859b3bd6ca9eedb",
                "sha256:25cc308838fe71f7065df53aedd20327969d05671bac95b38fdf37ebe70ac087",
                "sha256:27eb7a0c71604d5de083757fbdb245b1a4fae60e9596514c6ec497eb63f95320",
                "sha256:327a8c2550ddc573b51e2c352adb88143464bb9d92c10416feb86b0f5aee5ff6",
                "sha256:47e56d83aad53ca140da0af87678fb38e44fd6bc0af71eebab2d1f59b1acf1d3",
                "sha256:501387a9edcb75d7ae8a4412bb8749900386eaef258f1aefab18adddea1936bc",
                "sha256:552513d5cd5694590d7ef6f46e1767a4df9af168d449ff767b13b084c020e63f",
                "sha256:5c4bc552ab52f6c1c506ccae05681fab58c3f72d59ae6e6639e8885e94fe2587",
                "sha256:642496b675095d423f9b8448243336f8ec71c9d4d57ec17bf795b67f08132a91",
                "sha256:6d1c6022b86f83b632d06f2b02774134def5d4d4f1dac8bef16d90cda18ba28a",
                "sha256:7f3bf2dec7d541b4619b8ce526bda74a6b0bffc480a163fed32eb8b3c9aed8ad",
                "sha256:831d8f54c3a8c8cf55f64d0422ee875eecac26f5f649fb6c1df65316b67c8926",
                "sha256:8417dbd2f57b5701492cd46edcecc4f9208dc75529bcf76c514864e48da867d9",
                "sha256:86cee259349b4448adb4ef9b204bb4467aae74a386bce85d56ba4f5dc0da27be",
                "sha256:893695a76b140881531062d48476ebe4a48f5d1e9388177e175d76234ca247cd",
                "sha256:9fd59d418c60c0348505f2ddf9609c1e1de8e7493eab96198fc89d9f865e7a96",
                "sha256:ad0014efc7acf0bd745792bd0d8857413652979200ab924fbf239062adc12491",
                "sha256:b5b0ee6d96b345a8b420100b7d71ebfdd19fab5e8301aff48ec270042cd40ac2",
                "sha256:c333286dc3ddca6fdff74670b911cccedacb4ef0a60b34e491b8a67c833b343a",
                "sha256:f9062af71c59c004cd519e2fb8f5d25d39e46d3af011b41ab43b9c74e27e236f",
                "sha256:fb074d8b213749fa1d077d630db0d5f8cc3b2ae63587ad4116e8a436e9bbe995"
            ],
            "index": "pypi",
            "version": "==23.7.0"
        },
        "bleach": {
            "hashes": [
                "sha256:1a1a85c1595e07d8db14c5f09f09e6433502c51c595970edc090551f0db99414",
                "sha256:33c16e3353dbd13028ab4799a0f89a83f113405c766e9c122df8a06f5b85b3f4"
            ],
            "markers": "python_version >= '3.7'",
            "version": "==6.0.0"
        },
        "blosc2": {
            "hashes": [
                "sha256:0497793f55db0b75de08eb4c047a0bc5b96dbe5e405b53803dd3368e36336188",
                "sha256:0ec63269428aa3fb45f7d4881b2d11b428c4cb62e854caf54a767a64da4df83e",
                "sha256:1fbecd7ef4876811719aa58d84e4b414f430f329162c18578b870f5e77b59864",
                "sha256:32c365bf744353103ed91dc1f03889de03b986588181601594aa7ee773818cb4",
                "sha256:4085e5c1df186e1747d8a8578b0cc1c8b7668391d635e9f89e17156912fba85a",
                "sha256:54c5614b18f9f01473758fa64e3bc699adbe31b307a45eca0e07fa2204e4d4a1",
                "sha256:5c193959a984e7814833c8be6b9026d7744d2cff4d450476561583a87152e13e",
                "sha256:6545d6d7e7365a2a3533d4bdf7095856443aed7d5ddc577ecd0e78083790bff1",
                "sha256:659e18d5e606a0ca4d80766f86d87e640818051911d01679eed11022243a7e4f",
                "sha256:8eb02f67d4ed8ac8f0ce5f3c8cafc0059255bb6899fd35127e4076925640f239",
                "sha256:96dd63eb7641594208e6a865fd60a0bdde24568a180180beb8af4d6608796f3a",
                "sha256:98ab1cd57f9d7422f1636a6b290f2940113ee8be26bfe3823e8c011826972b9c",
                "sha256:c58990ab2bcd0f412496acf1d05c65d955d963197bbaa57b10b2ace31c29181a",
                "sha256:c5c52649837d514669107c77e8f172e9e5ecfa030eef0d378bb47ce1689921c9",
                "sha256:cec4c0570543921ce6b8c9ffdbf9f2170de37ecaf8e2b213e867e3130b81f205",
                "sha256:d98e850f0de55e15c402c6e27105ba850f8954e784e30a7f8bde89eb70a08574",
                "sha256:ea3396de7757092d502fb297a44a8d019d92e750e5aebcd9d39a157fde8785b3",
                "sha256:ef018926b55799cf23345127dde8f29356b4451b3e067e1b07f0d186213bd821",
                "sha256:f19b0b3674f6c825b490f00d8264b0c540c2cdc11ec7e81178d38b83c57790a1",
                "sha256:f206e6a01a8167b441bf886ff022eb20e0f085b09300f49f3018f566c14d918a",
                "sha256:f465b8ab54ecde6b8654672a50a4c3699aafd8e2de0dfcd84ed53f8a34c1734a"
            ],
            "markers": "python_version >= '3.8' and python_version < '4'",
            "version": "==2.0.0"
        },
        "boto3": {
            "hashes": [
                "sha256:a1c48674c2ff25ddced599c51d14ba7a6dbe9fd51641e8d63a6887bebd9712d7",
                "sha256:d388cb7f54f1a3056f91ffcfb5cf18b226454204e5df7a5c10774718c3fbb166"
            ],
            "index": "pypi",
            "version": "==1.26.109"
        },
        "botocore": {
            "hashes": [
                "sha256:6f35d59e230095aed7cd747604fe248fa384bebb7d09549077892f936a8ca3df",
                "sha256:988b948be685006b43c4bbd8f5c0cb93e77c66deb70561994e0c5b31b5a67210"
            ],
            "markers": "python_version >= '3.7'",
            "version": "==1.29.165"
        },
        "brotli": {
            "hashes": [
                "sha256:02177603aaca36e1fd21b091cb742bb3b305a569e2402f1ca38af471777fb019",
                "sha256:11d3283d89af7033236fa4e73ec2cbe743d4f6a81d41bd234f24bf63dde979df",
                "sha256:12effe280b8ebfd389022aa65114e30407540ccb89b177d3fbc9a4f177c4bd5d",
                "sha256:160c78292e98d21e73a4cc7f76a234390e516afcd982fa17e1422f7c6a9ce9c8",
                "sha256:16d528a45c2e1909c2798f27f7bf0a3feec1dc9e50948e738b961618e38b6a7b",
                "sha256:19598ecddd8a212aedb1ffa15763dd52a388518c4550e615aed88dc3753c0f0c",
                "sha256:1c48472a6ba3b113452355b9af0a60da5c2ae60477f8feda8346f8fd48e3e87c",
                "sha256:268fe94547ba25b58ebc724680609c8ee3e5a843202e9a381f6f9c5e8bdb5c70",
                "sha256:269a5743a393c65db46a7bb982644c67ecba4b8d91b392403ad8a861ba6f495f",
                "sha256:26d168aac4aaec9a4394221240e8a5436b5634adc3cd1cdf637f6645cecbf181",
                "sha256:29d1d350178e5225397e28ea1b7aca3648fcbab546d20e7475805437bfb0a130",
                "sha256:2aad0e0baa04517741c9bb5b07586c642302e5fb3e75319cb62087bd0995ab19",
                "sha256:3148362937217b7072cf80a2dcc007f09bb5ecb96dae4617316638194113d5be",
                "sha256:330e3f10cd01da535c70d09c4283ba2df5fb78e915bea0a28becad6e2ac010be",
                "sha256:336b40348269f9b91268378de5ff44dc6fbaa2268194f85177b53463d313842a",
                "sha256:3496fc835370da351d37cada4cf744039616a6db7d13c430035e901443a34daa",
                "sha256:35a3edbe18e876e596553c4007a087f8bcfd538f19bc116917b3c7522fca0429",
                "sha256:3b78a24b5fd13c03ee2b7b86290ed20efdc95da75a3557cc06811764d5ad1126",
                "sha256:3b8b09a16a1950b9ef495a0f8b9d0a87599a9d1f179e2d4ac014b2ec831f87e7",
                "sha256:3c1306004d49b84bd0c4f90457c6f57ad109f5cc6067a9664e12b7b79a9948ad",
                "sha256:3ffaadcaeafe9d30a7e4e1e97ad727e4f5610b9fa2f7551998471e3736738679",
                "sha256:40d15c79f42e0a2c72892bf407979febd9cf91f36f495ffb333d1d04cebb34e4",
                "sha256:44bb8ff420c1d19d91d79d8c3574b8954288bdff0273bf788954064d260d7ab0",
                "sha256:4688c1e42968ba52e57d8670ad2306fe92e0169c6f3af0089be75bbac0c64a3b",
                "sha256:495ba7e49c2db22b046a53b469bbecea802efce200dffb69b93dd47397edc9b6",
                "sha256:4d1b810aa0ed773f81dceda2cc7b403d01057458730e309856356d4ef4188438",
                "sha256:503fa6af7da9f4b5780bb7e4cbe0c639b010f12be85d02c99452825dd0feef3f",
                "sha256:56d027eace784738457437df7331965473f2c0da2c70e1a1f6fdbae5402e0389",
                "sha256:5913a1177fc36e30fcf6dc868ce23b0453952c78c04c266d3149b3d39e1410d6",
                "sha256:5b6ef7d9f9c38292df3690fe3e302b5b530999fa90014853dcd0d6902fb59f26",
                "sha256:5bf37a08493232fbb0f8229f1824b366c2fc1d02d64e7e918af40acd15f3e337",
                "sha256:5cb1e18167792d7d21e21365d7650b72d5081ed476123ff7b8cac7f45189c0c7",
                "sha256:61a7ee1f13ab913897dac7da44a73c6d44d48a4adff42a5701e3239791c96e14",
                "sha256:622a231b08899c864eb87e85f81c75e7b9ce05b001e59bbfbf43d4a71f5f32b2",
                "sha256:68715970f16b6e92c574c30747c95cf8cf62804569647386ff032195dc89a430",
                "sha256:6b2ae9f5f67f89aade1fab0f7fd8f2832501311c363a21579d02defa844d9296",
                "sha256:6c772d6c0a79ac0f414a9f8947cc407e119b8598de7621f39cacadae3cf57d12",
                "sha256:6d847b14f7ea89f6ad3c9e3901d1bc4835f6b390a9c71df999b0162d9bb1e20f",
                "sha256:73fd30d4ce0ea48010564ccee1a26bfe39323fde05cb34b5863455629db61dc7",
                "sha256:76ffebb907bec09ff511bb3acc077695e2c32bc2142819491579a695f77ffd4d",
                "sha256:7bbff90b63328013e1e8cb50650ae0b9bac54ffb4be6104378490193cd60f85a",
                "sha256:7cb81373984cc0e4682f31bc3d6be9026006d96eecd07ea49aafb06897746452",
                "sha256:7ee83d3e3a024a9618e5be64648d6d11c37047ac48adff25f12fa4226cf23d1c",
                "sha256:854c33dad5ba0fbd6ab69185fec8dab89e13cda6b7d191ba111987df74f38761",
                "sha256:85f7912459c67eaab2fb854ed2bc1cc25772b300545fe7ed2dc03954da638649",
                "sha256:87fdccbb6bb589095f413b1e05734ba492c962b4a45a13ff3408fa44ffe6479b",
                "sha256:88c63a1b55f352b02c6ffd24b15ead9fc0e8bf781dbe070213039324922a2eea",
                "sha256:8a674ac10e0a87b683f4fa2b6fa41090edfd686a6524bd8dedbd6138b309175c",
                "sha256:8ed6a5b3d23ecc00ea02e1ed8e0ff9a08f4fc87a1f58a2530e71c0f48adf882f",
                "sha256:93130612b837103e15ac3f9cbacb4613f9e348b58b3aad53721d92e57f96d46a",
                "sha256:9744a863b489c79a73aba014df554b0e7a0fc44ef3f8a0ef2a52919c7d155031",
                "sha256:9749a124280a0ada4187a6cfd1ffd35c350fb3af79c706589d98e088c5044267",
                "sha256:97f715cf371b16ac88b8c19da00029804e20e25f30d80203417255d239f228b5",
                "sha256:9bf919756d25e4114ace16a8ce91eb340eb57a08e2c6950c3cebcbe3dff2a5e7",
                "sha256:9d12cf2851759b8de8ca5fde36a59c08210a97ffca0eb94c532ce7b17c6a3d1d",
                "sha256:9ed4c92a0665002ff8ea852353aeb60d9141eb04109e88928026d3c8a9e5433c",
                "sha256:a72661af47119a80d82fa583b554095308d6a4c356b2a554fdc2799bc19f2a43",
                "sha256:afde17ae04d90fbe53afb628f7f2d4ca022797aa093e809de5c3cf276f61bbfa",
                "sha256:b1375b5d17d6145c798661b67e4ae9d5496920d9265e2f00f1c2c0b5ae91fbde",
                "sha256:b336c5e9cf03c7be40c47b5fd694c43c9f1358a80ba384a21969e0b4e66a9b17",
                "sha256:b3523f51818e8f16599613edddb1ff924eeb4b53ab7e7197f85cbc321cdca32f",
                "sha256:b43775532a5904bc938f9c15b77c613cb6ad6fb30990f3b0afaea82797a402d8",
                "sha256:b663f1e02de5d0573610756398e44c130add0eb9a3fc912a09665332942a2efb",
                "sha256:b83bb06a0192cccf1eb8d0a28672a1b79c74c3a8a5f2619625aeb6f28b3a82bb",
                "sha256:ba72d37e2a924717990f4d7482e8ac88e2ef43fb95491eb6e0d124d77d2a150d",
                "sha256:c2415d9d082152460f2bd4e382a1e85aed233abc92db5a3880da2257dc7daf7b",
                "sha256:c83aa123d56f2e060644427a882a36b3c12db93727ad7a7b9efd7d7f3e9cc2c4",
                "sha256:c8e521a0ce7cf690ca84b8cc2272ddaf9d8a50294fd086da67e517439614c755",
                "sha256:cab1b5964b39607a66adbba01f1c12df2e55ac36c81ec6ed44f2fca44178bf1a",
                "sha256:cb02ed34557afde2d2da68194d12f5719ee96cfb2eacc886352cb73e3808fc5d",
                "sha256:cc0283a406774f465fb45ec7efb66857c09ffefbe49ec20b7882eff6d3c86d3a",
                "sha256:cfc391f4429ee0a9370aa93d812a52e1fee0f37a81861f4fdd1f4fb28e8547c3",
                "sha256:db844eb158a87ccab83e868a762ea8024ae27337fc7ddcbfcddd157f841fdfe7",
                "sha256:defed7ea5f218a9f2336301e6fd379f55c655bea65ba2476346340a0ce6f74a1",
                "sha256:e16eb9541f3dd1a3e92b89005e37b1257b157b7256df0e36bd7b33b50be73bcb",
                "sha256:e1abbeef02962596548382e393f56e4c94acd286bd0c5afba756cffc33670e8a",
                "sha256:e23281b9a08ec338469268f98f194658abfb13658ee98e2b7f85ee9dd06caa91",
                "sha256:e2d9e1cbc1b25e22000328702b014227737756f4b5bf5c485ac1d8091ada078b",
                "sha256:e48f4234f2469ed012a98f4b7874e7f7e173c167bed4934912a29e03167cf6b1",
                "sha256:e4c4e92c14a57c9bd4cb4be678c25369bf7a092d55fd0866f759e425b9660806",
                "sha256:ec1947eabbaf8e0531e8e899fc1d9876c179fc518989461f5d24e2223395a9e3",
                "sha256:f909bbbc433048b499cb9db9e713b5d8d949e8c109a2a548502fb9aa8630f0b1"
            ],
            "markers": "platform_python_implementation == 'CPython'",
            "version": "==1.0.9"
        },
        "cachetools": {
            "hashes": [
                "sha256:95ef631eeaea14ba2e36f06437f36463aac3a096799e876ee55e5cdccb102590",
                "sha256:dce83f2d9b4e1f732a8cd44af8e8fab2dbe46201467fc98b3ef8f269092bf62b"
            ],
            "markers": "python_version >= '3.7'",
            "version": "==5.3.1"
        },
        "certifi": {
            "hashes": [
                "sha256:539cc1d13202e33ca466e88b2807e29f4c13049d6d87031a3c110744495cb082",
                "sha256:92d6037539857d8206b8f6ae472e8b77db8058fec5937a1ef3f54304089edbb9"
            ],
            "index": "pypi",
            "version": "==2023.7.22"
        },
        "cffi": {
            "hashes": [
                "sha256:00a9ed42e88df81ffae7a8ab6d9356b371399b91dbdf0c3cb1e84c03a13aceb5",
                "sha256:03425bdae262c76aad70202debd780501fabeaca237cdfddc008987c0e0f59ef",
                "sha256:04ed324bda3cda42b9b695d51bb7d54b680b9719cfab04227cdd1e04e5de3104",
                "sha256:0e2642fe3142e4cc4af0799748233ad6da94c62a8bec3a6648bf8ee68b1c7426",
                "sha256:173379135477dc8cac4bc58f45db08ab45d228b3363adb7af79436135d028405",
                "sha256:198caafb44239b60e252492445da556afafc7d1e3ab7a1fb3f0584ef6d742375",
                "sha256:1e74c6b51a9ed6589199c787bf5f9875612ca4a8a0785fb2d4a84429badaf22a",
                "sha256:2012c72d854c2d03e45d06ae57f40d78e5770d252f195b93f581acf3ba44496e",
                "sha256:21157295583fe8943475029ed5abdcf71eb3911894724e360acff1d61c1d54bc",
                "sha256:2470043b93ff09bf8fb1d46d1cb756ce6132c54826661a32d4e4d132e1977adf",
                "sha256:285d29981935eb726a4399badae8f0ffdff4f5050eaa6d0cfc3f64b857b77185",
                "sha256:30d78fbc8ebf9c92c9b7823ee18eb92f2e6ef79b45ac84db507f52fbe3ec4497",
                "sha256:320dab6e7cb2eacdf0e658569d2575c4dad258c0fcc794f46215e1e39f90f2c3",
                "sha256:33ab79603146aace82c2427da5ca6e58f2b3f2fb5da893ceac0c42218a40be35",
                "sha256:3548db281cd7d2561c9ad9984681c95f7b0e38881201e157833a2342c30d5e8c",
                "sha256:3799aecf2e17cf585d977b780ce79ff0dc9b78d799fc694221ce814c2c19db83",
                "sha256:39d39875251ca8f612b6f33e6b1195af86d1b3e60086068be9cc053aa4376e21",
                "sha256:3b926aa83d1edb5aa5b427b4053dc420ec295a08e40911296b9eb1b6170f6cca",
                "sha256:3bcde07039e586f91b45c88f8583ea7cf7a0770df3a1649627bf598332cb6984",
                "sha256:3d08afd128ddaa624a48cf2b859afef385b720bb4b43df214f85616922e6a5ac",
                "sha256:3eb6971dcff08619f8d91607cfc726518b6fa2a9eba42856be181c6d0d9515fd",
                "sha256:40f4774f5a9d4f5e344f31a32b5096977b5d48560c5592e2f3d2c4374bd543ee",
                "sha256:4289fc34b2f5316fbb762d75362931e351941fa95fa18789191b33fc4cf9504a",
                "sha256:470c103ae716238bbe698d67ad020e1db9d9dba34fa5a899b5e21577e6d52ed2",
                "sha256:4f2c9f67e9821cad2e5f480bc8d83b8742896f1242dba247911072d4fa94c192",
                "sha256:50a74364d85fd319352182ef59c5c790484a336f6db772c1a9231f1c3ed0cbd7",
                "sha256:54a2db7b78338edd780e7ef7f9f6c442500fb0d41a5a4ea24fff1c929d5af585",
                "sha256:5635bd9cb9731e6d4a1132a498dd34f764034a8ce60cef4f5319c0541159392f",
                "sha256:59c0b02d0a6c384d453fece7566d1c7e6b7bae4fc5874ef2ef46d56776d61c9e",
                "sha256:5d598b938678ebf3c67377cdd45e09d431369c3b1a5b331058c338e201f12b27",
                "sha256:5df2768244d19ab7f60546d0c7c63ce1581f7af8b5de3eb3004b9b6fc8a9f84b",
                "sha256:5ef34d190326c3b1f822a5b7a45f6c4535e2f47ed06fec77d3d799c450b2651e",
                "sha256:6975a3fac6bc83c4a65c9f9fcab9e47019a11d3d2cf7f3c0d03431bf145a941e",
                "sha256:6c9a799e985904922a4d207a94eae35c78ebae90e128f0c4e521ce339396be9d",
                "sha256:70df4e3b545a17496c9b3f41f5115e69a4f2e77e94e1d2a8e1070bc0c38c8a3c",
                "sha256:7473e861101c9e72452f9bf8acb984947aa1661a7704553a9f6e4baa5ba64415",
                "sha256:8102eaf27e1e448db915d08afa8b41d6c7ca7a04b7d73af6514df10a3e74bd82",
                "sha256:87c450779d0914f2861b8526e035c5e6da0a3199d8f1add1a665e1cbc6fc6d02",
                "sha256:8b7ee99e510d7b66cdb6c593f21c043c248537a32e0bedf02e01e9553a172314",
                "sha256:91fc98adde3d7881af9b59ed0294046f3806221863722ba7d8d120c575314325",
                "sha256:94411f22c3985acaec6f83c6df553f2dbe17b698cc7f8ae751ff2237d96b9e3c",
                "sha256:98d85c6a2bef81588d9227dde12db8a7f47f639f4a17c9ae08e773aa9c697bf3",
                "sha256:9ad5db27f9cabae298d151c85cf2bad1d359a1b9c686a275df03385758e2f914",
                "sha256:a0b71b1b8fbf2b96e41c4d990244165e2c9be83d54962a9a1d118fd8657d2045",
                "sha256:a0f100c8912c114ff53e1202d0078b425bee3649ae34d7b070e9697f93c5d52d",
                "sha256:a591fe9e525846e4d154205572a029f653ada1a78b93697f3b5a8f1f2bc055b9",
                "sha256:a5c84c68147988265e60416b57fc83425a78058853509c1b0629c180094904a5",
                "sha256:a66d3508133af6e8548451b25058d5812812ec3798c886bf38ed24a98216fab2",
                "sha256:a8c4917bd7ad33e8eb21e9a5bbba979b49d9a97acb3a803092cbc1133e20343c",
                "sha256:b3bbeb01c2b273cca1e1e0c5df57f12dce9a4dd331b4fa1635b8bec26350bde3",
                "sha256:cba9d6b9a7d64d4bd46167096fc9d2f835e25d7e4c121fb2ddfc6528fb0413b2",
                "sha256:cc4d65aeeaa04136a12677d3dd0b1c0c94dc43abac5860ab33cceb42b801c1e8",
                "sha256:ce4bcc037df4fc5e3d184794f27bdaab018943698f4ca31630bc7f84a7b69c6d",
                "sha256:cec7d9412a9102bdc577382c3929b337320c4c4c4849f2c5cdd14d7368c5562d",
                "sha256:d400bfb9a37b1351253cb402671cea7e89bdecc294e8016a707f6d1d8ac934f9",
                "sha256:d61f4695e6c866a23a21acab0509af1cdfd2c013cf256bbf5b6b5e2695827162",
                "sha256:db0fbb9c62743ce59a9ff687eb5f4afbe77e5e8403d6697f7446e5f609976f76",
                "sha256:dd86c085fae2efd48ac91dd7ccffcfc0571387fe1193d33b6394db7ef31fe2a4",
                "sha256:e00b098126fd45523dd056d2efba6c5a63b71ffe9f2bbe1a4fe1716e1d0c331e",
                "sha256:e229a521186c75c8ad9490854fd8bbdd9a0c9aa3a524326b55be83b54d4e0ad9",
                "sha256:e263d77ee3dd201c3a142934a086a4450861778baaeeb45db4591ef65550b0a6",
                "sha256:ed9cb427ba5504c1dc15ede7d516b84757c3e3d7868ccc85121d9310d27eed0b",
                "sha256:fa6693661a4c91757f4412306191b6dc88c1703f780c8234035eac011922bc01",
                "sha256:fcd131dd944808b5bdb38e6f5b53013c5aa4f334c5cad0c72742f6eba4b73db0"
            ],
            "version": "==1.15.1"
        },
        "cfgv": {
            "hashes": [
                "sha256:b7265b1f29fd3316bfcd2b330d63d024f2bfd8bcb8b0272f8e19a504856c48f9",
                "sha256:e52591d4c5f5dead8e0f673fb16db7949d2cfb3f7da4582893288f0ded8fe560"
            ],
            "markers": "python_version >= '3.8'",
            "version": "==3.4.0"
        },
        "cftime": {
            "hashes": [
                "sha256:055d5d60a756c6c1857cf84d77655bb707057bb6c4a4fbb104a550e76c40aad9",
                "sha256:07fdef2f75a0f0952b0376fa4cd08ef8a1dad3b963976ac07517811d434936b7",
                "sha256:0955e1f3e1c09a9e0296b50f135ff9719cb2466f81c8ad4a10ef06fa394de984",
                "sha256:29c18601abea0fd160fbe423e05c7a56fe1d38dd250a6b010de499a132d3fe18",
                "sha256:2abdac6ca5b8b6102f319122546739dfc42406b816c16f2a98a8f0cd406d3bf0",
                "sha256:2ba7909a0cd4adcb16797d8d6ab2767e7ddb980b2bf9dbabfc71b3bdd94f072b",
                "sha256:3042048324b4d6a1066c978ec78101effdd84320e8862bfdbf8122d7ad7588ec",
                "sha256:455cec3627e6ca8694b0d9201da6581eb4381b58389f1fbcb51a14fa0e2b3d94",
                "sha256:56d0242fc4990584b265622622b25bb262a178097711d2d95e53ef52a9d23e7e",
                "sha256:8614c00fb8a5046de304fdd86dbd224f99408185d7b245ac6628d0276596e6d2",
                "sha256:86fe550b94525c327578a90b2e13418ca5ba6c636d5efe3edec310e631757eea",
                "sha256:892d5dc38f8b998c83a2a01f131e63896d020586de473e1878f9e85acc70ad44",
                "sha256:8d49d69c64cee2c175478eed84c3a57fce083da4ceebce16440f72be561a8489",
                "sha256:93f00f454329c1f2588ebca2650e8edf7607d6189dbdcc81b5f3be2080155cc4",
                "sha256:acb294fdb80e33545ae54b4421df35c4e578708a5ffce1c00408b2294e70ecef",
                "sha256:aedfb7a783d19d7a30cb41951310f3bfe98f9f21fffc723c8af08a11962b0b17",
                "sha256:afb5b38b51b8bc02f1656a9f15c52b0b20a3999adbe1ab9ac57f926e0065b48a",
                "sha256:b4d2a1920f0aad663f25700b30621ff64af373499e52b544da1148dd8c09409a",
                "sha256:e83db2fdda900eb154a9f79dfb665ac6190781c61d2e18151996de5ee7ffd8a2",
                "sha256:eb7f8cd0996640b83020133b5ef6b97fc9216c3129eaeeaca361abdff5d82166",
                "sha256:ee70fa069802652cf534de1dd3fc590b7d22d4127447bf96ac9849abcdadadf1"
            ],
            "markers": "python_version >= '3.7'",
            "version": "==1.6.2"
        },
        "charset-normalizer": {
            "hashes": [
                "sha256:04e57ab9fbf9607b77f7d057974694b4f6b142da9ed4a199859d9d4d5c63fe96",
                "sha256:09393e1b2a9461950b1c9a45d5fd251dc7c6f228acab64da1c9c0165d9c7765c",
                "sha256:0b87549028f680ca955556e3bd57013ab47474c3124dc069faa0b6545b6c9710",
                "sha256:1000fba1057b92a65daec275aec30586c3de2401ccdcd41f8a5c1e2c87078706",
                "sha256:1249cbbf3d3b04902ff081ffbb33ce3377fa6e4c7356f759f3cd076cc138d020",
                "sha256:1920d4ff15ce893210c1f0c0e9d19bfbecb7983c76b33f046c13a8ffbd570252",
                "sha256:193cbc708ea3aca45e7221ae58f0fd63f933753a9bfb498a3b474878f12caaad",
                "sha256:1a100c6d595a7f316f1b6f01d20815d916e75ff98c27a01ae817439ea7726329",
                "sha256:1f30b48dd7fa1474554b0b0f3fdfdd4c13b5c737a3c6284d3cdc424ec0ffff3a",
                "sha256:203f0c8871d5a7987be20c72442488a0b8cfd0f43b7973771640fc593f56321f",
                "sha256:246de67b99b6851627d945db38147d1b209a899311b1305dd84916f2b88526c6",
                "sha256:2dee8e57f052ef5353cf608e0b4c871aee320dd1b87d351c28764fc0ca55f9f4",
                "sha256:2efb1bd13885392adfda4614c33d3b68dee4921fd0ac1d3988f8cbb7d589e72a",
                "sha256:2f4ac36d8e2b4cc1aa71df3dd84ff8efbe3bfb97ac41242fbcfc053c67434f46",
                "sha256:3170c9399da12c9dc66366e9d14da8bf7147e1e9d9ea566067bbce7bb74bd9c2",
                "sha256:3b1613dd5aee995ec6d4c69f00378bbd07614702a315a2cf6c1d21461fe17c23",
                "sha256:3bb3d25a8e6c0aedd251753a79ae98a093c7e7b471faa3aa9a93a81431987ace",
                "sha256:3bb7fda7260735efe66d5107fb7e6af6a7c04c7fce9b2514e04b7a74b06bf5dd",
                "sha256:41b25eaa7d15909cf3ac4c96088c1f266a9a93ec44f87f1d13d4a0e86c81b982",
                "sha256:45de3f87179c1823e6d9e32156fb14c1927fcc9aba21433f088fdfb555b77c10",
                "sha256:46fb8c61d794b78ec7134a715a3e564aafc8f6b5e338417cb19fe9f57a5a9bf2",
                "sha256:48021783bdf96e3d6de03a6e39a1171ed5bd7e8bb93fc84cc649d11490f87cea",
                "sha256:4957669ef390f0e6719db3613ab3a7631e68424604a7b448f079bee145da6e09",
                "sha256:5e86d77b090dbddbe78867a0275cb4df08ea195e660f1f7f13435a4649e954e5",
                "sha256:6339d047dab2780cc6220f46306628e04d9750f02f983ddb37439ca47ced7149",
                "sha256:681eb3d7e02e3c3655d1b16059fbfb605ac464c834a0c629048a30fad2b27489",
                "sha256:6c409c0deba34f147f77efaa67b8e4bb83d2f11c8806405f76397ae5b8c0d1c9",
                "sha256:7095f6fbfaa55defb6b733cfeb14efaae7a29f0b59d8cf213be4e7ca0b857b80",
                "sha256:70c610f6cbe4b9fce272c407dd9d07e33e6bf7b4aa1b7ffb6f6ded8e634e3592",
                "sha256:72814c01533f51d68702802d74f77ea026b5ec52793c791e2da806a3844a46c3",
                "sha256:7a4826ad2bd6b07ca615c74ab91f32f6c96d08f6fcc3902ceeedaec8cdc3bcd6",
                "sha256:7c70087bfee18a42b4040bb9ec1ca15a08242cf5867c58726530bdf3945672ed",
                "sha256:855eafa5d5a2034b4621c74925d89c5efef61418570e5ef9b37717d9c796419c",
                "sha256:8700f06d0ce6f128de3ccdbc1acaea1ee264d2caa9ca05daaf492fde7c2a7200",
                "sha256:89f1b185a01fe560bc8ae5f619e924407efca2191b56ce749ec84982fc59a32a",
                "sha256:8b2c760cfc7042b27ebdb4a43a4453bd829a5742503599144d54a032c5dc7e9e",
                "sha256:8c2f5e83493748286002f9369f3e6607c565a6a90425a3a1fef5ae32a36d749d",
                "sha256:8e098148dd37b4ce3baca71fb394c81dc5d9c7728c95df695d2dca218edf40e6",
                "sha256:94aea8eff76ee6d1cdacb07dd2123a68283cb5569e0250feab1240058f53b623",
                "sha256:95eb302ff792e12aba9a8b8f8474ab229a83c103d74a750ec0bd1c1eea32e669",
                "sha256:9bd9b3b31adcb054116447ea22caa61a285d92e94d710aa5ec97992ff5eb7cf3",
                "sha256:9e608aafdb55eb9f255034709e20d5a83b6d60c054df0802fa9c9883d0a937aa",
                "sha256:a103b3a7069b62f5d4890ae1b8f0597618f628b286b03d4bc9195230b154bfa9",
                "sha256:a386ebe437176aab38c041de1260cd3ea459c6ce5263594399880bbc398225b2",
                "sha256:a38856a971c602f98472050165cea2cdc97709240373041b69030be15047691f",
                "sha256:a401b4598e5d3f4a9a811f3daf42ee2291790c7f9d74b18d75d6e21dda98a1a1",
                "sha256:a7647ebdfb9682b7bb97e2a5e7cb6ae735b1c25008a70b906aecca294ee96cf4",
                "sha256:aaf63899c94de41fe3cf934601b0f7ccb6b428c6e4eeb80da72c58eab077b19a",
                "sha256:b0dac0ff919ba34d4df1b6131f59ce95b08b9065233446be7e459f95554c0dc8",
                "sha256:baacc6aee0b2ef6f3d308e197b5d7a81c0e70b06beae1f1fcacffdbd124fe0e3",
                "sha256:bf420121d4c8dce6b889f0e8e4ec0ca34b7f40186203f06a946fa0276ba54029",
                "sha256:c04a46716adde8d927adb9457bbe39cf473e1e2c2f5d0a16ceb837e5d841ad4f",
                "sha256:c0b21078a4b56965e2b12f247467b234734491897e99c1d51cee628da9786959",
                "sha256:c1c76a1743432b4b60ab3358c937a3fe1341c828ae6194108a94c69028247f22",
                "sha256:c4983bf937209c57240cff65906b18bb35e64ae872da6a0db937d7b4af845dd7",
                "sha256:c4fb39a81950ec280984b3a44f5bd12819953dc5fa3a7e6fa7a80db5ee853952",
                "sha256:c57921cda3a80d0f2b8aec7e25c8aa14479ea92b5b51b6876d975d925a2ea346",
                "sha256:c8063cf17b19661471ecbdb3df1c84f24ad2e389e326ccaf89e3fb2484d8dd7e",
                "sha256:ccd16eb18a849fd8dcb23e23380e2f0a354e8daa0c984b8a732d9cfaba3a776d",
                "sha256:cd6dbe0238f7743d0efe563ab46294f54f9bc8f4b9bcf57c3c666cc5bc9d1299",
                "sha256:d62e51710986674142526ab9f78663ca2b0726066ae26b78b22e0f5e571238dd",
                "sha256:db901e2ac34c931d73054d9797383d0f8009991e723dab15109740a63e7f902a",
                "sha256:e03b8895a6990c9ab2cdcd0f2fe44088ca1c65ae592b8f795c3294af00a461c3",
                "sha256:e1c8a2f4c69e08e89632defbfabec2feb8a8d99edc9f89ce33c4b9e36ab63037",
                "sha256:e4b749b9cc6ee664a3300bb3a273c1ca8068c46be705b6c31cf5d276f8628a94",
                "sha256:e6a5bf2cba5ae1bb80b154ed68a3cfa2fa00fde979a7f50d6598d3e17d9ac20c",
                "sha256:e857a2232ba53ae940d3456f7533ce6ca98b81917d47adc3c7fd55dad8fab858",
                "sha256:ee4006268ed33370957f55bf2e6f4d263eaf4dc3cfc473d1d90baff6ed36ce4a",
                "sha256:eef9df1eefada2c09a5e7a40991b9fc6ac6ef20b1372abd48d2794a316dc0449",
                "sha256:f058f6963fd82eb143c692cecdc89e075fa0828db2e5b291070485390b2f1c9c",
                "sha256:f25c229a6ba38a35ae6e25ca1264621cc25d4d38dca2942a7fce0b67a4efe918",
                "sha256:f2a1d0fd4242bd8643ce6f98927cf9c04540af6efa92323e9d3124f57727bfc1",
                "sha256:f7560358a6811e52e9c4d142d497f1a6e10103d3a6881f18d04dbce3729c0e2c",
                "sha256:f779d3ad205f108d14e99bb3859aa7dd8e9c68874617c72354d7ecaec2a054ac",
                "sha256:f87f746ee241d30d6ed93969de31e5ffd09a2961a051e60ae6bddde9ec3583aa"
            ],
<<<<<<< HEAD
            "markers": "python_version >= '3.7'",
=======
            "markers": "python_full_version >= '3.7.0'",

>>>>>>> 090a44ab
            "version": "==3.2.0"
        },
        "click": {
            "hashes": [
                "sha256:48ee849951919527a045bfe3bf7baa8a959c423134e1a5b98c05c20ba75a1cbd",
                "sha256:fa244bb30b3b5ee2cae3da8f55c9e5e0c0e86093306301fb418eb9dc40fbded5"
            ],
            "markers": "python_version >= '3.7'",
            "version": "==8.1.6"
        },
        "click-plugins": {
            "hashes": [
                "sha256:46ab999744a9d831159c3411bb0c79346d94a444df9a3a3742e9ed63645f264b",
                "sha256:5d262006d3222f5057fd81e1623d4443e41dcda5dc815c06b442aa3c02889fc8"
            ],
            "version": "==1.1.1"
        },
        "cligj": {
            "hashes": [
                "sha256:a4bc13d623356b373c2c27c53dbd9c68cae5d526270bfa71f6c6fa69669c6b27",
                "sha256:c1ca117dbce1fe20a5809dc96f01e1c2840f6dcc939b3ddbb1111bf330ba82df"
            ],
            "markers": "python_version >= '2.7' and python_version not in '3.0, 3.1, 3.2' and python_version < '4'",
            "version": "==0.7.2"
        },
        "cloudpickle": {
            "hashes": [
                "sha256:61f594d1f4c295fa5cd9014ceb3a1fc4a70b0de1164b94fbc2d854ccba056f9f",
                "sha256:d89684b8de9e34a2a43b3460fbca07d09d6e25ce858df4d5a44240403b6178f5"
            ],
            "markers": "python_version >= '3.6'",
            "version": "==2.2.1"
        },
        "colorcet": {
            "hashes": [
                "sha256:51455a20353d12fac91f953772d8409f2474e6a0db1af3fa4f7005f405a2480b",
                "sha256:8daff01824ee9935fdf762d15c444a67d3e361ad4f8b738ad59ac9bf38f30600"
            ],
            "markers": "python_version >= '2.7'",
            "version": "==3.0.1"
        },
        "comm": {
            "hashes": [
                "sha256:354e40a59c9dd6db50c5cc6b4acc887d82e9603787f83b68c01a80a923984d15",
                "sha256:6d52794cba11b36ed9860999cd10fd02d6b2eac177068fdd585e1e2f8a96e67a"
<<<<<<< HEAD
            ],
            "markers": "python_version >= '3.6'",
            "version": "==0.1.4"
        },
        "contextily": {
            "hashes": [
                "sha256:3428aedbd4a7e3e1f6caf56f578d7685469072b5bd7541d92e4b54751d51163a",
                "sha256:c7f0ddf62c87fd20e46a435aaa0551707a552b776f16eb545df5a61d32d80d75"
            ],
            "markers": "python_version >= '3.6'",
=======
            ],
            "markers": "python_version >= '3.6'",
            "version": "==0.1.4"
        },
        "contextily": {
            "hashes": [
                "sha256:3428aedbd4a7e3e1f6caf56f578d7685469072b5bd7541d92e4b54751d51163a",
                "sha256:c7f0ddf62c87fd20e46a435aaa0551707a552b776f16eb545df5a61d32d80d75"
            ],
            "markers": "python_version >= '3.6'",
>>>>>>> 090a44ab
            "version": "==1.3.0"
        },
        "contourpy": {
            "hashes": [
                "sha256:052cc634bf903c604ef1a00a5aa093c54f81a2612faedaa43295809ffdde885e",
                "sha256:084eaa568400cfaf7179b847ac871582199b1b44d5699198e9602ecbbb5f6104",
                "sha256:0b6616375d7de55797d7a66ee7d087efe27f03d336c27cf1f32c02b8c1a5ac70",
                "sha256:0b7b04ed0961647691cfe5d82115dd072af7ce8846d31a5fac6c142dcce8b882",
                "sha256:143dde50520a9f90e4a2703f367cf8ec96a73042b72e68fcd184e1279962eb6f",
                "sha256:17cfaf5ec9862bc93af1ec1f302457371c34e688fbd381f4035a06cd47324f48",
                "sha256:181cbace49874f4358e2929aaf7ba84006acb76694102e88dd15af861996c16e",
                "sha256:189ceb1525eb0655ab8487a9a9c41f42a73ba52d6789754788d1883fb06b2d8a",
                "sha256:18a64814ae7bce73925131381603fff0116e2df25230dfc80d6d690aa6e20b37",
                "sha256:1f0cbd657e9bde94cd0e33aa7df94fb73c1ab7799378d3b3f902eb8eb2e04a3a",
                "sha256:1f795597073b09d631782e7245016a4323cf1cf0b4e06eef7ea6627e06a37ff2",
                "sha256:25ae46595e22f93592d39a7eac3d638cda552c3e1160255258b695f7b58e5655",
                "sha256:27bc79200c742f9746d7dd51a734ee326a292d77e7d94c8af6e08d1e6c15d545",
                "sha256:2b836d22bd2c7bb2700348e4521b25e077255ebb6ab68e351ab5aa91ca27e027",
                "sha256:30f511c05fab7f12e0b1b7730ebdc2ec8deedcfb505bc27eb570ff47c51a8f15",
                "sha256:317267d915490d1e84577924bd61ba71bf8681a30e0d6c545f577363157e5e94",
                "sha256:397b0ac8a12880412da3551a8cb5a187d3298a72802b45a3bd1805e204ad8439",
                "sha256:438ba416d02f82b692e371858143970ed2eb6337d9cdbbede0d8ad9f3d7dd17d",
                "sha256:53cc3a40635abedbec7f1bde60f8c189c49e84ac180c665f2cd7c162cc454baa",
                "sha256:5d123a5bc63cd34c27ff9c7ac1cd978909e9c71da12e05be0231c608048bb2ae",
                "sha256:62013a2cf68abc80dadfd2307299bfa8f5aa0dcaec5b2954caeb5fa094171103",
                "sha256:89f06eff3ce2f4b3eb24c1055a26981bffe4e7264acd86f15b97e40530b794bc",
                "sha256:90c81f22b4f572f8a2110b0b741bb64e5a6427e0a198b2cdc1fbaf85f352a3aa",
                "sha256:911ff4fd53e26b019f898f32db0d4956c9d227d51338fb3b03ec72ff0084ee5f",
                "sha256:9382a1c0bc46230fb881c36229bfa23d8c303b889b788b939365578d762b5c18",
                "sha256:9f2931ed4741f98f74b410b16e5213f71dcccee67518970c42f64153ea9313b9",
                "sha256:a67259c2b493b00e5a4d0f7bfae51fb4b3371395e47d079a4446e9b0f4d70e76",
                "sha256:a698c6a7a432789e587168573a864a7ea374c6be8d4f31f9d87c001d5a843493",
                "sha256:bc00bb4225d57bff7ebb634646c0ee2a1298402ec10a5fe7af79df9a51c1bfd9",
                "sha256:bcb41692aa09aeb19c7c213411854402f29f6613845ad2453d30bf421fe68fed",
                "sha256:d4f26b25b4f86087e7d75e63212756c38546e70f2a92d2be44f80114826e1cd4",
                "sha256:d551f3a442655f3dcc1285723f9acd646ca5858834efeab4598d706206b09c9f",
                "sha256:dffcc2ddec1782dd2f2ce1ef16f070861af4fb78c69862ce0aab801495dda6a3",
                "sha256:e53046c3863828d21d531cc3b53786e6580eb1ba02477e8681009b6aa0870b21",
                "sha256:e5cec36c5090e75a9ac9dbd0ff4a8cf7cecd60f1b6dc23a374c7d980a1cd710e",
                "sha256:e7a117ce7df5a938fe035cad481b0189049e8d92433b4b33aa7fc609344aafa1",
                "sha256:e94bef2580e25b5fdb183bf98a2faa2adc5b638736b2c0a4da98691da641316a",
                "sha256:ed614aea8462735e7d70141374bd7650afd1c3f3cb0c2dbbcbe44e14331bf002",
                "sha256:fb3b7d9e6243bfa1efb93ccfe64ec610d85cfe5aec2c25f97fbbd2e58b531256"
            ],
            "markers": "python_version >= '3.8'",
            "version": "==1.1.0"
        },
        "cycler": {
            "hashes": [
                "sha256:3a27e95f763a428a739d2add979fa7494c912a32c17c4c38c4d5f082cad165a3",
                "sha256:9c87405839a19696e837b3b818fed3f5f69f16f1eec1a1ad77e043dcea9c772f"
            ],
            "markers": "python_version >= '3.6'",
            "version": "==0.11.0"
        },
        "cython": {
            "hashes": [
                "sha256:06db81b1a01858fcc406616f8528e686ffb6cf7c3d78fb83767832bfecea8ad8",
                "sha256:06fcb4628ccce2ba5abc8630adbeaf4016f63a359b4c6c3827b2d80e0673981c",
                "sha256:090256c687106932339f87f888b95f0d69c617bc9b18801555545b695d29d8ab",
                "sha256:090e24cfa31c926d0b13d8bb2ef48175acdd061ae1413343c94a2b12a4a4fa6f",
                "sha256:0d2c1e172f1c81bafcca703093608e10dc16e3e2d24c5644c17606c7fdb1792c",
                "sha256:0e1e4b7e4bfbf22fecfa5b852f0e499c442d4853b7ebd33ae37cdec9826ed5d8",
                "sha256:204690be60f0ff32eb70b04f28ef0d1e50ffd7b3f77ba06a7dc2389ee3b848e0",
                "sha256:20c604e974832aaf8b7a1f5455ee7274b34df62a35ee095cd7d2ed7e818e6c53",
                "sha256:254ed1f03a6c237fa64f0c6e44862058de65bfa2e6a3b48ca3c205492e0653aa",
                "sha256:296c53b6c0030cf82987eef163444e8d7631cc139d995f9d58679d9fd1ddbf31",
                "sha256:2d8158277c8942c0b20ff4c074fe6a51c5b89e6ac60cef606818de8c92773596",
                "sha256:2fadde1da055944f5e1e17625055f54ddd11f451889110278ef30e07bd5e1695",
                "sha256:30a4bd2481e59bd7ab2539f835b78edc19fc455811e476916f56026b93afd28b",
                "sha256:30f10e79393b411af7677c270ea69807acb9fc30205c8ff25561f4deef780ec1",
                "sha256:33c900d1ca9f622b969ac7d8fc44bdae140a4a6c7d8819413b51f3ccd0586a09",
                "sha256:350b18f9673e63101dbbfcf774ee2f57c20ac4636d255741d76ca79016b1bd82",
                "sha256:35abcf07b8277ec95bbe49a07b5c8760a2d941942ccfe759a94c8d2fe5602e9f",
                "sha256:3b71b399b10b038b056ad12dce1e317a8aa7a96e99de7e4fa2fa5d1c9415cfb9",
                "sha256:3e234e2549e808d9259fdb23ebcfd145be30c638c65118326ec33a8d29248dc2",
                "sha256:4123c8d03167803df31da6b39de167cb9c04ac0aa4e35d4e5aa9d08ad511b84d",
                "sha256:4965f2ebade17166f21a508d66dd60d2a0b3a3b90abe3f72003baa17ae020dd6",
                "sha256:4cd00f2158dc00f7f93a92444d0f663eda124c9c29bbbd658964f4e89c357fe8",
                "sha256:4dc6bbe7cf079db37f1ebb9b0f10d0d7f29e293bb8688e92d50b5ea7a91d82f3",
                "sha256:4e212237b7531759befb92699c452cd65074a78051ae4ee36ff8b237395ecf3d",
                "sha256:53328a8af0806bebbdb48a4191883b11ee9d9dfb084d84f58fa5a8ab58baefc9",
                "sha256:54e34f99b2a8c1e11478541b2822e6408c132b98b6b8f5ed89411e5e906631ea",
                "sha256:5962e70b15e863e72bed6910e8c6ffef77d36cc98e2b31c474378f3b9e49b0e3",
                "sha256:5b4cc896d49ce2bae8d6a030f9a4c64965b59c38acfbf4617685e17f7fcf1731",
                "sha256:609777d3a7a0a23b225e84d967af4ad2485c8bdfcacef8037cf197e87d431ca0",
                "sha256:626a4a6ef4b7ced87c348ea805488e4bd39dad9d0b39659aa9e1040b62bbfedf",
                "sha256:650d03ddddc08b051b4659778733f0f173ca7d327415755c05d265a6c1ba02fb",
                "sha256:6b00df42cdd1a285a64491ba23de08ab14169d3257c840428d40eb7e8e9979af",
                "sha256:7c7d728e1a49ad01d41181e3a9ea80b8d14e825f4679e4dd837cbf7bca7998a5",
                "sha256:7f4a6dfd42ae0a45797f50fc4f6add702abf46ab3e7cd61811a6c6a97a40e1a2",
                "sha256:829c8333195100448a23863cf64a07e1334fae6a275aefe871458937911531b6",
                "sha256:84176bd04ce9f3cc8799b47ec6d1959fa1ea5e71424507df7bbf0b0915bbedef",
                "sha256:877d1c8745df59dd2061a0636c602729e9533ba13f13aa73a498f68662e1cbde",
                "sha256:8abb8915eb2e57fa53d918afe641c05d1bcc6ed1913682ec1f28de71f4e3f398",
                "sha256:8d86651347bbdbac1aca1824696c5e4c0a3b162946c422edcca2be12a03744d1",
                "sha256:93a34e1ca8afa4b7075b02ed14a7e4969256297029fb1bfd4cbe48f7290dbcff",
                "sha256:9e69139f4e60ab14c50767a568612ea64d6907e9c8e0289590a170eb495e005f",
                "sha256:9f29307463eba53747b31f71394ed087e3e3e264dcc433e62de1d51f5c0c966c",
                "sha256:a1cdd01ce45333bc264a218c6e183700d6b998f029233f586a53c9b13455c2d2",
                "sha256:a44d6b9a29b2bff38bb648577b2fcf6a68cf8b1783eee89c2eb749f69494b98d",
                "sha256:a65bc50dc1bc2faeafd9425defbdef6a468974f5c4192497ff7f14adccfdcd32",
                "sha256:aa606675c6bd23478b1d174e2a84e3c5a2c660968f97dc455afe0fae198f9d3d",
                "sha256:bb1165ca9e78823f9ad1efa5b3d83156f868eabd679a615d140a3021bb92cd65",
                "sha256:bc816d8eb3686d6f8d165f4156bac18c1147e1035dc28a76742d0b7fb5b7c032",
                "sha256:c40bdbcb2286f0aeeb5df9ce53d45da2d2a9b36a16b331cd0809d212d22a8fc7",
                "sha256:c85fd2b1cbd9400d60ebe074795bb9a9188752f1612be3b35b0831a24879b91f",
                "sha256:c93634845238645ce7abf63a56b1c5b6248189005c7caff898fd4a0dac1c5e1e",
                "sha256:cec2a67a0a7d9d4399758c0657ca03e5912e37218859cfbf046242cc532bfb3b",
                "sha256:d3355e6f690184f984eeb108b0f5bbc4bcf8b9444f8168933acf79603abf7baf",
                "sha256:e28763e75e380b8be62b02266a7995a781997c97c119efbdccb8fb954bcd7574",
                "sha256:ecee663d2d50ca939fc5db81f2f8a219c2417b4651ad84254c50a03a9cb1aadd",
                "sha256:edae615cb4af51d5173e76ba9aea212424d025c57012e9cdf2f131f774c5ba71",
                "sha256:f42f304c097cc53e9eb5f1a1d150380353d5018a3191f1b77f0de353c762181e",
                "sha256:ff1aef1a03cfe293237c7a86ae9625b0411b2df30c53d1a7f29a8d381f38a1df"
            ],
            "markers": "python_version >= '2.7' and python_version not in '3.0, 3.1, 3.2, 3.3'",
            "version": "==3.0.0"
        },
        "dask": {
            "hashes": [
                "sha256:32b34986519b7ddc0947c8ca63c2fc81b964e4c208dfb5cbf9f4f8aec92d152b",
                "sha256:4f4c28ac406e81b8f21b5be4b31b21308808f3e0e7c7e2f4a914f16476d9941b"
            ],
            "markers": "python_version >= '3.8'",
            "version": "==2023.5.0"
        },
        "datashader": {
            "hashes": [
                "sha256:2eea890cd8ea74bdb8d5601fd844b875f298931225bea8d1fc9db786c112f045",
                "sha256:be481f3bd58628cb9a2f94b173031058a1ba1446312e045b92f7ed524330838b"
            ],
            "markers": "python_version >= '3.8'",
            "version": "==0.15.1"
        },
        "datashape": {
            "hashes": [
                "sha256:2356ea690c3cf003c1468a243a9063144235de45b080b3652de4f3d44e57d783"
            ],
            "version": "==0.5.2"
        },
        "debugpy": {
            "hashes": [
                "sha256:038c51268367c9c935905a90b1c2d2dbfe304037c27ba9d19fe7409f8cdc710c",
                "sha256:1093a5c541af079c13ac8c70ab8b24d1d35c8cacb676306cf11e57f699c02926",
                "sha256:3370ef1b9951d15799ef7af41f8174194f3482ee689988379763ef61a5456426",
                "sha256:38651c3639a4e8bbf0ca7e52d799f6abd07d622a193c406be375da4d510d968d",
                "sha256:3de5d0f97c425dc49bce4293df6a04494309eedadd2b52c22e58d95107e178d9",
                "sha256:4b9eba71c290852f959d2cf8a03af28afd3ca639ad374d393d53d367f7f685b2",
                "sha256:65b28435a17cba4c09e739621173ff90c515f7b9e8ea469b92e3c28ef8e5cdfb",
                "sha256:72f5d2ecead8125cf669e62784ef1e6300f4067b0f14d9f95ee00ae06fc7c4f7",
                "sha256:85969d864c45f70c3996067cfa76a319bae749b04171f2cdeceebe4add316155",
                "sha256:890f7ab9a683886a0f185786ffbda3b46495c4b929dab083b8c79d6825832a52",
                "sha256:903bd61d5eb433b6c25b48eae5e23821d4c1a19e25c9610205f5aeaccae64e32",
                "sha256:92b6dae8bfbd497c90596bbb69089acf7954164aea3228a99d7e43e5267f5b36",
                "sha256:973a97ed3b434eab0f792719a484566c35328196540676685c975651266fccf9",
                "sha256:d16882030860081e7dd5aa619f30dec3c2f9a421e69861125f83cc372c94e57d",
                "sha256:d4ac7a4dba28801d184b7fc0e024da2635ca87d8b0a825c6087bb5168e3c0d28",
                "sha256:eea8d8cfb9965ac41b99a61f8e755a8f50e9a20330938ad8271530210f54e09c",
                "sha256:f0851403030f3975d6e2eaa4abf73232ab90b98f041e3c09ba33be2beda43fcf",
                "sha256:fe87ec0182ef624855d05e6ed7e0b7cb1359d2ffa2a925f8ec2d22e98b75d0ca"
            ],
            "markers": "python_version >= '3.7'",
            "version": "==1.6.7.post1"
        },
        "decorator": {
            "hashes": [
                "sha256:637996211036b6385ef91435e4fae22989472f9d571faba8927ba8253acbc330",
                "sha256:b8c3f85900b9dc423225913c5aace94729fe1fa9763b38939a95226f02d37186"
            ],
            "markers": "python_version >= '3.5'",
            "version": "==5.1.1"
        },
        "defusedxml": {
            "hashes": [
                "sha256:1bb3032db185915b62d7c6209c5a8792be6a32ab2fedacc84e01b52c51aa3e69",
                "sha256:a352e7e428770286cc899e2542b6cdaedb2b4953ff269a210103ec58f6198a61"
            ],
            "markers": "python_version >= '2.7' and python_version not in '3.0, 3.1, 3.2, 3.3, 3.4'",
            "version": "==0.7.1"
        },
<<<<<<< HEAD
        "distlib": {
            "hashes": [
                "sha256:2e24928bc811348f0feb63014e97aaae3037f2cf48712d51ae61df7fd6075057",
                "sha256:9dafe54b34a028eafd95039d5e5d4851a13734540f1331060d31c9916e7147a8"
            ],
            "version": "==0.3.7"
        },
=======
>>>>>>> 090a44ab
        "entrypoints": {
            "hashes": [
                "sha256:b706eddaa9218a19ebcd67b56818f05bb27589b1ca9e8d797b74affad4ccacd4",
                "sha256:f174b5ff827504fd3cd97cc3f8649f3693f51538c7e4bdf3ef002c8429d42f9f"
            ],
            "markers": "python_version >= '3.6'",
            "version": "==0.4"
        },
        "exceptiongroup": {
            "hashes": [
<<<<<<< HEAD
                "sha256:097acd85d473d75af5bb98e41b61ff7fe35efe6675e4f9370ec6ec5126d160e9",
                "sha256:343280667a4585d195ca1cf9cef84a4e178c4b6cf2274caef9859782b567d5e3"
            ],
            "markers": "python_version < '3.11'",
            "version": "==1.1.3"
=======
                "sha256:12c3e887d6485d16943a309616de20ae5582633e0a2eda17f4e10fd61c1e8af5",
                "sha256:e346e69d186172ca7cf029c8c1d16235aa0e04035e5750b4b95039e65204328f"
            ],
            "markers": "python_version < '3.11'",
            "version": "==1.1.2"
>>>>>>> 090a44ab
        },
        "executing": {
            "hashes": [
                "sha256:0314a69e37426e3608aada02473b4161d4caf5a4b244d1d0c48072b8fee7bacc",
                "sha256:19da64c18d2d851112f09c287f8d3dbbdf725ab0e569077efb6cdcbd3497c107"
            ],
            "version": "==1.2.0"
        },
        "fastjsonschema": {
            "hashes": [
                "sha256:128039912a11a807068a7c87d0da36660afbfd7202780db26c4aa7153cfdc799",
                "sha256:e820349dd16f806e4bd1467a138dced9def4bc7d6213a34295272a6cac95b5bd"
<<<<<<< HEAD
            ],
            "version": "==2.18.0"
        },
        "filelock": {
            "hashes": [
                "sha256:002740518d8aa59a26b0c76e10fb8c6e15eae825d34b6fdf670333fd7b938d81",
                "sha256:cbb791cdea2a72f23da6ac5b5269ab0a0d161e9ef0100e653b69049a7706d1ec"
            ],
            "markers": "python_version >= '3.7'",
            "version": "==3.12.2"
=======
            ],
            "version": "==2.18.0"
>>>>>>> 090a44ab
        },
        "fiona": {
            "hashes": [
                "sha256:18649326a7724611b16b648e14fd094089d517413b95ac91d0cdb0adc5fcb8de",
                "sha256:3f26c8b6ea9bc92cbd52a4dd83ffd44472450bf92f4e3d4ef2341adc2f35a54d",
                "sha256:59a3800bc09ebee3516d64d02a8a6818d07ab1573c6096f3ef3468bf9f8f95f8",
                "sha256:6ba2294bc6adcbc36229862667aac6b98e6c306e1958caf53b8bfcf9a3b8c77a",
                "sha256:75924f69c51db6e258c91308780546278028c509db12aa33a47692a0266c9667",
                "sha256:89cfcc3bdb4aba7bba1eb552b3866b851334693ab694529803122b21f5927960",
                "sha256:904793b17aee70ca9c3d582dbf01623eccfdeacd00c5e1a8e421be41f2e43d67",
                "sha256:a82a99ce9b3e7825740157c45c9fb2259d4e92f0a886aaac25f0db40ffe1eea3",
                "sha256:b5cad3424b7473eb0e19f17ee45abec92133a694a4b452a278f02e3b8d0f810f",
                "sha256:b88e2e6548a41c1dfa3f96c8275ff472a3edca729e14a641c0fa5b2e146a8ab5",
                "sha256:c28d9ffa5d230a1d9eaf571529fa9eb7573d39613354c090ad077ad153a37ee1",
                "sha256:c4aafdd565b3a30bdd78cafae35d4945f6741eef31401c1bb1e166b6262d7539",
                "sha256:ce9a22c9883cc5d11c05ba3fb9db5082044a07c6b299753ea5bb8e178b8ba53b",
                "sha256:d0df3e105ad7f0cca5f16b441c232fd693ef6c4adf2c1b6271aaaa1cdc06164d",
                "sha256:d47777890aa1d715025abc7a6d6b2a6bb8d2a37cc94c44ce95940b80eda21444",
                "sha256:df34c980cd7396adfbc89bbb363bdd6e358c76f91969fc98c9dfc076dd11638d",
                "sha256:e33860aaf70bbd2726cff12fd3857bd832b6dc2ad3ce4b27e7563bd68abdc26f",
                "sha256:e3ed1c0c1c60f710a612aaeb294de54214d228c4ef40e0c1dc159e46f86a9446",
                "sha256:ed75dd29c89e0e455e3a322f28cd92f192bcb8fced16e2bfb6422a7f95ffe5e9"
            ],
            "index": "pypi",
            "version": "==1.8.22"
        },
        "flake8": {
            "hashes": [
<<<<<<< HEAD
                "sha256:3833794e27ff64ea4e9cf5d410082a8b97ff1a06c16aa3d2027339cd0f1195c7",
                "sha256:c61007e76655af75e6785a931f452915b371dc48f56efd765247c8fe68f2b181"
            ],
            "index": "pypi",
            "version": "==6.0.0"
        },
        "fonttools": {
            "hashes": [
=======
>>>>>>> 090a44ab
                "sha256:01cfe02416b6d416c5c8d15e30315cbcd3e97d1b50d3b34b0ce59f742ef55258",
                "sha256:0a1466713e54bdbf5521f2f73eebfe727a528905ff5ec63cda40961b4b1eea95",
                "sha256:0df8ef75ba5791e873c9eac2262196497525e3f07699a2576d3ab9ddf41cb619",
                "sha256:10dac980f2b975ef74532e2a94bb00e97a95b4595fb7f98db493c474d5f54d0e",
                "sha256:150122ed93127a26bc3670ebab7e2add1e0983d30927733aec327ebf4255b072",
                "sha256:1f81ed9065b4bd3f4f3ce8e4873cd6a6b3f4e92b1eddefde35d332c6f414acc3",
                "sha256:27ec3246a088555629f9f0902f7412220c67340553ca91eb540cf247aacb1983",
                "sha256:2d6dc3fa91414ff4daa195c05f946e6a575bd214821e26d17ca50f74b35b0fe4",
                "sha256:329341ba3d86a36e482610db56b30705384cb23bd595eac8cbb045f627778e9d",
                "sha256:3fb2a69870bfe143ec20b039a1c8009e149dd7780dd89554cc8a11f79e5de86b",
                "sha256:4655c480a1a4d706152ff54f20e20cf7609084016f1df3851cce67cef768f40a",
                "sha256:48e82d776d2e93f88ca56567509d102266e7ab2fb707a0326f032fe657335238",
                "sha256:57b68eab183fafac7cd7d464a7bfa0fcd4edf6c67837d14fb09c1c20516cf20b",
                "sha256:58c1165f9b2662645de9b19a8c8bdd636b36294ccc07e1b0163856b74f10bafc",
                "sha256:614b1283dca88effd20ee48160518e6de275ce9b5456a3134d5f235523fc5065",
                "sha256:685a4dd6cf31593b50d6d441feb7781a4a7ef61e19551463e14ed7c527b86f9f",
                "sha256:6bd7e4777bff1dcb7c4eff4786998422770f3bfbef8be401c5332895517ba3fa",
                "sha256:703101eb0490fae32baf385385d47787b73d9ea55253df43b487c89ec767e0d7",
                "sha256:83b98be5d291e08501bd4fc0c4e0f8e6e05b99f3924068b17c5c9972af6fff84",
                "sha256:8ece1886d12bb36c48c00b2031518877f41abae317e3a55620d38e307d799b7e",
                "sha256:9c456d1f23deff64ffc8b5b098718e149279abdea4d8692dba69172fb6a0d597",
                "sha256:9cd2363ea7728496827658682d049ffb2e98525e2247ca64554864a8cc945568",
                "sha256:a9b55d2a3b360e0c7fc5bd8badf1503ca1c11dd3a1cd20f2c26787ffa145a9c7",
                "sha256:ae7df0ae9ee2f3f7676b0ff6f4ebe48ad0acaeeeaa0b6839d15dbf0709f2c5ef",
                "sha256:ae881e484702efdb6cf756462622de81d4414c454edfd950b137e9a7352b3cb9",
                "sha256:b8600ae7dce6ec3ddfb201abb98c9d53abbf8064d7ac0c8a0d8925e722ccf2a0",
                "sha256:c36c904ce0322df01e590ba814d5d69e084e985d7e4c2869378671d79662a7d4",
                "sha256:c8bf88f9e3ce347c716921804ef3a8330cb128284eb6c0b6c4b3574f3c580023",
                "sha256:d40673b2e927f7cd0819c6f04489dfbeb337b4a7b10fc633c89bf4f34ecb9620",
                "sha256:d54e600a2bcfa5cdaa860237765c01804a03b08404d6affcd92942fa7315ffba",
                "sha256:dfe7fa7e607f7e8b58d0c32501a3a7cac148538300626d1b930082c90ae7f6bd",
                "sha256:e35bed436726194c5e6e094fdfb423fb7afaa0211199f9d245e59e11118c576c",
                "sha256:f0290ea7f9945174bd4dfd66e96149037441eb2008f3649094f056201d99e293",
                "sha256:fae4e801b774cc62cecf4a57b1eae4097903fced00c608d9e2bc8f84cd87b54a"
            ],
            "markers": "python_version >= '3.8'",
            "version": "==4.42.0"
<<<<<<< HEAD
=======

>>>>>>> 090a44ab
        },
        "fqdn": {
            "hashes": [
                "sha256:105ed3677e767fb5ca086a0c1f4bb66ebc3c100be518f0e0d755d9eae164d89f",
                "sha256:3a179af3761e4df6eb2e026ff9e1a3033d3587bf980a0b1b2e1e5d08d7358014"
            ],
            "version": "==1.5.1"
        },
        "fsspec": {
            "hashes": [
                "sha256:1cbad1faef3e391fba6dc005ae9b5bdcbf43005c9167ce78c915549c352c869a",
                "sha256:d0b2f935446169753e7a5c5c55681c54ea91996cc67be93c39a154fb3a2742af"
            ],
            "markers": "python_version >= '3.8'",
            "version": "==2023.6.0"
        },
        "geocube": {
            "hashes": [
                "sha256:35d446f61e8ce97d0bcc3c692d003b355df19d7f59c8cd8bd61d2f9e3c7f72c8",
                "sha256:b50ee83e4dcf465ccc54e62abe0e6458a26e8faf1e7b15b27604f936781c8a04"
            ],
            "markers": "python_version >= '3.8'",
            "version": "==0.3.3"
        },
        "geographiclib": {
            "hashes": [
                "sha256:6b7225248e45ff7edcee32becc4e0a1504c606ac5ee163a5656d482e0cd38734",
                "sha256:f7f41c85dc3e1c2d3d935ec86660dc3b2c848c83e17f9a9e51ba9d5146a15859"
            ],
            "markers": "python_version >= '3.7'",
            "version": "==2.0"
        },
        "geopandas": {
            "hashes": [
                "sha256:0a470e4bf6f5367e6fd83ab6b40405e0b805c8174665bbcb7c4077ed90202912",
                "sha256:0acdacddefa176525e4da6d9aeeece225da26055c4becdc6e97cf40fa97c27f4"
            ],
            "index": "pypi",
            "version": "==0.12.2"
        },
        "geopy": {
            "hashes": [
                "sha256:228cd53b6eef699b2289d1172e462a90d5057779a10388a7366291812601187f",
                "sha256:4a29a16d41d8e56ba8e07310802a1cbdf098eeb6069cc3d6d3068fc770629ffc"
            ],
            "markers": "python_version >= '3.7'",
            "version": "==2.3.0"
        },
        "gval": {
            "hashes": [
                "sha256:4074fce7cb2cda26f5cc610b88da0d9d4c9559d52d75074154948b1dbe4b9bac",
                "sha256:880d0bb3cdb1d366d9e18423d4478b74f72010d120a2b53cb53603163c790bc0"
            ],
            "index": "pypi",
            "version": "==0.1.2"
        },
<<<<<<< HEAD
        "identify": {
            "hashes": [
                "sha256:7243800bce2f58404ed41b7c002e53d4d22bcf3ae1b7900c2d7aefd95394bf7f",
                "sha256:c22a8ead0d4ca11f1edd6c9418c3220669b3b7533ada0a0ffa6cc0ef85cf9b54"
            ],
            "markers": "python_version >= '3.8'",
            "version": "==2.5.26"
        },
=======
>>>>>>> 090a44ab
        "idna": {
            "hashes": [
                "sha256:814f528e8dead7d329833b91c5faa87d60bf71824cd12a7530b5526063d02cb4",
                "sha256:90b77e79eaa3eba6de819a0c442c0b4ceefc341a7a2ab77d7562bf49f425c5c2"
            ],
            "markers": "python_version >= '3.5'",
            "version": "==3.4"
        },
        "importlib-metadata": {
            "hashes": [
                "sha256:3ebb78df84a805d7698245025b975d9d67053cd94c79245ba4b3eb694abe68bb",
                "sha256:dbace7892d8c0c4ac1ad096662232f831d4e64f4c4545bd53016a3e9d4654743"
            ],
            "markers": "python_version < '3.9'",
            "version": "==6.8.0"
        },
        "importlib-resources": {
            "hashes": [
                "sha256:134832a506243891221b88b4ae1213327eea96ceb4e407a00d790bb0626f45cf",
                "sha256:4359457e42708462b9626a04657c6208ad799ceb41e5c58c57ffa0e6a098a5d4"
            ],
            "markers": "python_version < '3.10'",
            "version": "==6.0.1"
        },
        "inflate64": {
            "hashes": [
                "sha256:08c3b03514d4b849901762a32a45eeba7fd5d784fec698eca6975f41cca33672",
                "sha256:094ef56a87c7b7398d93af7bfe7f24f830f24b6e55b77426f6516cef43e05460",
                "sha256:09dd0f8d6dee0da467c264dbd9bca8b33f9c915860fc3385f2a633640a65bd10",
                "sha256:0b0c8aa2fcdb1052d3bc6c5b5b1191b9c708d30e47af98ba0a8117ae1f6c9efc",
                "sha256:130dfdca4bd38e588ea4f878bf62635e36f83ddf7f2842d1055d1c16a11890cf",
                "sha256:1749da3a02b53035cde1cf95f885e78e0c2c49b201e97d368b3ba97e0f3d42c3",
                "sha256:17aaac096f40bd80dd72481831607a0846271d401ba3cd863386b8c244c7ebc1",
                "sha256:1d861fed6b2098d1862b64db9df650b9bd41fc41caa9fcaeee399079342aa4a8",
                "sha256:26e8319fd032c520203e2c001f1693c1c03774d85915900427e884011718f41d",
                "sha256:29946840e6970d68e7739207ca21140c59ffebe7e02d28c7e86348166ce32418",
                "sha256:35e24ffd8d6225fbfe26c524b45ace1bb8956811bd79e9f3d523a721d51b0d4e",
                "sha256:3a17e1dd1a5a872edfc02bc4a048868ada4865a3f4ee3ad5d224b192f2e53df7",
                "sha256:3bacbe9d4b7c185011b59268223a010ed777a28ed8cf40efc74fab1b7262e904",
                "sha256:3c270d373ca3717dbeb9b171eea53cbf2c9d7471b9b5de1e57f165e60cf58037",
                "sha256:3c913b679f023f5907a54bfa9a6e438407ed4e40eee23ed19b4118128bdd091c",
                "sha256:3cf41f82dd4e90e8684c7be4583d7232bd800a561f3ed0241c84e39148861887",
                "sha256:41504988023042452d2d84e4110c9ef4ff8ebd33cb90ba83e44b92c9a6753c43",
                "sha256:42a6ef375b3e7059bd52993a0938f2bf97725cb5dc380f0c4dbaa9fc3780e025",
                "sha256:473e0081c268ffa4b18683586b55170eb96d8b4fc684dd3ed9599c17c512d2e4",
                "sha256:48fd2527a462374dc19be06301d6aa30a03190532f2f8bddfbc39b7158561750",
                "sha256:4d807cfa9ddad940401ef04502eb367a77f569850f59c2e71670347d558a3830",
                "sha256:4e7b0a598adaa11366ffbbb7b3d3110db29edd4b732d9336570891363b22b002",
                "sha256:525bc309d8533ef9917e006284996ee7a9a71ac6dd19fb57c0f741ad0c805d4f",
                "sha256:553cd992f02af574d2116c74ca48d7cf10894c6b9ba8159f488f3bfac3c201ae",
                "sha256:5c5b2eb7e89d550d287774dea7d429ee24ce44ca34499a6cef113a14f108e700",
                "sha256:5efd55c21b794601fd44b99b8e2f17498744f573116ce27a745bc5e08f0457e1",
                "sha256:6059eaba5044739ad6424588e845bd856f89a1a18f1addc31b97c49f02f68728",
                "sha256:664929528047b6b472852a4c0d12b4b9cf6e663059ba64ebd10f08aa56365755",
                "sha256:67e37d96ea2ee8257b12cde83a09e4f0276950268a7a2f777aee7de60db5ec72",
                "sha256:67efdfd21d7b99f30a43560b22264c1e580ff08ae9831e78c99445575962dbc7",
                "sha256:6ff89f94823b2466bae45759fc324bd25bd20c490607a7d8407237cf64ccafa9",
                "sha256:74ceb9d172ce06572632bc8070d54b963455421e216013575383f991e722bb7d",
                "sha256:7b7966193f1bf23e050af72b4c4720dffa5f33471de7afea37ba0d0f0195adef",
                "sha256:7ba954600441eafe8f6f54eadffeac4d1ab2416d5d1a6b0ab403e50284ba457b",
                "sha256:7c142fbbbfbe0877fe821ff8bc4cc10f96d344b7400721579b3d17deeae28f59",
                "sha256:7f8346e644de449a4a90dcb22971dea456398b6cc788102013675b11256ae47e",
                "sha256:80a125dd5cb7b7985c05a78b0bfd7751249d0d84fc330901dbd9faa693e1f53f",
                "sha256:82393e46b8ba2f8613d030f38c7c492b0896ff8803f7ff870677f25d3e5e7113",
                "sha256:84287d1d09fd879353d3ccadd43f3d8adea75e830476ddfd46d8849d36d25afe",
                "sha256:853f3442eceda8035072686533694ab833c4293d10c9d0685147200f0e964356",
                "sha256:906a4b57df32f903e847766ca685e44ed3e7ee3a960fa94264d5e68b836d446d",
                "sha256:90f95b92d0f672d11151cb964964d1723e2e3ce3a19d32d24aece1acdec1e287",
                "sha256:91233b5300bbb7562804c3d07617e9ce2983e8434218991db98ef175491e417f",
                "sha256:9297115bf144c585e9d6a746e851c64c81d8f1ce8b62da4885babe66c36f7d29",
                "sha256:9f6737a575c6e7e818963d95a998be4c91484374961734cee97265f3c4c3b979",
                "sha256:a075b174bace5174828906c7c87019a2af3cc5707025f01ee0395fb4b88fd98e",
                "sha256:a1b481343f12641b1ae7a19135a70c44ecf020dccb670e02522c2b02db920851",
                "sha256:a2f4aaa02f9a5ada944960428b6528a0a9d773925efc73485882f34bf42654be",
                "sha256:a6bec3d2f30f6f2656e1c5a4147181e401c8d7026cd598d86ad5647c616fc618",
                "sha256:aa7476129e7f81e67a9253470c3085a9fd75ec77e6fae3de61f7795138ce725e",
                "sha256:ab8f9e14ba6495f440101751ba8aa371e4a52941b5e343c6f3e8c61021e2df5e",
                "sha256:ac60868745f7bfbcd615329fbdc35997fa36043ce358a1c64d229ef448ebecf0",
                "sha256:ad4cae5097bdff7e0bb1ab676d86ad08716597baa3b616e5b710a724f5d5cbc4",
                "sha256:ad84ac611eae17a961124c5fbe754b6982291a3945ab2b9c334a08e2e56f9ccc",
                "sha256:b52dd8fefd2ba179e5dfa18d6eca7e2fc822584616271c039d5ef1f9ca90c71c",
                "sha256:b7aa123c740f2f9798f72873e50d7c6d43664d12cad7a1405296079987bdb04a",
                "sha256:c1faf43890dbfff31195f5d59e37e49824f5ff4be77d67f7144a6b953bbde51c",
                "sha256:c28cb635ccb9aae399fbc8e82c85b89ea0a7bb2219e7d582bbc007a29fb6e149",
                "sha256:c71821f93c931ae379cf9c9bbdd7099738fa00802ccf2a5271e2b68bc67a6ab8",
                "sha256:ced0af509a31dcba0cd98ecdd06cb7c9ce66ebde78e0d99ba3515d4e991e34d0",
                "sha256:d4e2a337c6c03b0e96ccd79940cbb04fe2063974d56fff6d78f8d57839546c57",
                "sha256:d71af8b23ac23bc9e9f776451c125be6320ad4589a7d5bcb5ab5e1fc61b4e58f",
                "sha256:d881b605b7448be451f02c59128dc5fac262dbd0dcff4638e702dc8c7bbb8ef0",
                "sha256:e1987bbc482aa3e2e7fb72c70b22483cfaed3dbebc5ba6f9ac6f75240794709b",
                "sha256:e32a78c81afba5699569c3493066ecb38fb45ccdf4c35b3c2232c9c2585b5257",
                "sha256:f2a4dac4ebc4ad58a4ac911e39cf97cd74906c0c82c16333887aa9f287e98d5b",
                "sha256:f39b57974db0e85897fff40518da420f4c4012b73515ca6f415a472228fea288",
                "sha256:fd04764d0bb830414788cae897d082bf6ad92324e571a5511bd7e1de4a0cdc67",
                "sha256:fde3f85864c84badb26f42d95639360e627fd09c529a76c46a06dbd7a5735c51"
            ],
            "markers": "python_version > '3.6'",
            "version": "==0.3.1"
        },
        "iniconfig": {
            "hashes": [
                "sha256:2d91e135bf72d31a410b17c16da610a82cb55f6b0477d1a902134b24a455b8b3",
                "sha256:b6a85871a79d2e3b22d2d1b94ac2824226a63c6b741c88f7ae975f18b6778374"
            ],
            "markers": "python_version >= '3.7'",
            "version": "==2.0.0"
        },
        "ipykernel": {
            "hashes": [
                "sha256:050391364c0977e768e354bdb60cbbfbee7cbb943b1af1618382021136ffd42f",
                "sha256:c8a2430b357073b37c76c21c52184db42f6b4b0e438e1eb7df3c4440d120497c"
            ],
            "markers": "python_version >= '3.8'",
            "version": "==6.25.1"
        },
        "ipympl": {
            "hashes": [
                "sha256:49bab75c05673a6881d1aaec5d8ac81d4624f73d292d154c5fb7096f10236a2b",
                "sha256:d113cd55891bafe9b27ef99b6dd111a87beb6bb2ae550c404292272103be8013"
            ],
            "index": "pypi",
            "version": "==0.9.3"
        },
        "ipython": {
            "hashes": [
                "sha256:c7b80eb7f5a855a88efc971fda506ff7a91c280b42cdae26643e0f601ea281ea",
                "sha256:ea8801f15dfe4ffb76dea1b09b847430ffd70d827b41735c64a0638a04103bfc"
            ],
            "markers": "python_version >= '3.8'",
            "version": "==8.12.2"
        },
        "ipython-genutils": {
            "hashes": [
                "sha256:72dd37233799e619666c9f639a9da83c34013a73e8bbc79a7a6348d93c61fab8",
                "sha256:eb2e116e75ecef9d4d228fdc66af54269afa26ab4463042e33785b887c628ba8"
            ],
            "version": "==0.2.0"
        },
        "ipywidgets": {
            "hashes": [
                "sha256:6c8396cc7b8c95dfb4e9ab0054f48c002f045e7e5d7ae523f559d64e525a98ab",
                "sha256:ce97dd90525b3066fd00094690964e7eac14cf9b7745d35565b5eeac20cce687"
            ],
            "markers": "python_version >= '3.7'",
            "version": "==8.1.0"
        },
        "isoduration": {
            "hashes": [
                "sha256:ac2f9015137935279eac671f94f89eb00584f940f5dc49462a0c4ee692ba1bd9",
                "sha256:b2904c2a4228c3d44f409c8ae8e2370eb21a26f7ac2ec5446df141dde3452042"
            ],
            "version": "==20.11.0"
        },
        "isort": {
            "hashes": [
                "sha256:8bef7dde241278824a6d83f44a544709b065191b95b6e50894bdc722fcba0504",
                "sha256:f84c2818376e66cf843d497486ea8fed8700b340f308f076c6fb1229dff318b6"
            ],
            "index": "pypi",
            "version": "==5.12.0"
        },
        "jedi": {
            "hashes": [
                "sha256:bcf9894f1753969cbac8022a8c2eaee06bfa3724e4192470aaffe7eb6272b0c4",
                "sha256:cb8ce23fbccff0025e9386b5cf85e892f94c9b822378f8da49970471335ac64e"
            ],
            "markers": "python_version >= '3.6'",
            "version": "==0.19.0"
        },
        "jinja2": {
            "hashes": [
                "sha256:31351a702a408a9e7595a8fc6150fc3f43bb6bf7e319770cbc0db9df9437e852",
                "sha256:6088930bfe239f0e6710546ab9c19c9ef35e29792895fed6e6e31a023a182a61"
            ],
            "markers": "python_version >= '3.7'",
            "version": "==3.1.2"
        },
        "jmespath": {
            "hashes": [
                "sha256:02e2e4cc71b5bcab88332eebf907519190dd9e6e82107fa7f83b1003a6252980",
                "sha256:90261b206d6defd58fdd5e85f478bf633a2901798906be2ad389150c5c60edbe"
            ],
            "markers": "python_version >= '3.7'",
            "version": "==1.0.1"
        },
        "joblib": {
            "hashes": [
<<<<<<< HEAD
                "sha256:92f865e621e17784e7955080b6d042489e3b8e294949cc44c6eac304f59772b1",
                "sha256:ef4331c65f239985f3f2220ecc87db222f08fd22097a3dd5698f693875f8cbb9"
            ],
            "markers": "python_version >= '3.7'",
            "version": "==1.3.2"
=======
                "sha256:1f937906df65329ba98013dc9692fe22a4c5e4a648112de500508b18a21b41e3",
                "sha256:89cf0529520e01b3de7ac7b74a8102c90d16d54c64b5dd98cafcd14307fdf915"
            ],
            "markers": "python_version >= '3.7'",
            "version": "==1.3.1"
>>>>>>> 090a44ab
        },
        "json5": {
            "hashes": [
                "sha256:740c7f1b9e584a468dbb2939d8d458db3427f2c93ae2139d05f47e453eae964f",
                "sha256:9ed66c3a6ca3510a976a9ef9b8c0787de24802724ab1860bc0153c7fdd589b02"
            ],
            "version": "==0.9.14"
        },
        "jsonpointer": {
            "hashes": [
                "sha256:15d51bba20eea3165644553647711d150376234112651b4f1811022aecad7d7a",
                "sha256:585cee82b70211fa9e6043b7bb89db6e1aa49524340dde8ad6b63206ea689d88"
            ],
            "version": "==2.4"
        },
        "jsonschema": {
            "hashes": [
                "sha256:043dc26a3845ff09d20e4420d6012a9c91c9aa8999fa184e7efcfeccb41e32cb",
                "sha256:6e1e7569ac13be8139b2dd2c21a55d350066ee3f80df06c608b398cdc6f30e8f"
            ],
            "markers": "python_version >= '3.8'",
            "version": "==4.19.0"
        },
        "jsonschema-specifications": {
            "hashes": [
<<<<<<< HEAD
                "sha256:043dc26a3845ff09d20e4420d6012a9c91c9aa8999fa184e7efcfeccb41e32cb",
                "sha256:6e1e7569ac13be8139b2dd2c21a55d350066ee3f80df06c608b398cdc6f30e8f"
            ],
            "markers": "python_version >= '3.8'",
            "version": "==4.19.0"
        },
        "jsonschema-specifications": {
            "hashes": [
                "sha256:05adf340b659828a004220a9613be00fa3f223f2b82002e273dee62fd50524b1",
                "sha256:c91a50404e88a1f6ba40636778e2ee08f6e24c5613fe4c53ac24578a5a7f72bb"
            ],
            "markers": "python_version >= '3.8'",
=======
                "sha256:05adf340b659828a004220a9613be00fa3f223f2b82002e273dee62fd50524b1",
                "sha256:c91a50404e88a1f6ba40636778e2ee08f6e24c5613fe4c53ac24578a5a7f72bb"
            ],
            "markers": "python_version >= '3.8'",
>>>>>>> 090a44ab
            "version": "==2023.7.1"
        },
        "jupyter": {
            "hashes": [
                "sha256:3e1f86076bbb7c8c207829390305a2b1fe836d471ed54be66a3b8c41e7f46cc7",
                "sha256:5b290f93b98ffbc21c0c7e749f054b3267782166d72fa5e3ed1ed4eaf34a2b78",
                "sha256:d9dc4b3318f310e34c82951ea5d6683f67bed7def4b259fafbfe4f1beb1d8e5f"
            ],
            "index": "pypi",
            "version": "==1.0.0"
        },
        "jupyter-client": {
            "hashes": [
                "sha256:214668aaea208195f4c13d28eb272ba79f945fc0cf3f11c7092c20b2ca1980e7",
                "sha256:52be28e04171f07aed8f20e1616a5a552ab9fee9cbbe6c1896ae170c3880d392"
            ],
            "markers": "python_version >= '3.7'",
            "version": "==7.4.9"
        },
        "jupyter-console": {
            "hashes": [
                "sha256:309d33409fcc92ffdad25f0bcdf9a4a9daa61b6f341177570fdac03de5352485",
                "sha256:566a4bf31c87adbfadf22cdf846e3069b59a71ed5da71d6ba4d8aaad14a53539"
            ],
            "markers": "python_version >= '3.7'",
            "version": "==6.6.3"
        },
        "jupyter-core": {
            "hashes": [
                "sha256:5ba5c7938a7f97a6b0481463f7ff0dbac7c15ba48cf46fa4035ca6e838aa1aba",
                "sha256:ae9036db959a71ec1cac33081eeb040a79e681f08ab68b0883e9a676c7a90dce"
            ],
            "markers": "python_version >= '3.8'",
            "version": "==5.3.1"
        },
        "jupyter-events": {
            "hashes": [
                "sha256:4753da434c13a37c3f3c89b500afa0c0a6241633441421f6adafe2fb2e2b924e",
                "sha256:7be27f54b8388c03eefea123a4f79247c5b9381c49fb1cd48615ee191eb12615"
            ],
            "markers": "python_version >= '3.8'",
            "version": "==0.7.0"
        },
        "jupyter-server": {
            "hashes": [
<<<<<<< HEAD
                "sha256:59838bf20759354e2b4222fed702948a934cb21a503e21cd5b03706a456391d9",
                "sha256:76b4ae0b568c331acc9aa904fc4a1194ef9bdefa69f232deb3f3cae802528c05"
            ],
            "markers": "python_version >= '3.8'",
            "version": "==2.7.1"
=======
                "sha256:36da0a266d31a41ac335a366c88933c17dfa5bb817a48f5c02c16d303bc9477f",
                "sha256:6a77912aff643e53fa14bdb2634884b52b784a4be77ce8e93f7283faed0f0849"
            ],
            "markers": "python_version >= '3.8'",
            "version": "==2.7.0"
>>>>>>> 090a44ab
        },
        "jupyter-server-fileid": {
            "hashes": [
                "sha256:171538b7c7d08d11dbc57d4e6da196e0c258e4c2cd29249ef1e032bb423677f8",
                "sha256:5b489c6fe6783c41174a728c7b81099608518387e53c3d53451a67f46a0cb7b0"
            ],
            "markers": "python_version >= '3.7'",
            "version": "==0.9.0"
        },
        "jupyter-server-terminals": {
            "hashes": [
                "sha256:57ab779797c25a7ba68e97bcfb5d7740f2b5e8a83b5e8102b10438041a7eac5d",
                "sha256:75779164661cec02a8758a5311e18bb8eb70c4e86c6b699403100f1585a12a36"
            ],
            "markers": "python_version >= '3.8'",
            "version": "==0.4.4"
        },
        "jupyter-server-ydoc": {
            "hashes": [
                "sha256:969a3a1a77ed4e99487d60a74048dc9fa7d3b0dcd32e60885d835bbf7ba7be11",
                "sha256:a6fe125091792d16c962cc3720c950c2b87fcc8c3ecf0c54c84e9a20b814526c"
            ],
            "markers": "python_version >= '3.7'",
            "version": "==0.8.0"
        },
        "jupyter-ydoc": {
            "hashes": [
                "sha256:5759170f112c70320a84217dd98d287699076ae65a7f88d458d57940a9f2b882",
                "sha256:5a02ca7449f0d875f73e8cb8efdf695dddef15a8e71378b1f4eda6b7c90f5382"
            ],
            "markers": "python_version >= '3.7'",
            "version": "==0.2.5"
        },
        "jupyterlab": {
            "hashes": [
                "sha256:373e9cfb8a72edd294be14f16662563a220cecf0fb26de7aab1af9a29b689b82",
                "sha256:6aba0caa771697d02fbf409f9767b2fdb4ee32ce935940e3b9a0d5d48d994d0f"
            ],
            "index": "pypi",
            "version": "==3.6.3"
        },
        "jupyterlab-pygments": {
            "hashes": [
                "sha256:2405800db07c9f770863bcf8049a529c3dd4d3e28536638bd7c1c01d2748309f",
                "sha256:7405d7fde60819d905a9fa8ce89e4cd830e318cdad22a0030f7a901da705585d"
            ],
            "markers": "python_version >= '3.7'",
            "version": "==0.2.2"
        },
        "jupyterlab-server": {
            "hashes": [
                "sha256:4e6f99e0a5579bbbc32e449c4dbb039561d4f1a7827d5733273ed56738f21f07",
                "sha256:5f077e142bb8dc9b843d960f940c513581bceca3793a0d80f9c67d9522c4e876"
            ],
            "markers": "python_version >= '3.7'",
            "version": "==2.24.0"
        },
        "jupyterlab-widgets": {
            "hashes": [
                "sha256:4715912d6ceab839c9db35953c764b3214ebbc9161c809f6e0510168845dfdf5",
                "sha256:d428ab97b8d87cc7c54cbf37644d6e0f0e662f23876e05fa460a73ec3257252a"
            ],
            "markers": "python_version >= '3.7'",
            "version": "==3.0.8"
        },
        "kiwisolver": {
            "hashes": [
                "sha256:02f79693ec433cb4b5f51694e8477ae83b3205768a6fb48ffba60549080e295b",
                "sha256:03baab2d6b4a54ddbb43bba1a3a2d1627e82d205c5cf8f4c924dc49284b87166",
                "sha256:1041feb4cda8708ce73bb4dcb9ce1ccf49d553bf87c3954bdfa46f0c3f77252c",
                "sha256:10ee06759482c78bdb864f4109886dff7b8a56529bc1609d4f1112b93fe6423c",
                "sha256:1d1573129aa0fd901076e2bfb4275a35f5b7aa60fbfb984499d661ec950320b0",
                "sha256:283dffbf061a4ec60391d51e6155e372a1f7a4f5b15d59c8505339454f8989e4",
                "sha256:28bc5b299f48150b5f822ce68624e445040595a4ac3d59251703779836eceff9",
                "sha256:2a66fdfb34e05b705620dd567f5a03f239a088d5a3f321e7b6ac3239d22aa286",
                "sha256:2e307eb9bd99801f82789b44bb45e9f541961831c7311521b13a6c85afc09767",
                "sha256:2e407cb4bd5a13984a6c2c0fe1845e4e41e96f183e5e5cd4d77a857d9693494c",
                "sha256:2f5e60fabb7343a836360c4f0919b8cd0d6dbf08ad2ca6b9cf90bf0c76a3c4f6",
                "sha256:36dafec3d6d6088d34e2de6b85f9d8e2324eb734162fba59d2ba9ed7a2043d5b",
                "sha256:3fe20f63c9ecee44560d0e7f116b3a747a5d7203376abeea292ab3152334d004",
                "sha256:41dae968a94b1ef1897cb322b39360a0812661dba7c682aa45098eb8e193dbdf",
                "sha256:4bd472dbe5e136f96a4b18f295d159d7f26fd399136f5b17b08c4e5f498cd494",
                "sha256:4ea39b0ccc4f5d803e3337dd46bcce60b702be4d86fd0b3d7531ef10fd99a1ac",
                "sha256:5853eb494c71e267912275e5586fe281444eb5e722de4e131cddf9d442615626",
                "sha256:5bce61af018b0cb2055e0e72e7d65290d822d3feee430b7b8203d8a855e78766",
                "sha256:6295ecd49304dcf3bfbfa45d9a081c96509e95f4b9d0eb7ee4ec0530c4a96514",
                "sha256:62ac9cc684da4cf1778d07a89bf5f81b35834cb96ca523d3a7fb32509380cbf6",
                "sha256:70e7c2e7b750585569564e2e5ca9845acfaa5da56ac46df68414f29fea97be9f",
                "sha256:7577c1987baa3adc4b3c62c33bd1118c3ef5c8ddef36f0f2c950ae0b199e100d",
                "sha256:75facbe9606748f43428fc91a43edb46c7ff68889b91fa31f53b58894503a191",
                "sha256:787518a6789009c159453da4d6b683f468ef7a65bbde796bcea803ccf191058d",
                "sha256:78d6601aed50c74e0ef02f4204da1816147a6d3fbdc8b3872d263338a9052c51",
                "sha256:7c43e1e1206cd421cd92e6b3280d4385d41d7166b3ed577ac20444b6995a445f",
                "sha256:81e38381b782cc7e1e46c4e14cd997ee6040768101aefc8fa3c24a4cc58e98f8",
                "sha256:841293b17ad704d70c578f1f0013c890e219952169ce8a24ebc063eecf775454",
                "sha256:872b8ca05c40d309ed13eb2e582cab0c5a05e81e987ab9c521bf05ad1d5cf5cb",
                "sha256:877272cf6b4b7e94c9614f9b10140e198d2186363728ed0f701c6eee1baec1da",
                "sha256:8c808594c88a025d4e322d5bb549282c93c8e1ba71b790f539567932722d7bd8",
                "sha256:8ed58b8acf29798b036d347791141767ccf65eee7f26bde03a71c944449e53de",
                "sha256:91672bacaa030f92fc2f43b620d7b337fd9a5af28b0d6ed3f77afc43c4a64b5a",
                "sha256:968f44fdbf6dd757d12920d63b566eeb4d5b395fd2d00d29d7ef00a00582aac9",
                "sha256:9f85003f5dfa867e86d53fac6f7e6f30c045673fa27b603c397753bebadc3008",
                "sha256:a553dadda40fef6bfa1456dc4be49b113aa92c2a9a9e8711e955618cd69622e3",
                "sha256:a68b62a02953b9841730db7797422f983935aeefceb1679f0fc85cbfbd311c32",
                "sha256:abbe9fa13da955feb8202e215c4018f4bb57469b1b78c7a4c5c7b93001699938",
                "sha256:ad881edc7ccb9d65b0224f4e4d05a1e85cf62d73aab798943df6d48ab0cd79a1",
                "sha256:b1792d939ec70abe76f5054d3f36ed5656021dcad1322d1cc996d4e54165cef9",
                "sha256:b428ef021242344340460fa4c9185d0b1f66fbdbfecc6c63eff4b7c29fad429d",
                "sha256:b533558eae785e33e8c148a8d9921692a9fe5aa516efbdff8606e7d87b9d5824",
                "sha256:ba59c92039ec0a66103b1d5fe588fa546373587a7d68f5c96f743c3396afc04b",
                "sha256:bc8d3bd6c72b2dd9decf16ce70e20abcb3274ba01b4e1c96031e0c4067d1e7cd",
                "sha256:bc9db8a3efb3e403e4ecc6cd9489ea2bac94244f80c78e27c31dcc00d2790ac2",
                "sha256:bf7d9fce9bcc4752ca4a1b80aabd38f6d19009ea5cbda0e0856983cf6d0023f5",
                "sha256:c2dbb44c3f7e6c4d3487b31037b1bdbf424d97687c1747ce4ff2895795c9bf69",
                "sha256:c79ebe8f3676a4c6630fd3f777f3cfecf9289666c84e775a67d1d358578dc2e3",
                "sha256:c97528e64cb9ebeff9701e7938653a9951922f2a38bd847787d4a8e498cc83ae",
                "sha256:d0611a0a2a518464c05ddd5a3a1a0e856ccc10e67079bb17f265ad19ab3c7597",
                "sha256:d06adcfa62a4431d404c31216f0f8ac97397d799cd53800e9d3efc2fbb3cf14e",
                "sha256:d41997519fcba4a1e46eb4a2fe31bc12f0ff957b2b81bac28db24744f333e955",
                "sha256:d5b61785a9ce44e5a4b880272baa7cf6c8f48a5180c3e81c59553ba0cb0821ca",
                "sha256:da152d8cdcab0e56e4f45eb08b9aea6455845ec83172092f09b0e077ece2cf7a",
                "sha256:da7e547706e69e45d95e116e6939488d62174e033b763ab1496b4c29b76fabea",
                "sha256:db5283d90da4174865d520e7366801a93777201e91e79bacbac6e6927cbceede",
                "sha256:db608a6757adabb32f1cfe6066e39b3706d8c3aa69bbc353a5b61edad36a5cb4",
                "sha256:e0ea21f66820452a3f5d1655f8704a60d66ba1191359b96541eaf457710a5fc6",
                "sha256:e7da3fec7408813a7cebc9e4ec55afed2d0fd65c4754bc376bf03498d4e92686",
                "sha256:e92a513161077b53447160b9bd8f522edfbed4bd9759e4c18ab05d7ef7e49408",
                "sha256:ecb1fa0db7bf4cff9dac752abb19505a233c7f16684c5826d1f11ebd9472b871",
                "sha256:efda5fc8cc1c61e4f639b8067d118e742b812c930f708e6667a5ce0d13499e29",
                "sha256:f0a1dbdb5ecbef0d34eb77e56fcb3e95bbd7e50835d9782a45df81cc46949750",
                "sha256:f0a71d85ecdd570ded8ac3d1c0f480842f49a40beb423bb8014539a9f32a5897",
                "sha256:f4f270de01dd3e129a72efad823da90cc4d6aafb64c410c9033aba70db9f1ff0",
                "sha256:f6cb459eea32a4e2cf18ba5fcece2dbdf496384413bc1bae15583f19e567f3b2",
                "sha256:f8ad8285b01b0d4695102546b342b493b3ccc6781fc28c8c6a1bb63e95d22f09",
                "sha256:f9f39e2f049db33a908319cf46624a569b36983c7c78318e9726a4cb8923b26c"
            ],
            "markers": "python_version >= '3.7'",
            "version": "==1.4.4"
        },
        "llvmlite": {
            "hashes": [
                "sha256:03aee0ccd81735696474dc4f8b6be60774892a2929d6c05d093d17392c237f32",
                "sha256:1578f5000fdce513712e99543c50e93758a954297575610f48cb1fd71b27c08a",
                "sha256:16f56eb1eec3cda3a5c526bc3f63594fc24e0c8d219375afeb336f289764c6c7",
                "sha256:1ec3d70b3e507515936e475d9811305f52d049281eaa6c8273448a61c9b5b7e2",
                "sha256:22d36591cd5d02038912321d9ab8e4668e53ae2211da5523f454e992b5e13c36",
                "sha256:3803f11ad5f6f6c3d2b545a303d68d9fabb1d50e06a8d6418e6fcd2d0df00959",
                "sha256:39dc2160aed36e989610fc403487f11b8764b6650017ff367e45384dff88ffbf",
                "sha256:3fc14e757bc07a919221f0cbaacb512704ce5774d7fcada793f1996d6bc75f2a",
                "sha256:4c6ebace910410daf0bebda09c1859504fc2f33d122e9a971c4c349c89cca630",
                "sha256:50aea09a2b933dab7c9df92361b1844ad3145bfb8dd2deb9cd8b8917d59306fb",
                "sha256:60f8dd1e76f47b3dbdee4b38d9189f3e020d22a173c00f930b52131001d801f9",
                "sha256:62c0ea22e0b9dffb020601bb65cb11dd967a095a488be73f07d8867f4e327ca5",
                "sha256:6546bed4e02a1c3d53a22a0bced254b3b6894693318b16c16c8e43e29d6befb6",
                "sha256:6717c7a6e93c9d2c3d07c07113ec80ae24af45cde536b34363d4bcd9188091d9",
                "sha256:7ebf1eb9badc2a397d4f6a6c8717447c81ac011db00064a00408bc83c923c0e4",
                "sha256:9ffc84ade195abd4abcf0bd3b827b9140ae9ef90999429b9ea84d5df69c9058c",
                "sha256:a3f331a323d0f0ada6b10d60182ef06c20a2f01be21699999d204c5750ffd0b4",
                "sha256:b1a0bbdb274fb683f993198775b957d29a6f07b45d184c571ef2a721ce4388cf",
                "sha256:b43abd7c82e805261c425d50335be9a6c4f84264e34d6d6e475207300005d572",
                "sha256:c0f158e4708dda6367d21cf15afc58de4ebce979c7a1aa2f6b977aae737e2a54",
                "sha256:d0bfd18c324549c0fec2c5dc610fd024689de6f27c6cc67e4e24a07541d6e49b",
                "sha256:ddab526c5a2c4ccb8c9ec4821fcea7606933dc53f510e2a6eebb45a418d3488a",
                "sha256:e172c73fccf7d6db4bd6f7de963dedded900d1a5c6778733241d878ba613980e",
                "sha256:e2c00ff204afa721b0bb9835b5bf1ba7fba210eefcec5552a9e05a63219ba0dc",
                "sha256:e31f4b799d530255aaf0566e3da2df5bfc35d3cd9d6d5a3dcc251663656c27b1",
                "sha256:e4f212c018db951da3e1dc25c2651abc688221934739721f2dad5ff1dd5f90e7",
                "sha256:fa9b26939ae553bf30a9f5c4c754db0fb2d2677327f2511e674aa2f5df941789",
                "sha256:fb62fc7016b592435d3e3a8f680e3ea8897c3c9e62e6e6cc58011e7a4801439e"
            ],
            "markers": "python_version >= '3.7'",
            "version": "==0.39.1"
        },
        "locket": {
            "hashes": [
                "sha256:5c0d4c052a8bbbf750e056a8e65ccd309086f4f0f18a2eac306a8dfa4112a632",
                "sha256:b6c819a722f7b6bd955b80781788e4a66a55628b858d347536b7e81325a3a5e3"
            ],
            "markers": "python_version >= '2.7' and python_version not in '3.0, 3.1, 3.2, 3.3'",
            "version": "==1.0.0"
        },
        "markupsafe": {
            "hashes": [
                "sha256:05fb21170423db021895e1ea1e1f3ab3adb85d1c2333cbc2310f2a26bc77272e",
                "sha256:0a4e4a1aff6c7ac4cd55792abf96c915634c2b97e3cc1c7129578aa68ebd754e",
                "sha256:10bbfe99883db80bdbaff2dcf681dfc6533a614f700da1287707e8a5d78a8431",
                "sha256:134da1eca9ec0ae528110ccc9e48041e0828d79f24121a1a146161103c76e686",
                "sha256:1577735524cdad32f9f694208aa75e422adba74f1baee7551620e43a3141f559",
                "sha256:1b40069d487e7edb2676d3fbdb2b0829ffa2cd63a2ec26c4938b2d34391b4ecc",
                "sha256:282c2cb35b5b673bbcadb33a585408104df04f14b2d9b01d4c345a3b92861c2c",
                "sha256:2c1b19b3aaacc6e57b7e25710ff571c24d6c3613a45e905b1fde04d691b98ee0",
                "sha256:2ef12179d3a291be237280175b542c07a36e7f60718296278d8593d21ca937d4",
                "sha256:338ae27d6b8745585f87218a3f23f1512dbf52c26c28e322dbe54bcede54ccb9",
                "sha256:3c0fae6c3be832a0a0473ac912810b2877c8cb9d76ca48de1ed31e1c68386575",
                "sha256:3fd4abcb888d15a94f32b75d8fd18ee162ca0c064f35b11134be77050296d6ba",
                "sha256:42de32b22b6b804f42c5d98be4f7e5e977ecdd9ee9b660fda1a3edf03b11792d",
                "sha256:504b320cd4b7eff6f968eddf81127112db685e81f7e36e75f9f84f0df46041c3",
                "sha256:525808b8019e36eb524b8c68acdd63a37e75714eac50e988180b169d64480a00",
                "sha256:56d9f2ecac662ca1611d183feb03a3fa4406469dafe241673d521dd5ae92a155",
                "sha256:5bbe06f8eeafd38e5d0a4894ffec89378b6c6a625ff57e3028921f8ff59318ac",
                "sha256:65c1a9bcdadc6c28eecee2c119465aebff8f7a584dd719facdd9e825ec61ab52",
                "sha256:68e78619a61ecf91e76aa3e6e8e33fc4894a2bebe93410754bd28fce0a8a4f9f",
                "sha256:69c0f17e9f5a7afdf2cc9fb2d1ce6aabdb3bafb7f38017c0b77862bcec2bbad8",
                "sha256:6b2b56950d93e41f33b4223ead100ea0fe11f8e6ee5f641eb753ce4b77a7042b",
                "sha256:787003c0ddb00500e49a10f2844fac87aa6ce977b90b0feaaf9de23c22508b24",
                "sha256:7ef3cb2ebbf91e330e3bb937efada0edd9003683db6b57bb108c4001f37a02ea",
                "sha256:8023faf4e01efadfa183e863fefde0046de576c6f14659e8782065bcece22198",
                "sha256:8758846a7e80910096950b67071243da3e5a20ed2546e6392603c096778d48e0",
                "sha256:8afafd99945ead6e075b973fefa56379c5b5c53fd8937dad92c662da5d8fd5ee",
                "sha256:8c41976a29d078bb235fea9b2ecd3da465df42a562910f9022f1a03107bd02be",
                "sha256:8e254ae696c88d98da6555f5ace2279cf7cd5b3f52be2b5cf97feafe883b58d2",
                "sha256:9402b03f1a1b4dc4c19845e5c749e3ab82d5078d16a2a4c2cd2df62d57bb0707",
                "sha256:962f82a3086483f5e5f64dbad880d31038b698494799b097bc59c2edf392fce6",
                "sha256:9dcdfd0eaf283af041973bff14a2e143b8bd64e069f4c383416ecd79a81aab58",
                "sha256:aa7bd130efab1c280bed0f45501b7c8795f9fdbeb02e965371bbef3523627779",
                "sha256:ab4a0df41e7c16a1392727727e7998a467472d0ad65f3ad5e6e765015df08636",
                "sha256:ad9e82fb8f09ade1c3e1b996a6337afac2b8b9e365f926f5a61aacc71adc5b3c",
                "sha256:af598ed32d6ae86f1b747b82783958b1a4ab8f617b06fe68795c7f026abbdcad",
                "sha256:b076b6226fb84157e3f7c971a47ff3a679d837cf338547532ab866c57930dbee",
                "sha256:b7ff0f54cb4ff66dd38bebd335a38e2c22c41a8ee45aa608efc890ac3e3931bc",
                "sha256:bfce63a9e7834b12b87c64d6b155fdd9b3b96191b6bd334bf37db7ff1fe457f2",
                "sha256:c011a4149cfbcf9f03994ec2edffcb8b1dc2d2aede7ca243746df97a5d41ce48",
                "sha256:c9c804664ebe8f83a211cace637506669e7890fec1b4195b505c214e50dd4eb7",
                "sha256:ca379055a47383d02a5400cb0d110cef0a776fc644cda797db0c5696cfd7e18e",
                "sha256:cb0932dc158471523c9637e807d9bfb93e06a95cbf010f1a38b98623b929ef2b",
                "sha256:cd0f502fe016460680cd20aaa5a76d241d6f35a1c3350c474bac1273803893fa",
                "sha256:ceb01949af7121f9fc39f7d27f91be8546f3fb112c608bc4029aef0bab86a2a5",
                "sha256:d080e0a5eb2529460b30190fcfcc4199bd7f827663f858a226a81bc27beaa97e",
                "sha256:dd15ff04ffd7e05ffcb7fe79f1b98041b8ea30ae9234aed2a9168b5797c3effb",
                "sha256:df0be2b576a7abbf737b1575f048c23fb1d769f267ec4358296f31c2479db8f9",
                "sha256:e09031c87a1e51556fdcb46e5bd4f59dfb743061cf93c4d6831bf894f125eb57",
                "sha256:e4dd52d80b8c83fdce44e12478ad2e85c64ea965e75d66dbeafb0a3e77308fcc",
                "sha256:fec21693218efe39aa7f8599346e90c705afa52c5b31ae019b2e57e8f6542bb2"
            ],
            "markers": "python_version >= '3.7'",
            "version": "==2.1.3"
        },
        "matplotlib": {
            "hashes": [
                "sha256:08308bae9e91aca1ec6fd6dda66237eef9f6294ddb17f0d0b3c863169bf82353",
                "sha256:14645aad967684e92fc349493fa10c08a6da514b3d03a5931a1bac26e6792bd1",
                "sha256:21e9cff1a58d42e74d01153360de92b326708fb205250150018a52c70f43c290",
                "sha256:28506a03bd7f3fe59cd3cd4ceb2a8d8a2b1db41afede01f66c42561b9be7b4b7",
                "sha256:2bf092f9210e105f414a043b92af583c98f50050559616930d884387d0772aba",
                "sha256:3032884084f541163f295db8a6536e0abb0db464008fadca6c98aaf84ccf4717",
                "sha256:3a2cb34336110e0ed8bb4f650e817eed61fa064acbefeb3591f1b33e3a84fd96",
                "sha256:3ba2af245e36990facf67fde840a760128ddd71210b2ab6406e640188d69d136",
                "sha256:3d7bc90727351fb841e4d8ae620d2d86d8ed92b50473cd2b42ce9186104ecbba",
                "sha256:438196cdf5dc8d39b50a45cb6e3f6274edbcf2254f85fa9b895bf85851c3a613",
                "sha256:46a561d23b91f30bccfd25429c3c706afe7d73a5cc64ef2dfaf2b2ac47c1a5dc",
                "sha256:4cf327e98ecf08fcbb82685acaf1939d3338548620ab8dfa02828706402c34de",
                "sha256:4f99e1b234c30c1e9714610eb0c6d2f11809c9c78c984a613ae539ea2ad2eb4b",
                "sha256:544764ba51900da4639c0f983b323d288f94f65f4024dc40ecb1542d74dc0500",
                "sha256:56d94989191de3fcc4e002f93f7f1be5da476385dde410ddafbb70686acf00ea",
                "sha256:57bfb8c8ea253be947ccb2bc2d1bb3862c2bccc662ad1b4626e1f5e004557042",
                "sha256:617f14ae9d53292ece33f45cba8503494ee199a75b44de7717964f70637a36aa",
                "sha256:6eb88d87cb2c49af00d3bbc33a003f89fd9f78d318848da029383bfc08ecfbfb",
                "sha256:75d4725d70b7c03e082bbb8a34639ede17f333d7247f56caceb3801cb6ff703d",
                "sha256:770a205966d641627fd5cf9d3cb4b6280a716522cd36b8b284a8eb1581310f61",
                "sha256:7b73305f25eab4541bd7ee0b96d87e53ae9c9f1823be5659b806cd85786fe882",
                "sha256:7c9a4b2da6fac77bcc41b1ea95fadb314e92508bf5493ceff058e727e7ecf5b0",
                "sha256:81a6b377ea444336538638d31fdb39af6be1a043ca5e343fe18d0f17e098770b",
                "sha256:83111e6388dec67822e2534e13b243cc644c7494a4bb60584edbff91585a83c6",
                "sha256:8704726d33e9aa8a6d5215044b8d00804561971163563e6e6591f9dcf64340cc",
                "sha256:89768d84187f31717349c6bfadc0e0d8c321e8eb34522acec8a67b1236a66332",
                "sha256:8bf26ade3ff0f27668989d98c8435ce9327d24cffb7f07d24ef609e33d582439",
                "sha256:8c587963b85ce41e0a8af53b9b2de8dddbf5ece4c34553f7bd9d066148dc719c",
                "sha256:95cbc13c1fc6844ab8812a525bbc237fa1470863ff3dace7352e910519e194b1",
                "sha256:97cc368a7268141afb5690760921765ed34867ffb9655dd325ed207af85c7529",
                "sha256:a867bf73a7eb808ef2afbca03bcdb785dae09595fbe550e1bab0cd023eba3de0",
                "sha256:b867e2f952ed592237a1828f027d332d8ee219ad722345b79a001f49df0936eb",
                "sha256:c0bd19c72ae53e6ab979f0ac6a3fafceb02d2ecafa023c5cca47acd934d10be7",
                "sha256:ce463ce590f3825b52e9fe5c19a3c6a69fd7675a39d589e8b5fbe772272b3a24",
                "sha256:cf0e4f727534b7b1457898c4f4ae838af1ef87c359b76dcd5330fa31893a3ac7",
                "sha256:def58098f96a05f90af7e92fd127d21a287068202aa43b2a93476170ebd99e87",
                "sha256:e99bc9e65901bb9a7ce5e7bb24af03675cbd7c70b30ac670aa263240635999a4",
                "sha256:eb7d248c34a341cd4c31a06fd34d64306624c8cd8d0def7abb08792a5abfd556",
                "sha256:f67bfdb83a8232cb7a92b869f9355d677bce24485c460b19d01970b64b2ed476",
                "sha256:f883a22a56a84dba3b588696a2b8a1ab0d2c3d41be53264115c71b0a942d8fdb",
                "sha256:fbdeeb58c0cf0595efe89c05c224e0a502d1aa6a8696e68a73c3efc6bc354304"
            ],
            "markers": "python_version >= '3.8'",
            "version": "==3.7.1"

        },
        "matplotlib-inline": {
            "hashes": [
                "sha256:f1f41aab5328aa5aaea9b16d083b128102f8712542f819fe7e6a420ff581b311",
                "sha256:f887e5f10ba98e8d2b150ddcf4702c1e5f8b3a20005eb0f74bfdbd360ee6f304"
            ],
            "markers": "python_version >= '3.5'",
            "version": "==0.1.6"
        },
        "mccabe": {
            "hashes": [
                "sha256:348e0240c33b60bbdf4e523192ef919f28cb2c3d7d5c7794f74009290f236325",
                "sha256:6c2d30ab6be0e4a46919781807b4f0d834ebdd6c6e3dca0bda5a15f863427b6e"
            ],
            "markers": "python_version >= '3.6'",
            "version": "==0.7.0"
        },
        "memory-profiler": {
            "hashes": [
                "sha256:400348e61031e3942ad4d4109d18753b2fb08c2f6fb8290671c5513a34182d84",
                "sha256:4e5b73d7864a1d1292fb76a03e82a3e78ef934d06828a698d9dada76da2067b0"
            ],
            "index": "pypi",
            "version": "==0.61.0"
        },
        "mercantile": {
            "hashes": [
                "sha256:30f457a73ee88261aab787b7069d85961a5703bb09dc57a170190bc042cd023f",
                "sha256:fa3c6db15daffd58454ac198b31887519a19caccee3f9d63d17ae7ff61b3b56b"
            ],
            "version": "==1.2.1"
        },
        "mistune": {
            "hashes": [
                "sha256:b9b3e438efbb57c62b5beb5e134dab664800bdf1284a7ee09e8b12b13eb1aac6",
                "sha256:e912116c13aa0944f9dc530db38eb88f6a77087ab128f49f84a48f4c05ea163c"
<<<<<<< HEAD
            ],
            "markers": "python_version >= '3.7'",
            "version": "==3.0.1"
        },
        "morecantile": {
            "hashes": [
                "sha256:610f1dcc3ae0a99f0a0e6c05e18508d0e9e26b53279e06a65150939e2f54963b",
                "sha256:aa683415f0e6d07f804912ddf15f5a4a96e23281205776e12be5b323b75ca447"
            ],
=======
            ],
            "markers": "python_version >= '3.7'",
            "version": "==3.0.1"
        },
        "morecantile": {
            "hashes": [
                "sha256:610f1dcc3ae0a99f0a0e6c05e18508d0e9e26b53279e06a65150939e2f54963b",
                "sha256:aa683415f0e6d07f804912ddf15f5a4a96e23281205776e12be5b323b75ca447"
            ],
>>>>>>> 090a44ab
            "markers": "python_version >= '3.8'",
            "version": "==4.3.0"
        },
        "msgpack": {
            "hashes": [
                "sha256:06f5174b5f8ed0ed919da0e62cbd4ffde676a374aba4020034da05fab67b9164",
                "sha256:0c05a4a96585525916b109bb85f8cb6511db1c6f5b9d9cbcbc940dc6b4be944b",
                "sha256:137850656634abddfb88236008339fdaba3178f4751b28f270d2ebe77a563b6c",
                "sha256:17358523b85973e5f242ad74aa4712b7ee560715562554aa2134d96e7aa4cbbf",
                "sha256:18334484eafc2b1aa47a6d42427da7fa8f2ab3d60b674120bce7a895a0a85bdd",
                "sha256:1835c84d65f46900920b3708f5ba829fb19b1096c1800ad60bae8418652a951d",
                "sha256:1967f6129fc50a43bfe0951c35acbb729be89a55d849fab7686004da85103f1c",
                "sha256:1ab2f3331cb1b54165976a9d976cb251a83183631c88076613c6c780f0d6e45a",
                "sha256:1c0f7c47f0087ffda62961d425e4407961a7ffd2aa004c81b9c07d9269512f6e",
                "sha256:20a97bf595a232c3ee6d57ddaadd5453d174a52594bf9c21d10407e2a2d9b3bd",
                "sha256:20c784e66b613c7f16f632e7b5e8a1651aa5702463d61394671ba07b2fc9e025",
                "sha256:266fa4202c0eb94d26822d9bfd7af25d1e2c088927fe8de9033d929dd5ba24c5",
                "sha256:28592e20bbb1620848256ebc105fc420436af59515793ed27d5c77a217477705",
                "sha256:288e32b47e67f7b171f86b030e527e302c91bd3f40fd9033483f2cacc37f327a",
                "sha256:3055b0455e45810820db1f29d900bf39466df96ddca11dfa6d074fa47054376d",
                "sha256:332360ff25469c346a1c5e47cbe2a725517919892eda5cfaffe6046656f0b7bb",
                "sha256:362d9655cd369b08fda06b6657a303eb7172d5279997abe094512e919cf74b11",
                "sha256:366c9a7b9057e1547f4ad51d8facad8b406bab69c7d72c0eb6f529cf76d4b85f",
                "sha256:36961b0568c36027c76e2ae3ca1132e35123dcec0706c4b7992683cc26c1320c",
                "sha256:379026812e49258016dd84ad79ac8446922234d498058ae1d415f04b522d5b2d",
                "sha256:382b2c77589331f2cb80b67cc058c00f225e19827dbc818d700f61513ab47bea",
                "sha256:476a8fe8fae289fdf273d6d2a6cb6e35b5a58541693e8f9f019bfe990a51e4ba",
                "sha256:48296af57cdb1d885843afd73c4656be5c76c0c6328db3440c9601a98f303d87",
                "sha256:4867aa2df9e2a5fa5f76d7d5565d25ec76e84c106b55509e78c1ede0f152659a",
                "sha256:4c075728a1095efd0634a7dccb06204919a2f67d1893b6aa8e00497258bf926c",
                "sha256:4f837b93669ce4336e24d08286c38761132bc7ab29782727f8557e1eb21b2080",
                "sha256:4f8d8b3bf1ff2672567d6b5c725a1b347fe838b912772aa8ae2bf70338d5a198",
                "sha256:525228efd79bb831cf6830a732e2e80bc1b05436b086d4264814b4b2955b2fa9",
                "sha256:5494ea30d517a3576749cad32fa27f7585c65f5f38309c88c6d137877fa28a5a",
                "sha256:55b56a24893105dc52c1253649b60f475f36b3aa0fc66115bffafb624d7cb30b",
                "sha256:56a62ec00b636583e5cb6ad313bbed36bb7ead5fa3a3e38938503142c72cba4f",
                "sha256:57e1f3528bd95cc44684beda696f74d3aaa8a5e58c816214b9046512240ef437",
                "sha256:586d0d636f9a628ddc6a17bfd45aa5b5efaf1606d2b60fa5d87b8986326e933f",
                "sha256:5cb47c21a8a65b165ce29f2bec852790cbc04936f502966768e4aae9fa763cb7",
                "sha256:6c4c68d87497f66f96d50142a2b73b97972130d93677ce930718f68828b382e2",
                "sha256:821c7e677cc6acf0fd3f7ac664c98803827ae6de594a9f99563e48c5a2f27eb0",
                "sha256:916723458c25dfb77ff07f4c66aed34e47503b2eb3188b3adbec8d8aa6e00f48",
                "sha256:9e6ca5d5699bcd89ae605c150aee83b5321f2115695e741b99618f4856c50898",
                "sha256:9f5ae84c5c8a857ec44dc180a8b0cc08238e021f57abdf51a8182e915e6299f0",
                "sha256:a2b031c2e9b9af485d5e3c4520f4220d74f4d222a5b8dc8c1a3ab9448ca79c57",
                "sha256:a61215eac016f391129a013c9e46f3ab308db5f5ec9f25811e811f96962599a8",
                "sha256:a740fa0e4087a734455f0fc3abf5e746004c9da72fbd541e9b113013c8dc3282",
                "sha256:a9985b214f33311df47e274eb788a5893a761d025e2b92c723ba4c63936b69b1",
                "sha256:ab31e908d8424d55601ad7075e471b7d0140d4d3dd3272daf39c5c19d936bd82",
                "sha256:ac9dd47af78cae935901a9a500104e2dea2e253207c924cc95de149606dc43cc",
                "sha256:addab7e2e1fcc04bd08e4eb631c2a90960c340e40dfc4a5e24d2ff0d5a3b3edb",
                "sha256:b1d46dfe3832660f53b13b925d4e0fa1432b00f5f7210eb3ad3bb9a13c6204a6",
                "sha256:b2de4c1c0538dcb7010902a2b97f4e00fc4ddf2c8cda9749af0e594d3b7fa3d7",
                "sha256:b5ef2f015b95f912c2fcab19c36814963b5463f1fb9049846994b007962743e9",
                "sha256:b72d0698f86e8d9ddf9442bdedec15b71df3598199ba33322d9711a19f08145c",
                "sha256:bae7de2026cbfe3782c8b78b0db9cbfc5455e079f1937cb0ab8d133496ac55e1",
                "sha256:bf22a83f973b50f9d38e55c6aade04c41ddda19b00c4ebc558930d78eecc64ed",
                "sha256:c075544284eadc5cddc70f4757331d99dcbc16b2bbd4849d15f8aae4cf36d31c",
                "sha256:c396e2cc213d12ce017b686e0f53497f94f8ba2b24799c25d913d46c08ec422c",
                "sha256:cb5aaa8c17760909ec6cb15e744c3ebc2ca8918e727216e79607b7bbce9c8f77",
                "sha256:cdc793c50be3f01106245a61b739328f7dccc2c648b501e237f0699fe1395b81",
                "sha256:d25dd59bbbbb996eacf7be6b4ad082ed7eacc4e8f3d2df1ba43822da9bfa122a",
                "sha256:e42b9594cc3bf4d838d67d6ed62b9e59e201862a25e9a157019e171fbe672dd3",
                "sha256:e57916ef1bd0fee4f21c4600e9d1da352d8816b52a599c46460e93a6e9f17086",
                "sha256:ed40e926fa2f297e8a653c954b732f125ef97bdd4c889f243182299de27e2aa9",
                "sha256:ef8108f8dedf204bb7b42994abf93882da1159728a2d4c5e82012edd92c9da9f",
                "sha256:f933bbda5a3ee63b8834179096923b094b76f0c7a73c1cfe8f07ad608c58844b",
                "sha256:fe5c63197c55bce6385d9aee16c4d0641684628f63ace85f73571e65ad1c1e8d"
            ],
            "version": "==1.0.5"
        },
        "multimethod": {
            "hashes": [
                "sha256:1589bf52ca294667fd15527ea830127c763f5bfc38562e3642591ffd0fd9d56f",
                "sha256:52f8f1f2b9d5a4c7adfdcc114dbeeebe3245a4420801e8807e26522a79fb6bc2"
            ],
            "markers": "python_version >= '3.7'",
            "version": "==1.9.1"
        },
        "multipledispatch": {
            "hashes": [
                "sha256:0c53cd8b077546da4e48869f49b13164bebafd0c2a5afceb6bb6a316e7fb46e4",
                "sha256:5c839915465c68206c3e9c473357908216c28383b425361e5d144594bf85a7e0"
            ],
            "version": "==1.0.0"
        },
        "multivolumefile": {
            "hashes": [
                "sha256:237f4353b60af1703087cf7725755a1f6fcaeeea48421e1896940cd1c920d678",
                "sha256:a0648d0aafbc96e59198d5c17e9acad7eb531abea51035d08ce8060dcad709d6"
            ],
            "markers": "python_version >= '3.6'",
            "version": "==0.2.3"
        },
        "munch": {
            "hashes": [
                "sha256:542cb151461263216a4e37c3fd9afc425feeaf38aaa3025cd2a981fadb422235",
                "sha256:71033c45db9fb677a0b7eb517a4ce70ae09258490e419b0e7f00d1e386ecb1b4"
            ],
            "markers": "python_version >= '3.6'",
            "version": "==4.0.0"
        },
        "mypy-extensions": {
            "hashes": [
                "sha256:4392f6c0eb8a5668a69e23d168ffa70f0be9ccfd32b5cc2d26a34ae5b844552d",
                "sha256:75dbf8955dc00442a438fc4d0666508a9a97b6bd41aa2f0ffe9d2f2725af0782"
            ],
            "markers": "python_version >= '3.5'",
            "version": "==1.0.0"
        },
        "natsort": {
            "hashes": [
                "sha256:517595492dde570a4fd6b6a76f644440c1ba51e2338c8a671d7f0475fda8f9fd",
                "sha256:d583bc9050dd10538de36297c960b93f873f0cd01671a3c50df5bd86dd391dcb"
            ],
            "index": "pypi",
            "version": "==8.3.1"
        },
        "nbclassic": {
            "hashes": [
                "sha256:0ae11eb2319455d805596bf320336cda9554b41d99ab9a3c31bf8180bffa30e3",
                "sha256:f99e4769b4750076cd4235c044b61232110733322384a94a63791d2e7beacc66"
            ],
            "markers": "python_version >= '3.7'",
            "version": "==1.0.0"
        },
        "nbclient": {
            "hashes": [
                "sha256:25e861299e5303a0477568557c4045eccc7a34c17fc08e7959558707b9ebe548",
                "sha256:f9b179cd4b2d7bca965f900a2ebf0db4a12ebff2f36a711cb66861e4ae158e55"
            ],
            "markers": "python_version >= '3.8'",
            "version": "==0.8.0"
        },
        "nbconvert": {
            "hashes": [
<<<<<<< HEAD
                "sha256:1113d039fa3fc3a846ffa5a3b0a019e85aaa94c566a09fa0c400fb7638e46087",
                "sha256:ace26f4386d08eb5c55833596a942048c5502a95e05590cb523826a749a40a37"
            ],
            "markers": "python_version >= '3.8'",
            "version": "==7.7.4"
=======
                "sha256:3022adadff3f86578a47fab7c2228bb3ca9c56a24345642a22f917f6168b48fc",
                "sha256:4a5996bf5f3cd16aa0431897ba1aa4c64842c2079f434b3dc6b8c4b252ef3355"
            ],
            "markers": "python_version >= '3.8'",
            "version": "==7.7.3"
>>>>>>> 090a44ab
        },
        "nbformat": {
            "hashes": [
                "sha256:1c5172d786a41b82bcfd0c23f9e6b6f072e8fb49c39250219e4acfff1efe89e9",
                "sha256:5f98b5ba1997dff175e77e0c17d5c10a96eaed2cbd1de3533d1fc35d5e111192"
            ],
            "markers": "python_version >= '3.8'",
            "version": "==5.9.2"
        },
        "nest-asyncio": {
            "hashes": [
                "sha256:5301c82941b550b3123a1ea772ba9a1c80bad3a182be8c1a5ae6ad3be57a9657",
                "sha256:6a80f7b98f24d9083ed24608977c09dd608d83f91cccc24c9d2cba6d10e01c10"
            ],
            "markers": "python_version >= '3.5'",
            "version": "==1.5.7"
        },
        "netcdf4": {
            "hashes": [
                "sha256:1194e88dbf5b35dc344a1e520c19140a0a51cc328c32f35d04c5a17ffc623614",
                "sha256:1831f99bb84d8db5901a4ecb7e382bb8d93847269a48a56b3b3e18cd2b564fd8",
                "sha256:269f3817604bfbd08c7c8acccb6a5863a0a0222425203d9548ad42cbb554254b",
                "sha256:3d6a4f7da760ee713aa1197e073c9f066476699dc0cd277428bd5256ebb3878a",
                "sha256:4f7735871ffc0c8fef710a6b8c5f5af04ed480fee2dc23e737a378f9630d9475",
                "sha256:5de65543a325451c1ea23b1361fef19da42f7e9874a92a4475c290a045db90b4",
                "sha256:628d48a31e4b094e807252423e5d1c5b39d4d173fde5cdbe7a18da7626cb606c",
                "sha256:6fc24dc9d39fee9206710f660b12eb3529d6817583a9de8391e62d4f9f4367fb",
                "sha256:729544be6ca6a4507d4b3fdd46af578d17c834e1bb53719bebb90ac108035f6a",
                "sha256:85384e575ddc7e329ca409d380a2d92bb52da5917a171055cf49435f0b6ce07e",
                "sha256:8c98a3a8cda06920ee8bd24a71226ddf0328c22bd838b0afca9cb45fb4580d99",
                "sha256:969470f70c6fb51f9fe851cc55d29769c798aeb2de2cb97200f8dac498f299b4",
                "sha256:9dfab2b84b3f29902515897c6b2b5a92327a78abbfde6ac3917dae80dd17835b",
                "sha256:a006a912ca204f74f7ec625b1b8d8b06e2f8366fd5be46bacb5e20760684a852",
                "sha256:a02a8cd53311a447e0c5c185a0d79c3b5d57d49cb1743459417b5e8ca18561bb",
                "sha256:b46e8404e3526047070f88ad3a65acb813ffccf41d8ff12ff823320be730ba66",
                "sha256:bbfc767980f87c184f6d6fc9d5a164caa0895c0a6b1820c779f7ec7789c01b0e",
                "sha256:c94f95ac1ff5590aeb1793eee10519422a9a02da0ece1daf7efa597eabb4e246",
                "sha256:cb1647d2878a081b4a83fe6d5d5792d8befa59b2b18487bee93aae4b8efa0762",
                "sha256:ccb1524eb4ea9ec1c4360070b12840784c4afa5e539d509b1f2a921f26e49f39",
                "sha256:ce9c0b86f603fdaf4723fb92f728265f456f9090544cd62abe27794046bee507",
                "sha256:d7c45f7f729cfdca8cb7b80373085036a08c88bd6f9d8bfcea559056206f3c3d",
                "sha256:ddd889dff168baa2fe4777e9117175ecd127e224304950786499744c8956d877",
                "sha256:e62554a197a344858a526c0cc8340b56d4ab7708feab08528bb602150b8139b1",
                "sha256:eb06c09bd5a6b44d65d38f544b62f503ede05dacdc9d5cfa6da25b6f738da1bb",
                "sha256:f6b6d88480052efb3e8b0dd56f773064ed00edcf6ab028ef8fe79a9a06179f43",
                "sha256:f94a89db78f34fdf68342840efb064fe1474310e8359dffce42e90a9ddf88f2f"
            ],
            "index": "pypi",
            "version": "==1.6.3"
        },
        "nodeenv": {
            "hashes": [
                "sha256:d51e0c37e64fbf47d017feac3145cdbb58836d7eee8c6f6d3b6880c5456227d2",
                "sha256:df865724bb3c3adc86b3876fa209771517b0cfe596beff01a92700e0e8be4cec"
            ],
            "markers": "python_version >= '2.7' and python_version not in '3.0, 3.1, 3.2, 3.3, 3.4, 3.5, 3.6'",
            "version": "==1.8.0"
        },
        "notebook": {
            "hashes": [
                "sha256:171039245a5b1a8f8233165091210632c21250ce2a652daed38fe8f94389984f",
                "sha256:457caa1fa1c647395420945b2b7559f603eedbc9aeb2a59a0c286c8029e31efa"
            ],
            "markers": "python_version >= '3.7'",
            "version": "==6.5.5"
        },
        "notebook-shim": {
            "hashes": [
                "sha256:a83496a43341c1674b093bfcebf0fe8e74cbe7eda5fd2bbc56f8e39e1486c0c7",
                "sha256:f69388ac283ae008cd506dda10d0288b09a017d822d5e8c7129a152cbd3ce7e9"
            ],
            "markers": "python_version >= '3.7'",
            "version": "==0.2.3"
        },
        "numba": {
            "hashes": [
                "sha256:0240f9026b015e336069329839208ebd70ec34ae5bfbf402e4fcc8e06197528e",
                "sha256:03634579d10a6129181129de293dd6b5eaabee86881369d24d63f8fe352dd6cb",
                "sha256:03fe94cd31e96185cce2fae005334a8cc712fc2ba7756e52dff8c9400718173f",
                "sha256:0611e6d3eebe4cb903f1a836ffdb2bda8d18482bcd0a0dcc56e79e2aa3fefef5",
                "sha256:0da583c532cd72feefd8e551435747e0e0fbb3c0530357e6845fcc11e38d6aea",
                "sha256:14dbbabf6ffcd96ee2ac827389afa59a70ffa9f089576500434c34abf9b054a4",
                "sha256:32d9fef412c81483d7efe0ceb6cf4d3310fde8b624a9cecca00f790573ac96ee",
                "sha256:3a993349b90569518739009d8f4b523dfedd7e0049e6838c0e17435c3e70dcc4",
                "sha256:3cb1a07a082a61df80a468f232e452d818f5ae254b40c26390054e4e868556e0",
                "sha256:42f9e1be942b215df7e6cc9948cf9c15bb8170acc8286c063a9e57994ef82fd1",
                "sha256:4373da9757049db7c90591e9ec55a2e97b2b36ba7ae3bf9c956a513374077470",
                "sha256:4e08e203b163ace08bad500b0c16f6092b1eb34fd1fce4feaf31a67a3a5ecf3b",
                "sha256:553da2ce74e8862e18a72a209ed3b6d2924403bdd0fb341fa891c6455545ba7c",
                "sha256:720886b852a2d62619ae3900fe71f1852c62db4f287d0c275a60219e1643fc04",
                "sha256:85dbaed7a05ff96492b69a8900c5ba605551afb9b27774f7f10511095451137c",
                "sha256:8a95ca9cc77ea4571081f6594e08bd272b66060634b8324e99cd1843020364f9",
                "sha256:91f021145a8081f881996818474ef737800bcc613ffb1e618a655725a0f9e246",
                "sha256:9f62672145f8669ec08762895fe85f4cf0ead08ce3164667f2b94b2f62ab23c3",
                "sha256:a12ef323c0f2101529d455cfde7f4135eaa147bad17afe10b48634f796d96abd",
                "sha256:c602d015478b7958408d788ba00a50272649c5186ea8baa6cf71d4a1c761bba1",
                "sha256:c75e8a5f810ce80a0cfad6e74ee94f9fde9b40c81312949bf356b7304ef20740",
                "sha256:d0ae9270a7a5cc0ede63cd234b4ff1ce166c7a749b91dbbf45e0000c56d3eade",
                "sha256:d69ad934e13c15684e7887100a8f5f0f61d7a8e57e0fd29d9993210089a5b531",
                "sha256:dbcc847bac2d225265d054993a7f910fda66e73d6662fe7156452cac0325b073",
                "sha256:e64d338b504c9394a4a34942df4627e1e6cb07396ee3b49fe7b8d6420aa5104f",
                "sha256:f4cfc3a19d1e26448032049c79fc60331b104f694cf570a9e94f4e2c9d0932bb",
                "sha256:fbfb45e7b297749029cb28694abf437a78695a100e7c2033983d69f0ba2698d4",
                "sha256:fcdf84ba3ed8124eb7234adfbb8792f311991cbf8aed1cad4b1b1a7ee08380c1"
            ],
            "index": "pypi",
            "version": "==0.56.4"
        },
        "numexpr": {
            "hashes": [
                "sha256:1510da20e6f5f45333610b1ded44c566e2690c6c437c84f2a212ca09627c7e01",
                "sha256:178b85ad373c6903e55d75787d61b92380439b70d94b001cb055a501b0821335",
                "sha256:183d5430db76826e54465c69db93a3c6ecbf03cda5aa1bb96eaad0147e9b68dc",
                "sha256:283ce8609a7ccbadf91a68f3484558b3e36d27c93c98a41ec205efb0ab43c872",
                "sha256:34af2a0e857d02a4bc5758bc037a777d50dacb13bcd57c7905268a3e44994ed6",
                "sha256:39ce106f92ccea5b07b1d6f2f3c4370f05edf27691dc720a63903484a2137e48",
                "sha256:3c00be69f747f44a631830215cab482f0f77f75af2925695adff57c1cc0f9a68",
                "sha256:45ed41e55a0abcecf3d711481e12a5fb7a904fe99d42bc282a17cc5f8ea510be",
                "sha256:4ed0e1c1ef5f34381448539f1fe9015906d21c9cfa2797c06194d4207dadb465",
                "sha256:51f3ab160c3847ebcca93cd88f935a7802b54a01ab63fe93152994a64d7a6cf2",
                "sha256:558390fea6370003ac749ed9d0f38d708aa096f5dcb707ddb6e0ca5a0dd37da1",
                "sha256:55983806815035eb63c5039520688c49536bb7f3cc3fc1d7d64c6a00cf3f353e",
                "sha256:578fe4008e4d5d6ff01bbeb2d7b7ba1ec658a5cda9c720cd26a9a8325f8ef438",
                "sha256:5a8dad2bfaad5a5c34a2e8bbf62b9df1dfab266d345fda1feb20ff4e264b347a",
                "sha256:62b4faf8e0627673b0210a837792bddd23050ecebc98069ab23eb0633ff1ef5f",
                "sha256:6df184d40d4cf9f21c71f429962f39332f7398147762588c9f3a5c77065d0c06",
                "sha256:783324ba40eb804ecfc9ebae86120a1e339ab112d0ab8a1f0d48a26354d5bf9b",
                "sha256:894b027438b8ec88dea32a19193716c79f4ff8ddb92302dcc9731b51ba3565a8",
                "sha256:9e8b5bf7bcb4e8dcd66522d8fc96e1db7278f901cb4fd2e155efbe62a41dde08",
                "sha256:aea6ab45c87c0a7041183c08a798f0ad4d7c5eccbce20cfe79ce6f1a45ef3702",
                "sha256:b594dc9e2d6291a0bc5c065e6d9caf3eee743b5663897832e9b17753c002947a",
                "sha256:b93f5a866cd13a808bc3d3a9c487d94cd02eec408b275ff0aa150f2e8e5191f8",
                "sha256:bf85ba1327eb87ec82ae7936f13c8850fb969a0ca34f3ba9fa3897c09d5c80d7",
                "sha256:c46350dcdb93e32f033eea5a21269514ffcaf501d9abd6036992d37e48a308b0",
                "sha256:cbfd833ee5fdb0efb862e152aee7e6ccea9c596d5c11d22604c2e6307bff7cad",
                "sha256:db5c65417d69414f1ab31302ea01d3548303ef31209c38b4849d145be4e1d1ba",
                "sha256:dd57ab1a3d3aaa9274aff1cefbf93b8ddacc7973afef5b125905f6bf18fabab0",
                "sha256:de29c77f674e4eb8f0846525a475cab64008c227c8bc4ba5153ab3f72441cc63",
                "sha256:eb36ffcfa1606e41aa08d559b4277bcad0e16b83941d1a4fee8d2bd5a34f8e0e",
                "sha256:ef621b4ee366a5c6a484f6678c9259f5b826569f8bfa0b89ba2306d5055468bb"
            ],
            "markers": "python_version >= '3.7'",
            "version": "==2.8.5"
        },
        "numpy": {
            "hashes": [
                "sha256:01dd17cbb340bf0fc23981e52e1d18a9d4050792e8fb8363cecbf066a84b827d",
                "sha256:06005a2ef6014e9956c09ba07654f9837d9e26696a0470e42beedadb78c11b07",
                "sha256:09b7847f7e83ca37c6e627682f145856de331049013853f344f37b0c9690e3df",
                "sha256:0aaee12d8883552fadfc41e96b4c82ee7d794949e2a7c3b3a7201e968c7ecab9",
                "sha256:0cbe9848fad08baf71de1a39e12d1b6310f1d5b2d0ea4de051058e6e1076852d",
                "sha256:1b1766d6f397c18153d40015ddfc79ddb715cabadc04d2d228d4e5a8bc4ded1a",
                "sha256:33161613d2269025873025b33e879825ec7b1d831317e68f4f2f0f84ed14c719",
                "sha256:5039f55555e1eab31124a5768898c9e22c25a65c1e0037f4d7c495a45778c9f2",
                "sha256:522e26bbf6377e4d76403826ed689c295b0b238f46c28a7251ab94716da0b280",
                "sha256:56e454c7833e94ec9769fa0f86e6ff8e42ee38ce0ce1fa4cbb747ea7e06d56aa",
                "sha256:58f545efd1108e647604a1b5aa809591ccd2540f468a880bedb97247e72db387",
                "sha256:5e05b1c973a9f858c74367553e236f287e749465f773328c8ef31abe18f691e1",
                "sha256:7903ba8ab592b82014713c491f6c5d3a1cde5b4a3bf116404e08f5b52f6daf43",
                "sha256:8969bfd28e85c81f3f94eb4a66bc2cf1dbdc5c18efc320af34bffc54d6b1e38f",
                "sha256:92c8c1e89a1f5028a4c6d9e3ccbe311b6ba53694811269b992c0b224269e2398",
                "sha256:9c88793f78fca17da0145455f0d7826bcb9f37da4764af27ac945488116efe63",
                "sha256:a7ac231a08bb37f852849bbb387a20a57574a97cfc7b6cabb488a4fc8be176de",
                "sha256:abdde9f795cf292fb9651ed48185503a2ff29be87770c3b8e2a14b0cd7aa16f8",
                "sha256:af1da88f6bc3d2338ebbf0e22fe487821ea4d8e89053e25fa59d1d79786e7481",
                "sha256:b2a9ab7c279c91974f756c84c365a669a887efa287365a8e2c418f8b3ba73fb0",
                "sha256:bf837dc63ba5c06dc8797c398db1e223a466c7ece27a1f7b5232ba3466aafe3d",
                "sha256:ca51fcfcc5f9354c45f400059e88bc09215fb71a48d3768fb80e357f3b457e1e",
                "sha256:ce571367b6dfe60af04e04a1834ca2dc5f46004ac1cc756fb95319f64c095a96",
                "sha256:d208a0f8729f3fb790ed18a003f3a57895b989b40ea4dce4717e9cf4af62c6bb",
                "sha256:dbee87b469018961d1ad79b1a5d50c0ae850000b639bcb1b694e9981083243b6",
                "sha256:e9f4c4e51567b616be64e05d517c79a8a22f3606499941d97bb76f2ca59f982d",
                "sha256:f063b69b090c9d918f9df0a12116029e274daf0181df392839661c4c7ec9018a",
                "sha256:f9a909a8bae284d46bbfdefbdd4a262ba19d3bc9921b1e76126b1d21c3c34135"
            ],
            "index": "pypi",
            "version": "==1.23.5"
        },
        "odc-geo": {
            "hashes": [
                "sha256:0b04d0835e783685f128453e4b4169d86d322632887bfee9c7dbde364a3c324d",
                "sha256:e03074229181a3ff6115cec6a822be66e916ad644febd0f47ab96b2804a1b45c"
            ],
            "markers": "python_version >= '3.8'",
            "version": "==0.4.1"
        },
        "overrides": {
            "hashes": [
                "sha256:3ad24583f86d6d7a49049695efe9933e67ba62f0c7625d53c59fa832ce4b8b7d",
                "sha256:9502a3cca51f4fac40b5feca985b6703a5c1f6ad815588a7ca9e285b9dca6757"
            ],
            "markers": "python_version >= '3.6'",
            "version": "==7.4.0"
        },
        "packaging": {
            "hashes": [
                "sha256:994793af429502c4ea2ebf6bf664629d07c1a9fe974af92966e4b8d2df7edc61",
                "sha256:a392980d2b6cffa644431898be54b0045151319d1e7ec34f0cfed48767dd334f"
            ],
            "markers": "python_version >= '3.7'",
            "version": "==23.1"
        },
        "pandas": {
            "hashes": [
                "sha256:02755de164da6827764ceb3bbc5f64b35cb12394b1024fdf88704d0fa06e0e2f",
                "sha256:0a1e0576611641acde15c2322228d138258f236d14b749ad9af498ab69089e2d",
                "sha256:1eb09a242184092f424b2edd06eb2b99d06dc07eeddff9929e8667d4ed44e181",
                "sha256:30a89d0fec4263ccbf96f68592fd668939481854d2ff9da709d32a047689393b",
                "sha256:50e451932b3011b61d2961b4185382c92cc8c6ee4658dcd4f320687bb2d000ee",
                "sha256:51a93d422fbb1bd04b67639ba4b5368dffc26923f3ea32a275d2cc450f1d1c86",
                "sha256:598e9020d85a8cdbaa1815eb325a91cfff2bb2b23c1442549b8a3668e36f0f77",
                "sha256:66d00300f188fa5de73f92d5725ced162488f6dc6ad4cecfe4144ca29debe3b8",
                "sha256:69167693cb8f9b3fc060956a5d0a0a8dbfed5f980d9fd2c306fb5b9c855c814c",
                "sha256:6d6d10c2142d11d40d6e6c0a190b1f89f525bcf85564707e31b0a39e3b398e08",
                "sha256:713f2f70abcdade1ddd68fc91577cb090b3544b07ceba78a12f799355a13ee44",
                "sha256:7376e13d28eb16752c398ca1d36ccfe52bf7e887067af9a0474de6331dd948d2",
                "sha256:77550c8909ebc23e56a89f91b40ad01b50c42cfbfab49b3393694a50549295ea",
                "sha256:7b21cb72958fc49ad757685db1919021d99650d7aaba676576c9e88d3889d456",
                "sha256:9ebb9f1c22ddb828e7fd017ea265a59d80461d5a79154b49a4207bd17514d122",
                "sha256:a18e5c72b989ff0f7197707ceddc99828320d0ca22ab50dd1b9e37db45b010c0",
                "sha256:a6b5f14cd24a2ed06e14255ff40fe2ea0cfaef79a8dd68069b7ace74bd6acbba",
                "sha256:b42b120458636a981077cfcfa8568c031b3e8709701315e2bfa866324a83efa8",
                "sha256:c4af689352c4fe3d75b2834933ee9d0ccdbf5d7a8a7264f0ce9524e877820c08",
                "sha256:c7319b6e68de14e6209460f72a8d1ef13c09fb3d3ef6c37c1e65b35d50b5c145",
                "sha256:cf3f0c361a4270185baa89ec7ab92ecaa355fe783791457077473f974f654df5",
                "sha256:dd46bde7309088481b1cf9c58e3f0e204b9ff9e3244f441accd220dd3365ce7c",
                "sha256:dd5476b6c3fe410ee95926873f377b856dbc4e81a9c605a0dc05aaccc6a7c6c6",
                "sha256:e69140bc2d29a8556f55445c15f5794490852af3de0f609a24003ef174528b79",
                "sha256:f908a77cbeef9bbd646bd4b81214cbef9ac3dda4181d5092a4aa9797d1bc7774"
            ],
            "index": "pypi",
            "version": "==2.0.2"
        },
        "pandera": {
            "hashes": [
                "sha256:1cc70f5f182f5b4bd2e248f49372fcd88eba8423b8604ea9e1ebd64222730a41",
                "sha256:1cf13c06068d64edb1630b0e50d6588243b7c202d7ce00d968fe3d6bef7684f8"
            ],
            "markers": "python_version < '3.12' and python_version >= '3.7'",
            "version": "==0.15.1"
        },
        "pandocfilters": {
            "hashes": [
                "sha256:0b679503337d233b4339a817bfc8c50064e2eff681314376a47cb582305a7a38",
                "sha256:33aae3f25fd1a026079f5d27bdd52496f0e0803b3469282162bafdcbdf6ef14f"
            ],
            "markers": "python_version >= '2.7' and python_version not in '3.0, 3.1, 3.2, 3.3'",
            "version": "==1.5.0"
        },
        "param": {
            "hashes": [
                "sha256:59d55048d42a85e148a69837df42bd11c3391d47fad15ba57d118e145f001ef2",
                "sha256:a2e3b7b07ca7dd1adaa4fb3020a3ef4fe434f27ede453a9d94194c5155677e30"
            ],
            "markers": "python_version >= '2.7'",
            "version": "==1.13.0"
        },
        "parso": {
            "hashes": [
                "sha256:8c07be290bb59f03588915921e29e8a50002acaf2cdc5fa0e0114f91709fafa0",
                "sha256:c001d4636cd3aecdaf33cbb40aebb59b094be2a74c556778ef5576c175e19e75"
            ],
            "markers": "python_version >= '3.6'",
            "version": "==0.8.3"
        },
        "partd": {
            "hashes": [
                "sha256:7a63529348cf0dff14b986db641cd1b83c16b5cb9fc647c2851779db03282ef8",
                "sha256:aa0ff35dbbcc807ae374db56332f4c1b39b46f67bf2975f5151e0b4186aed0d5"
            ],
            "markers": "python_version >= '3.7'",
            "version": "==1.4.0"
        },
<<<<<<< HEAD
        "pathspec": {
            "hashes": [
                "sha256:1d6ed233af05e679efb96b1851550ea95bbb64b7c490b0f5aa52996c11e92a20",
                "sha256:e0d8d0ac2f12da61956eb2306b69f9469b42f4deb0f3cb6ed47b9cce9996ced3"
            ],
            "markers": "python_version >= '3.7'",
            "version": "==0.11.2"
        },
=======
>>>>>>> 090a44ab
        "pexpect": {
            "hashes": [
                "sha256:0b48a55dcb3c05f3329815901ea4fc1537514d6ba867a152b581d69ae3710937",
                "sha256:fc65a43959d153d0114afe13997d439c22823a27cefceb5ff35c2178c6784c0c"
            ],
            "markers": "sys_platform != 'win32'",
            "version": "==4.8.0"
        },
        "pickleshare": {
            "hashes": [
                "sha256:87683d47965c1da65cdacaf31c8441d12b8044cdec9aca500cd78fc2c683afca",
                "sha256:9649af414d74d4df115d5d718f82acb59c9d418196b7b4290ed47a12ce62df56"
            ],
            "version": "==0.7.5"
        },
        "pillow": {
            "hashes": [
                "sha256:00e65f5e822decd501e374b0650146063fbb30a7264b4d2744bdd7b913e0cab5",
                "sha256:040586f7d37b34547153fa383f7f9aed68b738992380ac911447bb78f2abe530",
                "sha256:0b6eb5502f45a60a3f411c63187db83a3d3107887ad0d036c13ce836f8a36f1d",
                "sha256:1ce91b6ec08d866b14413d3f0bbdea7e24dfdc8e59f562bb77bc3fe60b6144ca",
                "sha256:1f62406a884ae75fb2f818694469519fb685cc7eaff05d3451a9ebe55c646891",
                "sha256:22c10cc517668d44b211717fd9775799ccec4124b9a7f7b3635fc5386e584992",
                "sha256:3400aae60685b06bb96f99a21e1ada7bc7a413d5f49bce739828ecd9391bb8f7",
                "sha256:349930d6e9c685c089284b013478d6f76e3a534e36ddfa912cde493f235372f3",
                "sha256:368ab3dfb5f49e312231b6f27b8820c823652b7cd29cfbd34090565a015e99ba",
                "sha256:38250a349b6b390ee6047a62c086d3817ac69022c127f8a5dc058c31ccef17f3",
                "sha256:3a684105f7c32488f7153905a4e3015a3b6c7182e106fe3c37fbb5ef3e6994c3",
                "sha256:3a82c40d706d9aa9734289740ce26460a11aeec2d9c79b7af87bb35f0073c12f",
                "sha256:3b08d4cc24f471b2c8ca24ec060abf4bebc6b144cb89cba638c720546b1cf538",
                "sha256:3ed64f9ca2f0a95411e88a4efbd7a29e5ce2cea36072c53dd9d26d9c76f753b3",
                "sha256:3f07ea8d2f827d7d2a49ecf1639ec02d75ffd1b88dcc5b3a61bbb37a8759ad8d",
                "sha256:520f2a520dc040512699f20fa1c363eed506e94248d71f85412b625026f6142c",
                "sha256:5c6e3df6bdd396749bafd45314871b3d0af81ff935b2d188385e970052091017",
                "sha256:608bfdee0d57cf297d32bcbb3c728dc1da0907519d1784962c5f0c68bb93e5a3",
                "sha256:685ac03cc4ed5ebc15ad5c23bc555d68a87777586d970c2c3e216619a5476223",
                "sha256:76de421f9c326da8f43d690110f0e79fe3ad1e54be811545d7d91898b4c8493e",
                "sha256:76edb0a1fa2b4745fb0c99fb9fb98f8b180a1bbceb8be49b087e0b21867e77d3",
                "sha256:7be600823e4c8631b74e4a0d38384c73f680e6105a7d3c6824fcf226c178c7e6",
                "sha256:81ff539a12457809666fef6624684c008e00ff6bf455b4b89fd00a140eecd640",
                "sha256:88af2003543cc40c80f6fca01411892ec52b11021b3dc22ec3bc9d5afd1c5334",
                "sha256:8c11160913e3dd06c8ffdb5f233a4f254cb449f4dfc0f8f4549eda9e542c93d1",
                "sha256:8f8182b523b2289f7c415f589118228d30ac8c355baa2f3194ced084dac2dbba",
                "sha256:9211e7ad69d7c9401cfc0e23d49b69ca65ddd898976d660a2fa5904e3d7a9baa",
                "sha256:92be919bbc9f7d09f7ae343c38f5bb21c973d2576c1d45600fce4b74bafa7ac0",
                "sha256:9c82b5b3e043c7af0d95792d0d20ccf68f61a1fec6b3530e718b688422727396",
                "sha256:9f7c16705f44e0504a3a2a14197c1f0b32a95731d251777dcb060aa83022cb2d",
                "sha256:9fb218c8a12e51d7ead2a7c9e101a04982237d4855716af2e9499306728fb485",
                "sha256:a74ba0c356aaa3bb8e3eb79606a87669e7ec6444be352870623025d75a14a2bf",
                "sha256:b4f69b3700201b80bb82c3a97d5e9254084f6dd5fb5b16fc1a7b974260f89f43",
                "sha256:bc2ec7c7b5d66b8ec9ce9f720dbb5fa4bace0f545acd34870eff4a369b44bf37",
                "sha256:c189af0545965fa8d3b9613cfdb0cd37f9d71349e0f7750e1fd704648d475ed2",
                "sha256:c1fbe7621c167ecaa38ad29643d77a9ce7311583761abf7836e1510c580bf3dd",
                "sha256:c7cf14a27b0d6adfaebb3ae4153f1e516df54e47e42dcc073d7b3d76111a8d86",
                "sha256:c9f72a021fbb792ce98306ffb0c348b3c9cb967dce0f12a49aa4c3d3fdefa967",
                "sha256:cd25d2a9d2b36fcb318882481367956d2cf91329f6892fe5d385c346c0649629",
                "sha256:ce543ed15570eedbb85df19b0a1a7314a9c8141a36ce089c0a894adbfccb4568",
                "sha256:ce7b031a6fc11365970e6a5686d7ba8c63e4c1cf1ea143811acbb524295eabed",
                "sha256:d35e3c8d9b1268cbf5d3670285feb3528f6680420eafe35cccc686b73c1e330f",
                "sha256:d50b6aec14bc737742ca96e85d6d0a5f9bfbded018264b3b70ff9d8c33485551",
                "sha256:d5d0dae4cfd56969d23d94dc8e89fb6a217be461c69090768227beb8ed28c0a3",
                "sha256:d5db32e2a6ccbb3d34d87c87b432959e0db29755727afb37290e10f6e8e62614",
                "sha256:d72e2ecc68a942e8cf9739619b7f408cc7b272b279b56b2c83c6123fcfa5cdff",
                "sha256:d737a602fbd82afd892ca746392401b634e278cb65d55c4b7a8f48e9ef8d008d",
                "sha256:d80cf684b541685fccdd84c485b31ce73fc5c9b5d7523bf1394ce134a60c6883",
                "sha256:db24668940f82321e746773a4bc617bfac06ec831e5c88b643f91f122a785684",
                "sha256:dbc02381779d412145331789b40cc7b11fdf449e5d94f6bc0b080db0a56ea3f0",
                "sha256:dffe31a7f47b603318c609f378ebcd57f1554a3a6a8effbc59c3c69f804296de",
                "sha256:edf4392b77bdc81f36e92d3a07a5cd072f90253197f4a52a55a8cec48a12483b",
                "sha256:efe8c0681042536e0d06c11f48cebe759707c9e9abf880ee213541c5b46c5bf3",
                "sha256:f31f9fdbfecb042d046f9d91270a0ba28368a723302786c0009ee9b9f1f60199",
                "sha256:f88a0b92277de8e3ca715a0d79d68dc82807457dae3ab8699c758f07c20b3c51",
                "sha256:faaf07ea35355b01a35cb442dd950d8f1bb5b040a7787791a535de13db15ed90"
            ],
            "markers": "python_version >= '3.8'",
            "version": "==10.0.0"
        },
        "pkgutil-resolve-name": {
            "hashes": [
                "sha256:357d6c9e6a755653cfd78893817c0853af365dd51ec97f3d358a819373bbd174",
                "sha256:ca27cc078d25c5ad71a9de0a7a330146c4e014c2462d9af19c6b828280649c5e"
            ],
            "markers": "python_version < '3.9'",
            "version": "==1.3.10"
        },
        "platformdirs": {
            "hashes": [
                "sha256:b45696dab2d7cc691a3226759c0d3b00c47c8b6e293d96f6436f733303f77f6d",
                "sha256:d7c24979f292f916dc9cbf8648319032f551ea8c49a4c9bf2fb556a02070ec1d"
            ],
            "markers": "python_version >= '3.7'",
            "version": "==3.10.0"
        },
        "pluggy": {
            "hashes": [
                "sha256:c2fd55a7d7a3863cba1a013e4e2414658b1d07b6bc57b3919e0c63c9abb99849",
                "sha256:d12f0c4b579b15f5e054301bb226ee85eeeba08ffec228092f8defbaa3a4c4b3"
            ],
            "markers": "python_version >= '3.7'",
            "version": "==1.2.0"
<<<<<<< HEAD
        },
        "pre-commit": {
            "hashes": [
                "sha256:10badb65d6a38caff29703362271d7dca483d01da88f9d7e05d0b97171c136cb",
                "sha256:a2256f489cd913d575c145132ae196fe335da32d91a8294b7afe6622335dd023"
            ],
            "index": "pypi",
            "version": "==3.3.3"
=======
>>>>>>> 090a44ab
        },
        "prometheus-client": {
            "hashes": [
                "sha256:21e674f39831ae3f8acde238afd9a27a37d0d2fb5a28ea094f0ce25d2cbf2091",
                "sha256:e537f37160f6807b8202a6fc4764cdd19bac5480ddd3e0d463c3002b34462101"
            ],
            "markers": "python_version >= '3.6'",
            "version": "==0.17.1"
        },
        "prompt-toolkit": {
            "hashes": [
                "sha256:04505ade687dc26dc4284b1ad19a83be2f2afe83e7a828ace0c72f3a1df72aac",
                "sha256:9dffbe1d8acf91e3de75f3b544e4842382fc06c6babe903ac9acb74dc6e08d88"
            ],
<<<<<<< HEAD
            "markers": "python_version >= '3.7'",
=======
            "markers": "python_full_version >= '3.7.0'",
>>>>>>> 090a44ab
            "version": "==3.0.39"
        },
        "psutil": {
            "hashes": [
                "sha256:104a5cc0e31baa2bcf67900be36acde157756b9c44017b86b2c049f11957887d",
                "sha256:3c6f686f4225553615612f6d9bc21f1c0e305f75d7d8454f9b46e901778e7217",
                "sha256:4aef137f3345082a3d3232187aeb4ac4ef959ba3d7c10c33dd73763fbc063da4",
                "sha256:5410638e4df39c54d957fc51ce03048acd8e6d60abc0f5107af51e5fb566eb3c",
                "sha256:5b9b8cb93f507e8dbaf22af6a2fd0ccbe8244bf30b1baad6b3954e935157ae3f",
                "sha256:7a7dd9997128a0d928ed4fb2c2d57e5102bb6089027939f3b722f3a210f9a8da",
                "sha256:89518112647f1276b03ca97b65cc7f64ca587b1eb0278383017c2a0dcc26cbe4",
                "sha256:8c5f7c5a052d1d567db4ddd231a9d27a74e8e4a9c3f44b1032762bd7b9fdcd42",
                "sha256:ab8ed1a1d77c95453db1ae00a3f9c50227ebd955437bcf2a574ba8adbf6a74d5",
                "sha256:acf2aef9391710afded549ff602b5887d7a2349831ae4c26be7c807c0a39fac4",
                "sha256:b258c0c1c9d145a1d5ceffab1134441c4c5113b2417fafff7315a917a026c3c9",
                "sha256:be8929ce4313f9f8146caad4272f6abb8bf99fc6cf59344a3167ecd74f4f203f",
                "sha256:c607bb3b57dc779d55e1554846352b4e358c10fff3abf3514a7a6601beebdb30",
                "sha256:ea8518d152174e1249c4f2a1c89e3e6065941df2fa13a1ab45327716a23c2b48"
            ],
            "markers": "python_version >= '2.7' and python_version not in '3.0, 3.1, 3.2, 3.3'",
            "version": "==5.9.5"
        },
        "psycopg2-binary": {
            "hashes": [
                "sha256:02c0f3757a4300cf379eb49f543fb7ac527fb00144d39246ee40e1df684ab514",
                "sha256:02c6e3cf3439e213e4ee930308dc122d6fb4d4bea9aef4a12535fbd605d1a2fe",
                "sha256:0645376d399bfd64da57148694d78e1f431b1e1ee1054872a5713125681cf1be",
                "sha256:0892ef645c2fabb0c75ec32d79f4252542d0caec1d5d949630e7d242ca4681a3",
                "sha256:0d236c2825fa656a2d98bbb0e52370a2e852e5a0ec45fc4f402977313329174d",
                "sha256:0e0f754d27fddcfd74006455b6e04e6705d6c31a612ec69ddc040a5468e44b4e",
                "sha256:15e2ee79e7cf29582ef770de7dab3d286431b01c3bb598f8e05e09601b890081",
                "sha256:1876843d8e31c89c399e31b97d4b9725a3575bb9c2af92038464231ec40f9edb",
                "sha256:1f64dcfb8f6e0c014c7f55e51c9759f024f70ea572fbdef123f85318c297947c",
                "sha256:2ab652e729ff4ad76d400df2624d223d6e265ef81bb8aa17fbd63607878ecbee",
                "sha256:30637a20623e2a2eacc420059be11527f4458ef54352d870b8181a4c3020ae6b",
                "sha256:34b9ccdf210cbbb1303c7c4db2905fa0319391bd5904d32689e6dd5c963d2ea8",
                "sha256:38601cbbfe600362c43714482f43b7c110b20cb0f8172422c616b09b85a750c5",
                "sha256:441cc2f8869a4f0f4bb408475e5ae0ee1f3b55b33f350406150277f7f35384fc",
                "sha256:498807b927ca2510baea1b05cc91d7da4718a0f53cb766c154c417a39f1820a0",
                "sha256:4ac30da8b4f57187dbf449294d23b808f8f53cad6b1fc3623fa8a6c11d176dd0",
                "sha256:4c727b597c6444a16e9119386b59388f8a424223302d0c06c676ec8b4bc1f963",
                "sha256:4d67fbdaf177da06374473ef6f7ed8cc0a9dc640b01abfe9e8a2ccb1b1402c1f",
                "sha256:4dfb4be774c4436a4526d0c554af0cc2e02082c38303852a36f6456ece7b3503",
                "sha256:4ea29fc3ad9d91162c52b578f211ff1c931d8a38e1f58e684c45aa470adf19e2",
                "sha256:51537e3d299be0db9137b321dfb6a5022caaab275775680e0c3d281feefaca6b",
                "sha256:61b047a0537bbc3afae10f134dc6393823882eb263088c271331602b672e52e9",
                "sha256:6460c7a99fc939b849431f1e73e013d54aa54293f30f1109019c56a0b2b2ec2f",
                "sha256:65bee1e49fa6f9cf327ce0e01c4c10f39165ee76d35c846ade7cb0ec6683e303",
                "sha256:65c07febd1936d63bfde78948b76cd4c2a411572a44ac50719ead41947d0f26b",
                "sha256:71f14375d6f73b62800530b581aed3ada394039877818b2d5f7fc77e3bb6894d",
                "sha256:7a40c00dbe17c0af5bdd55aafd6ff6679f94a9be9513a4c7e071baf3d7d22a70",
                "sha256:7e13a5a2c01151f1208d5207e42f33ba86d561b7a89fca67c700b9486a06d0e2",
                "sha256:7f0438fa20fb6c7e202863e0d5ab02c246d35efb1d164e052f2f3bfe2b152bd0",
                "sha256:8122cfc7cae0da9a3077216528b8bb3629c43b25053284cc868744bfe71eb141",
                "sha256:8338a271cb71d8da40b023a35d9c1e919eba6cbd8fa20a54b748a332c355d896",
                "sha256:84d2222e61f313c4848ff05353653bf5f5cf6ce34df540e4274516880d9c3763",
                "sha256:8a6979cf527e2603d349a91060f428bcb135aea2be3201dff794813256c274f1",
                "sha256:8a76e027f87753f9bd1ab5f7c9cb8c7628d1077ef927f5e2446477153a602f2c",
                "sha256:964b4dfb7c1c1965ac4c1978b0f755cc4bd698e8aa2b7667c575fb5f04ebe06b",
                "sha256:9972aad21f965599ed0106f65334230ce826e5ae69fda7cbd688d24fa922415e",
                "sha256:a8c28fd40a4226b4a84bdf2d2b5b37d2c7bd49486b5adcc200e8c7ec991dfa7e",
                "sha256:ae102a98c547ee2288637af07393dd33f440c25e5cd79556b04e3fca13325e5f",
                "sha256:af335bac6b666cc6aea16f11d486c3b794029d9df029967f9938a4bed59b6a19",
                "sha256:afe64e9b8ea66866a771996f6ff14447e8082ea26e675a295ad3bdbffdd72afb",
                "sha256:b4b24f75d16a89cc6b4cdff0eb6a910a966ecd476d1e73f7ce5985ff1328e9a6",
                "sha256:b6c8288bb8a84b47e07013bb4850f50538aa913d487579e1921724631d02ea1b",
                "sha256:b83456c2d4979e08ff56180a76429263ea254c3f6552cd14ada95cff1dec9bb8",
                "sha256:bfb13af3c5dd3a9588000910178de17010ebcccd37b4f9794b00595e3a8ddad3",
                "sha256:c3dba7dab16709a33a847e5cd756767271697041fbe3fe97c215b1fc1f5c9848",
                "sha256:c48d8f2db17f27d41fb0e2ecd703ea41984ee19362cbce52c097963b3a1b4365",
                "sha256:c7e62ab8b332147a7593a385d4f368874d5fe4ad4e341770d4983442d89603e3",
                "sha256:c83a74b68270028dc8ee74d38ecfaf9c90eed23c8959fca95bd703d25b82c88e",
                "sha256:cacbdc5839bdff804dfebc058fe25684cae322987f7a38b0168bc1b2df703fb1",
                "sha256:cf4499e0a83b7b7edcb8dabecbd8501d0d3a5ef66457200f77bde3d210d5debb",
                "sha256:cfec476887aa231b8548ece2e06d28edc87c1397ebd83922299af2e051cf2827",
                "sha256:d26e0342183c762de3276cca7a530d574d4e25121ca7d6e4a98e4f05cb8e4df7",
                "sha256:d4e6036decf4b72d6425d5b29bbd3e8f0ff1059cda7ac7b96d6ac5ed34ffbacd",
                "sha256:d57c3fd55d9058645d26ae37d76e61156a27722097229d32a9e73ed54819982a",
                "sha256:dfa74c903a3c1f0d9b1c7e7b53ed2d929a4910e272add6700c38f365a6002820",
                "sha256:e3ed340d2b858d6e6fb5083f87c09996506af483227735de6964a6100b4e6a54",
                "sha256:e78e6e2a00c223e164c417628572a90093c031ed724492c763721c2e0bc2a8df",
                "sha256:e9182eb20f41417ea1dd8e8f7888c4d7c6e805f8a7c98c1081778a3da2bee3e4",
                "sha256:e99e34c82309dd78959ba3c1590975b5d3c862d6f279f843d47d26ff89d7d7e1",
                "sha256:f6a88f384335bb27812293fdb11ac6aee2ca3f51d3c7820fe03de0a304ab6249",
                "sha256:f81e65376e52f03422e1fb475c9514185669943798ed019ac50410fb4c4df232",
                "sha256:ffe9dc0a884a8848075e576c1de0290d85a533a9f6e9c4e564f19adf8f6e54a7"
            ],
            "index": "pypi",
            "version": "==2.9.6"
        },
        "ptyprocess": {
            "hashes": [
                "sha256:4b41f3967fce3af57cc7e94b888626c18bf37a083e3651ca8feeb66d492fef35",
                "sha256:5c5d0a3b48ceee0b48485e0c26037c0acd7d29765ca3fbb5cb3831d347423220"
            ],
            "version": "==0.7.0"
        },
        "pure-eval": {
            "hashes": [
                "sha256:01eaab343580944bc56080ebe0a674b39ec44a945e6d09ba7db3cb8cec289350",
                "sha256:2b45320af6dfaa1750f543d714b6d1c520a1688dec6fd24d339063ce0aaa9ac3"
            ],
            "version": "==0.2.2"
        },
        "py-cpuinfo": {
            "hashes": [
                "sha256:3cdbbf3fac90dc6f118bfd64384f309edeadd902d7c8fb17f02ffa1fc3f49690",
                "sha256:859625bc251f64e21f077d099d4162689c762b5d6a4c3c97553d56241c9674d5"
            ],
            "version": "==9.0.0"
        },
        "py7zr": {
            "hashes": [
                "sha256:1d01f98ea1e1f5c49940358691b2076f9a5848056426541e783de33834f59e21",
                "sha256:94d0c24217f6582741813ee94490a4ca82bd5f9bf35e4f8610cb588cf7445764"
            ],
            "index": "pypi",
            "version": "==0.20.4"
        },
        "pyarrow": {
            "hashes": [
                "sha256:1cbcfcbb0e74b4d94f0b7dde447b835a01bc1d16510edb8bb7d6224b9bf5bafc",
                "sha256:25aa11c443b934078bfd60ed63e4e2d42461682b5ac10f67275ea21e60e6042c",
                "sha256:2d53ba72917fdb71e3584ffc23ee4fcc487218f8ff29dd6df3a34c5c48fe8c06",
                "sha256:2d942c690ff24a08b07cb3df818f542a90e4d359381fbff71b8f2aea5bf58841",
                "sha256:2f51dc7ca940fdf17893227edb46b6784d37522ce08d21afc56466898cb213b2",
                "sha256:362a7c881b32dc6b0eccf83411a97acba2774c10edcec715ccaab5ebf3bb0835",
                "sha256:3e99be85973592051e46412accea31828da324531a060bd4585046a74ba45854",
                "sha256:40bb42afa1053c35c749befbe72f6429b7b5f45710e85059cdd534553ebcf4f2",
                "sha256:410624da0708c37e6a27eba321a72f29d277091c8f8d23f72c92bada4092eb5e",
                "sha256:41a1451dd895c0b2964b83d91019e46f15b5564c7ecd5dcb812dadd3f05acc97",
                "sha256:5461c57dbdb211a632a48facb9b39bbeb8a7905ec95d768078525283caef5f6d",
                "sha256:69309be84dcc36422574d19c7d3a30a7ea43804f12552356d1ab2a82a713c418",
                "sha256:7c28b5f248e08dea3b3e0c828b91945f431f4202f1a9fe84d1012a761324e1ba",
                "sha256:8f40be0d7381112a398b93c45a7e69f60261e7b0269cc324e9f739ce272f4f70",
                "sha256:a37bc81f6c9435da3c9c1e767324ac3064ffbe110c4e460660c43e144be4ed85",
                "sha256:aaee8f79d2a120bf3e032d6d64ad20b3af6f56241b0ffc38d201aebfee879d00",
                "sha256:ad42bb24fc44c48f74f0d8c72a9af16ba9a01a2ccda5739a517aa860fa7e3d56",
                "sha256:ad7c53def8dbbc810282ad308cc46a523ec81e653e60a91c609c2233ae407689",
                "sha256:becc2344be80e5dce4e1b80b7c650d2fc2061b9eb339045035a1baa34d5b8f1c",
                "sha256:caad867121f182d0d3e1a0d36f197df604655d0b466f1bc9bafa903aa95083e4",
                "sha256:ccbf29a0dadfcdd97632b4f7cca20a966bb552853ba254e874c66934931b9841",
                "sha256:da93340fbf6f4e2a62815064383605b7ffa3e9eeb320ec839995b1660d69f89b",
                "sha256:e217d001e6389b20a6759392a5ec49d670757af80101ee6b5f2c8ff0172e02ca",
                "sha256:f010ce497ca1b0f17a8243df3048055c0d18dcadbcc70895d5baf8921f753de5",
                "sha256:f12932e5a6feb5c58192209af1d2607d488cb1d404fbc038ac12ada60327fa34"
            ],
            "index": "pypi",
            "version": "==11.0.0"
        },
        "pybcj": {
            "hashes": [
                "sha256:023082fd677f67ebd36fe96322a4a45ac33a2b340d49010d88e1867c76744c50",
                "sha256:05fad9a905772774aacc96cb174571ac1f5afa80b9f54c6ec414d369865d305c",
                "sha256:09872b32edad4e3653d5b357b244d267ca58fe52d4e1dd3cdff816d3bb9d9f7c",
                "sha256:0eaa90639992b6096afb1485380fae7f084483db6b92867847a3bfdf22cc4efc",
                "sha256:10182725b0e6aa944d13a10a4a9cb5208bafe0016b4326253340948153de4bc0",
                "sha256:10961ea10ae930b9348132707b9dd3cf3e71a41ef1df7656fbc4f14a71f10747",
                "sha256:15edd1786617127ecfda4274bbb04f09ae299c474ada86e369bcf050d5cb88dd",
                "sha256:1a5365edcaa82dc47e7757ba2efb48f96b9b352e3811a2aaa90084802479ddbe",
                "sha256:1c0e1657c233f9f4070ab578951e03d569f1b645042ce661341091f50e41b541",
                "sha256:1e6434a46f852cd3e6929633b43537887bd381bc614dbf5c4a128fdde4966b3a",
                "sha256:20fc0d8f67e2d9747e0c31082d5f64b112258ae602a85aa5c7e6bf5a7cad287b",
                "sha256:21098001200273c3c9fd90e7bf909fb905a8e1c102c80b604cb7c6a3103ef7e0",
                "sha256:225a0addf4b3d580bf4eae583b5168dac0125a703c53ded8b3f120882e1e0312",
                "sha256:262f53e27bca6096e3424c63e5e59948b10985eee4b03a5d70c3f3f6161a79e7",
                "sha256:2d6b34ec233fcf5a83ccfbf422fef22256947eaa7077aaa012e5961d15aa302c",
                "sha256:2e1859d36c073231737956fbeb5bbcfa8dba880e1b66bfbd001466718d6d89dc",
                "sha256:358dba3dc39a07cded6897b9f99bb5b951a0ad95d567eda535b44861caa02f5b",
                "sha256:3847387b43af47d9677952b8a22d9c2d8a544c2175b6d5304c200669c05d39e1",
                "sha256:393d95f83e47976d137bcec7b66986f51282dcb2091933f88983dd7eb89e59c4",
                "sha256:39dd836134e261ec769cd5aa9ae7a3a330a7dac81efb66eb5504643abd8235df",
                "sha256:421ed75e54ebecd79c80178c1df5bdbe1e0e3e10e7efef5f011b5f0be6a9a12f",
                "sha256:421f211fb15aeb836b4ba61174cb409fc82222ab3b2486deb4953ae863e6507b",
                "sha256:43e8bc75773ca06ee7a64602b799613171e4edf4d9d8fd38fa5c49f1cdbb4407",
                "sha256:46b82fe50eb8171ee2205e935f3fd5900e31beb5e54e10c88f23a5420902467d",
                "sha256:4bc8720f3a224c27bd413a930b9bec5f225fda050641258967b1ebb252a053fb",
                "sha256:4d10dd75fad48555e9530c5565c7ccf13754adad2fe331feefb263055cdca7b3",
                "sha256:534b8b253dbdb746c06bab28383db31d7e2b42aa9b33ed4e7836319622dcd75b",
                "sha256:570a3cf4e016dcb0fc561991833e5170a2a0bc6ee88fe5667591f356bd7b7895",
                "sha256:5de90f8b6c7fc1d28dbe74c29b1d5053a7a8703cbc2c6f4f112907ffd7529f8e",
                "sha256:603daa737579cf69efb368fab716cdce18d0b2615af77bb623f5f42aa546b3d8",
                "sha256:6485c6b091504c0e6431a9495309271626eaa9ecb23276903486824f94f4c551",
                "sha256:6ca6ddae1302477879099d4c4efc65790f4610d71ceff7fbe8f8b60f6ac6dcff",
                "sha256:6df9eccc99a0d7bc091b58cff2f507b89f076d657253975fa2ca9eb42dbb4733",
                "sha256:6f589af70286ec6565e3415145a03abc3c14a23ed7ed198ac741de81af332f26",
                "sha256:731800acfc6112132aa2b7d08f9d6fe49a0c0071b30985809d084e238af98dac",
                "sha256:74d34340323996b70dbd73e9530cca71c05ff7c97e30fe4d32aeea2f877836ca",
                "sha256:7801ee9a9fcd47b92d4d90ff9a28cfdc23195cad72bd8032938ab3c794942b43",
                "sha256:795dff9229dc024e54bd0f618f5a3adb269ee0cccd7ac9a0bef29df388beed23",
                "sha256:7b3773a77ae3b18778c9bf22c7ba6478a0e5416f84b7d2ac6d764001f6d0d985",
                "sha256:872697d8bff2572e4225ed8cbce17be338faac28ec1ab3c00419aaef2f56dd3c",
                "sha256:8b682ed08caabfb7c042d4be083e28ddc692afb1deff5567111f8855071b75c3",
                "sha256:8e846a8272bf02202794fe22beaf389ed27c2d8ebf59aafb43af4935feac0389",
                "sha256:8efed581f2ee74f1e0ec04a10e97881b93abc258d13b15ef966aee71732ac152",
                "sha256:970dc23ca1c64611d35a3abe76a059cf551da53d62faefd84c5bf3e0af1602d1",
                "sha256:9b56eeff51efa556ecc186260ac486a4ddd79ad37bc88d669e96c45190f3c0da",
                "sha256:9fc313b1a5547c5416982853f2de1454980704f3ab3dbcad18dacdc565a2eafc",
                "sha256:a74e70bf3fd50a413fdce4264e037b8e8f34cb8d9207ac364167b6eb076c14ec",
                "sha256:a77796b4c5370cedd4fad2264b6d7a78cb40229c7fa3cbcab24df3adea768962",
                "sha256:a81f14f213a75597f9be44feb97740a51adda558465fb159114472dc2ab39ef8",
                "sha256:acfc4a02ddf22f6df7184441b39f38c31e95aa8af41de4d2f825821ab1fb85c6",
                "sha256:b3861996b06b8238f799b4f1bd9542d1a8ae8e4765adbdde25ed011c3bda11df",
                "sha256:b901f12380e988da07f21bb6b75da7f91fd9feffb43fcf70fad698e40a2ef3a7",
                "sha256:b99f4291e59dcbe548be5a1e8c6a1a19a860184526c2d14fc374ec687b98ad7d",
                "sha256:bb378b0f133e19d437eca4327bac7c3f38e30950c5c604092c72b18cba839bc2",
                "sha256:bbb49772fc3896850a704215160df8316db89e5e8876b2d8af6c6c15b4e0f6ea",
                "sha256:bc1684b9f7ec92d2ae94a137ec311bd2227f684429521061af7ceed4952c7f72",
                "sha256:bdabbe7fd66886943393ecf98318d7801dd40183af80314acd4464bccdd44d53",
                "sha256:bf87f2a7f827656bc6e1d9888d47931aa0ae35cdc4ff33b1cec70d8d462590b3",
                "sha256:c1e02170f8d358a8ddc716606760c73d55eea6bdb0cca2d97b86447e9524708b",
                "sha256:c72ff262613c9a6f20e80bcf1e8bbc000b78b95a7fa301164ab3e3bd23bd936c",
                "sha256:c854a206d8c3a5a959b803405760f3627bb4878450e2f36b5d35af09c89152fc",
                "sha256:d5b327df02761c42399c878cd6c37f885bf0639befbd4d1ab763cd44ba1e0552",
                "sha256:d5c4ca6faff0af4b5f3e7d88d13ec76f8cac36c9bcc814b8c84d9f3f951b2cf9",
                "sha256:d61f287f820787d3acf60d113c5ce6e506870d9d3103bc37a74373e72ce9d7a6",
                "sha256:dc23f2ac2c1ded250f1aa66fbd1a3d823f76de549978b61eed4fb34affc11338",
                "sha256:dc79ed4773cd35328377a8fedbbdcafb3a9d242ee63b96863c0692c81faefab8",
                "sha256:df75707f466ab6fa086f164bff2df75fd16543c8d43ca43a268f938c1144e792",
                "sha256:e6a74cb618da93ac1322d6a548a4508e76eb4c388ed1c80560bc25d8764cf272",
                "sha256:e89a814f1727be7d543ac6910f0d94131f43a337e811ab684606d42dbc22b701",
                "sha256:efe75e3b8768c4f9d454d3c1b2b2a67e757f2b00d638146d3a4cddb38460fc3a",
                "sha256:f2f950ca403ffaa808a017e40e3371115bcb0b4b1061772b03e7d842555132ac",
                "sha256:f4428b6808d781f4b605a27f53fc10a3ca343d1cd901c691b9ba2e4ed85a5fc7",
                "sha256:f46ba61c942ee64198444c9562c5cf089eaf97f17b413e15fa1c0614df304734",
                "sha256:f472da992a6ba58381c0314b994c01d20e522ff8836417ef1c0975bdae142406",
                "sha256:f58e489e43c9a1688c7d5ceb7455b44952d87f183b7b9c915b301478a2b3bfbe",
                "sha256:f8576a1dcf445ef064bf8c3b2cdc1d6353e41cb4b366329946883e285dcbcec0",
                "sha256:fa787b414c4dc6b6cd75338fac18a7dbb53a09443dd863020a2d2bda76940ca6",
                "sha256:fda423836d7d69cba6a6f99e7a34c2e5fe3621e5e945cd25ea9ba60a96223254"
            ],
            "markers": "python_version >= '3.6'",
            "version": "==1.0.1"
        },
        "pycodestyle": {
            "hashes": [
                "sha256:347187bdb476329d98f695c213d7295a846d1152ff4fe9bacb8a9590b8ee7053",
                "sha256:8a4eaf0d0495c7395bdab3589ac2db602797d76207242c17d470186815706610"
            ],
            "markers": "python_version >= '3.6'",
            "version": "==2.10.0"
        },
        "pycparser": {
            "hashes": [
                "sha256:8ee45429555515e1f6b185e78100aea234072576aa43ab53aefcae078162fca9",
                "sha256:e644fdec12f7872f86c58ff790da456218b10f863970249516d60a5eaca77206"
            ],
            "version": "==2.21"
        },
        "pycryptodomex": {
            "hashes": [
                "sha256:160a39a708c36fa0b168ab79386dede588e62aec06eb505add870739329aecc6",
                "sha256:192306cf881fe3467dda0e174a4f47bb3a8bb24b90c9cdfbdc248eec5fc0578c",
                "sha256:1949e09ea49b09c36d11a951b16ff2a05a0ffe969dda1846e4686ee342fe8646",
                "sha256:215be2980a6b70704c10796dd7003eb4390e7be138ac6fb8344bf47e71a8d470",
                "sha256:27072a494ce621cc7a9096bbf60ed66826bb94db24b49b7359509e7951033e74",
                "sha256:2dc4eab20f4f04a2d00220fdc9258717b82d31913552e766d5f00282c031b70a",
                "sha256:302a8f37c224e7b5d72017d462a2be058e28f7be627bdd854066e16722d0fc0c",
                "sha256:3d9314ac785a5b75d5aaf924c5f21d6ca7e8df442e5cf4f0fefad4f6e284d422",
                "sha256:3e3ecb5fe979e7c1bb0027e518340acf7ee60415d79295e5251d13c68dde576e",
                "sha256:4d9379c684efea80fdab02a3eb0169372bca7db13f9332cb67483b8dc8b67c37",
                "sha256:50308fcdbf8345e5ec224a5502b4215178bdb5e95456ead8ab1a69ffd94779cb",
                "sha256:5594a125dae30d60e94f37797fc67ce3c744522de7992c7c360d02fdb34918f8",
                "sha256:58fc0aceb9c961b9897facec9da24c6a94c5db04597ec832060f53d4d6a07196",
                "sha256:6421d23d6a648e83ba2670a352bcd978542dad86829209f59d17a3f087f4afef",
                "sha256:6875eb8666f68ddbd39097867325bd22771f595b4e2b0149739b5623c8bf899b",
                "sha256:6ed3606832987018615f68e8ed716a7065c09a0fe94afd7c9ca1b6777f0ac6eb",
                "sha256:71687eed47df7e965f6e0bf3cadef98f368d5221f0fb89d2132effe1a3e6a194",
                "sha256:73d64b32d84cf48d9ec62106aa277dbe99ab5fbfd38c5100bc7bddd3beb569f7",
                "sha256:75672205148bdea34669173366df005dbd52be05115e919551ee97171083423d",
                "sha256:76f0a46bee539dae4b3dfe37216f678769349576b0080fdbe431d19a02da42ff",
                "sha256:8ff129a5a0eb5ff16e45ca4fa70a6051da7f3de303c33b259063c19be0c43d35",
                "sha256:ac614363a86cc53d8ba44b6c469831d1555947e69ab3276ae8d6edc219f570f7",
                "sha256:ba95abd563b0d1b88401658665a260852a8e6c647026ee6a0a65589287681df8",
                "sha256:bbdcce0a226d9205560a5936b05208c709b01d493ed8307792075dedfaaffa5f",
                "sha256:bec6c80994d4e7a38312072f89458903b65ec99bed2d65aa4de96d997a53ea7a",
                "sha256:c2953afebf282a444c51bf4effe751706b4d0d63d7ca2cc51db21f902aa5b84e",
                "sha256:d35a8ffdc8b05e4b353ba281217c8437f02c57d7233363824e9d794cf753c419",
                "sha256:d56c9ec41258fd3734db9f5e4d2faeabe48644ba9ca23b18e1839b3bdf093222",
                "sha256:d84e105787f5e5d36ec6a581ff37a1048d12e638688074b2a00bcf402f9aa1c2",
                "sha256:e00a4bacb83a2627e8210cb353a2e31f04befc1155db2976e5e239dd66482278",
                "sha256:f237278836dda412a325e9340ba2e6a84cb0f56b9244781e5b61f10b3905de88",
                "sha256:f9ab5ef0718f6a8716695dea16d83b671b22c45e9c0c78fd807c32c0192e54b5"
            ],
            "markers": "python_version >= '2.7' and python_version not in '3.0, 3.1, 3.2, 3.3, 3.4'",
            "version": "==3.18.0"
        },
        "pyct": {
            "hashes": [
                "sha256:a4038a8885059ab8cac6f946ea30e0b5e6bdbe0b92b6723f06737035f9d65e8c",
                "sha256:dd9f4ac5cbd8e37c352c04036062d3c5f67efec76d404761ef16b0cbf26aa6a0"
            ],
            "markers": "python_version >= '3.7'",
            "version": "==0.5.0"
        },
        "pydantic": {
            "hashes": [
                "sha256:20a3b30fd255eeeb63caa9483502ba96b7795ce5bf895c6a179b3d909d9f53a6",
                "sha256:2b71bd504d1573b0b722ae536e8ffb796bedeef978979d076bf206e77dcc55a5",
                "sha256:3403a090db45d4027d2344859d86eb797484dfda0706cf87af79ace6a35274ef",
                "sha256:37ebddef68370e6f26243acc94de56d291e01227a67b2ace26ea3543cf53dd5f",
                "sha256:3b8d5bd97886f9eb59260594207c9f57dce14a6f869c6ceea90188715d29921a",
                "sha256:409b810f387610cc7405ab2fa6f62bdf7ea485311845a242ebc0bd0496e7e5ac",
                "sha256:4870f13a4fafd5bc3e93cff3169222534fad867918b188e83ee0496452978437",
                "sha256:566a04ba755e8f701b074ffb134ddb4d429f75d5dced3fbd829a527aafe74c71",
                "sha256:67b3714b97ff84b2689654851c2426389bcabfac9080617bcf4306c69db606f6",
                "sha256:6dab5219659f95e357d98d70577b361383057fb4414cfdb587014a5f5c595f7b",
                "sha256:748d10ab6089c5d196e1c8be9de48274f71457b01e59736f7a09c9dc34f51887",
                "sha256:762aa598f79b4cac2f275d13336b2dd8662febee2a9c450a49a2ab3bec4b385f",
                "sha256:7a26841be620309a9697f5b1ffc47dce74909e350c5315ccdac7a853484d468a",
                "sha256:7a7db03339893feef2092ff7b1afc9497beed15ebd4af84c3042a74abce02d48",
                "sha256:7aa75d1bd9cc275cf9782f50f60cddaf74cbaae19b6ada2a28e737edac420312",
                "sha256:86936c383f7c38fd26d35107eb669c85d8f46dfceae873264d9bab46fe1c7dde",
                "sha256:88546dc10a40b5b52cae87d64666787aeb2878f9a9b37825aedc2f362e7ae1da",
                "sha256:8c40964596809eb616d94f9c7944511f620a1103d63d5510440ed2908fc410af",
                "sha256:990027e77cda6072a566e433b6962ca3b96b4f3ae8bd54748e9d62a58284d9d7",
                "sha256:9965e49c6905840e526e5429b09e4c154355b6ecc0a2f05492eda2928190311d",
                "sha256:9f62a727f5c590c78c2d12fda302d1895141b767c6488fe623098f8792255fe5",
                "sha256:a2d5be50ac4a0976817144c7d653e34df2f9436d15555189f5b6f61161d64183",
                "sha256:a5939ec826f7faec434e2d406ff5e4eaf1716eb1f247d68cd3d0b3612f7b4c8a",
                "sha256:aac218feb4af73db8417ca7518fb3bade4534fcca6e3fb00f84966811dd94450",
                "sha256:adad1ee4ab9888f12dac2529276704e719efcf472e38df7813f5284db699b4ec",
                "sha256:b69f9138dec566962ec65623c9d57bee44412d2fc71065a5f3ebb3820bdeee96",
                "sha256:c41bbaae89e32fc582448e71974de738c055aef5ab474fb25692981a08df808a",
                "sha256:c62376890b819bebe3c717a9ac841a532988372b7e600e76f75c9f7c128219d5",
                "sha256:ce937a2a2c020bcad1c9fde02892392a1123de6dda906ddba62bfe8f3e5989a2",
                "sha256:db4c7f7e60ca6f7d6c1785070f3e5771fcb9b2d88546e334d2f2c3934d949028",
                "sha256:e0014e29637125f4997c174dd6167407162d7af0da73414a9340461ea8573252",
                "sha256:e088e3865a2270ecbc369924cd7d9fbc565667d9158e7f304e4097ebb9cf98dd",
                "sha256:ea9eebc2ebcba3717e77cdeee3f6203ffc0e78db5f7482c68b1293e8cc156e5e",
                "sha256:edfdf0a5abc5c9bf2052ebaec20e67abd52e92d257e4f2d30e02c354ed3e6030",
                "sha256:f3d4ee957a727ccb5a36f1b0a6dbd9fad5dedd2a41eada99a8df55c12896e18d",
                "sha256:f79db3652ed743309f116ba863dae0c974a41b688242482638b892246b7db21d"
            ],
            "markers": "python_version >= '3.7'",
            "version": "==1.10.10"
        },
<<<<<<< HEAD
        "pyflakes": {
            "hashes": [
                "sha256:ec55bf7fe21fff7f1ad2f7da62363d749e2a470500eab1b555334b67aa1ef8cf",
                "sha256:ec8b276a6b60bd80defed25add7e439881c19e64850afd9b346283d4165fd0fd"
            ],
            "markers": "python_version >= '3.6'",
            "version": "==3.0.1"
        },
=======
>>>>>>> 090a44ab
        "pygments": {
            "hashes": [
                "sha256:13fc09fa63bc8d8671a6d247e1eb303c4b343eaee81d861f3404db2935653692",
                "sha256:1daff0494820c69bc8941e407aa20f577374ee88364ee10a98fdbe0aece96e29"
            ],
            "markers": "python_version >= '3.7'",
            "version": "==2.16.1"
        },
        "pyparsing": {
            "hashes": [
                "sha256:32c7c0b711493c72ff18a981d24f28aaf9c1fb7ed5e9667c9e84e3db623bdbfb",
                "sha256:ede28a1a32462f5a9705e07aea48001a08f7cf81a021585011deba701581a0db"
            ],
            "markers": "python_full_version >= '3.6.8'",
            "version": "==3.1.1"
        },
        "pyppmd": {
            "hashes": [
                "sha256:024f714ebb8ddf59dae164adc3c220c24555d470f4adb5bd022abc50298cfff3",
                "sha256:05950d8a39fd9bf6c64572d69a6dd0a1af3fadf8d4a2a0bb62f5b04c0a618300",
                "sha256:075c9bd297e3b0a87dd7aeabca7fee668218acbe69ecc1c6511064558de8840f",
                "sha256:07e067e114f05918c8a4ab1fa6a070e2c7a9e497aa73fbf6d87a90e7a6e62a57",
                "sha256:09668aa43e4f02b8725e6233dfc66e532c72f0e69fa1b34dd814a9f7200e0496",
                "sha256:0e9c001719527dbafdd7fd8709b98bd63c173451c2eddbaa77abf62486a13da0",
                "sha256:10c8a41093952cde52b6d89488dc601ee7b10f6c95c430488f68987393777b46",
                "sha256:12a783a0e3c76484a1bc93783867a36ab9a60de5b5298d57c9fe7348e848346e",
                "sha256:12be01e919a34c6944568592b35451acf7c98ed18e005bb4b1c046ed520aff7f",
                "sha256:1658714d012a5f9a8a3e67f3a9ede3519a2558064ccbd3163c39aca0cfd2412b",
                "sha256:18d7cf4d0a9ced96ff1fa44de9ee3d65f5b06278c8f9a61c3edeb660f12f146b",
                "sha256:18f863d58c4451e00765137be731c2b2150aff829468f59de4169e052429e1fd",
                "sha256:1c0fd06aaf782e65b7b5bbc47f8a9dbe050c1ba18474ccbe0a2b37f57a8d8c72",
                "sha256:1ec00b07c6b68feb402d6596f3575a7892ad69e4f455deee7b5301df703e60dd",
                "sha256:2858471a291b51fab49242d78bd67c2b7719368618a02e4aa995de8c855da73c",
                "sha256:2c31e5b331923f3b3b2cfbc66a60ecfd73db1a19a646bd1faf25bfde709a80d0",
                "sha256:31a09fd1b10518342ff442b57dd8c890b9bfea6bbdbb785c729f0d139092e42e",
                "sha256:385a0b1341ebdfd7cb101c43eea130546830073c01bdb5036bca45c033ee633e",
                "sha256:3bc75ed4e969b09fd1a766dd79cb3d5efe56edc11c86ac0b357b5648c7181ce2",
                "sha256:3ea6a0d26db17027805a804d013cf761d732df5bce9d6b314cd1c727fe347277",
                "sha256:3ecb83e0cc92960f959111518ea208b51a58e8cc303ff959e9cd2cc56dd36a63",
                "sha256:47ea218f7dfa94d15286c25d60db3091db1082ba958fa0a32ccaaaeaca7fc712",
                "sha256:5331a7780d3444d7029e15e68385c94d6a26f688c1e87a5a9ee2e836ea6e4559",
                "sha256:556b6a3af3fca2b41ca25f51c481e5df8df4da842fc5a567da7bb099cfa52423",
                "sha256:5805c73590fb8f0ceb3e6cb115774b66a6f4700ae84b31d962ad69667e05dfbd",
                "sha256:5847c47127ff9ea323f5910c62b9f136c3fab181a5144bfe72be13f051047357",
                "sha256:5d90d87377d83d909eafbf23301057fe16e6662c98ffea738159a234d9000a68",
                "sha256:6059ea0c9acc3b52b2961412ac75d1da72656f8b69bb8fc3d92eec6776176011",
                "sha256:61acfeee5ed59796037499119edd3159bf6b8c5fcaef17e295a2ca4103112d60",
                "sha256:6279f1c4b6aefacb95df49db2f2e232530592d1849c37b73478a4f26eb405d12",
                "sha256:62f970173baf80aad9472c7c6edca4a021ae7965174b1c5d6f400c9571e92efc",
                "sha256:63ddd5a81d6aaed9373cd9fc4de9529f10fa052aaf064ab283dc6218418cc5b5",
                "sha256:68184b7246ea73a92a764e16cc18b74ccf3c8d6bfc438bbace57aeb1914118a7",
                "sha256:6a0c524be57698fe61fff893d485a9af21e6bc0aa2d385b71a63ff951921d4b6",
                "sha256:6e2f5ff5071e4e43c92065f383753d4ad59778816485a01ee7b29e2a1ff48140",
                "sha256:6f8a3b9192714b3e4773fc49c100ca13defa2502cb38e56205eb5a131ccf555d",
                "sha256:703c4fbc9b5e1454f403fb1d6b4a6c4c729f72eef14690146deecd2166429d6d",
                "sha256:706d33cec3601d894f8a4a158bc652b7a3f01cd9e92c2da5d8711efeb9755835",
                "sha256:71f994f281439705cb04c497adc2863551fa5813606af6fb26c673a44a36c4e3",
                "sha256:74bd56b165283bb5586ff9ac7a896b217b3c94effe144b768279807840142bb4",
                "sha256:7ae419f71afa88784d53dd2449882af982bbd0328fa22a7e6a339221f3143918",
                "sha256:7e8d3c309061ae7fb40e4a26d30f8982b367abc562b9b8621cb79932cb3b94d9",
                "sha256:7f1e7a1747518b5822eb755f3715d88bd1459e24de828aed86b7c1aa35e3ed76",
                "sha256:8049c19af4b78b400b2347bff4514763257b55516c359144e9d8091991ed12e8",
                "sha256:8680008b1b1e9e77f3337a1a53c1b32541cac9f93f79ae12d34de050585999ac",
                "sha256:8a90b98f9d501eaedaca4d0e82f9e771bd2d780d71effcdeacc9fc6180a00e07",
                "sha256:8aafe6fc436a782e6d424a0ac00de08a1559b6d6ddd08031adbe791ff4e54c90",
                "sha256:93d0d6ed97046ce25d64427ec493e06c23f32838972258bf11d603c9c998d6b3",
                "sha256:a5fbec6f39a307818593508d8623d9328baf494137d191fc98e11f47e058ceee",
                "sha256:a63adeeb9dc4afd6d377ac1c9801f9539f9a81430e9c96d332023bf2ad6c04a1",
                "sha256:a7240c00083527cf0b1bbdc92f6967e522efb9ad6968c953be174c390b091b3e",
                "sha256:a7f83970a057157c88d4a53a40431d07d8d3f38029ad2eae621422f955bd243b",
                "sha256:aadc63d0ac83f8c5744eb34ea47a70ff7bfab519b293482d7ccb09946c374dc7",
                "sha256:ab4e29f774e064af09baf8478acd967684524e566b78fcc4f6f669757f0a2ab5",
                "sha256:ac19ec1b6e3a0aadc1537466f537017189373593e23fe254df050fdd01f4a722",
                "sha256:ac1aeba466617cf975cd6719070ca9721bcd83a1a84bd8cf74c3a2808724481e",
                "sha256:aee9c52a6f232f3f7c683b87213aa3a9eacd281ab31187e784290ba1c05024fe",
                "sha256:b0a87399ade5820f787758449976e758604c7739eb5f79ed9e594b5fa3a6a1bc",
                "sha256:b6b6c01e46fcf785ad6c272be400ebcbcb434a1d91150614e10de8cc569b8bff",
                "sha256:b8eee08c615ae9edd7bf1f214a377cac3d27417f22112685e581d4bab43029b0",
                "sha256:bae08176e0d3ed0a5cbd838ff1ac557dfa088a652af633ab1905ab35bb9d7bc4",
                "sha256:c60031de93834e5cd262db4b27272101d04a9a18c4cc49f81d483221211a97c8",
                "sha256:ca6a926d229a6dbf2ccdb0d4e692d81ff927459b59a1cec14ef522522df6d757",
                "sha256:ca8a842b4ff671642b63ed4edd4e1ff7dc0ba0a7af4135758233f056ab992fca",
                "sha256:ccdfc8b2a1d73b2186850b9a5bd96106d5fd4419a620d344b0ab8bf630680cf8",
                "sha256:cd227b8c292ac43d3297a91055fab51c27894dba39d04ccc774a72d9e6f85752",
                "sha256:cecf0859b461bcf04439f32bcfb6e081016fa6204c92b5950d19d248fd1aad6b",
                "sha256:cfb716a4a07ccbef84ed9fc31d012cef3b38404a6510e24d307cf64025999b21",
                "sha256:d2c3c16f644afb1b3caa4f6c717682030f7c3f54a12af8b1416b21877f0b5226",
                "sha256:d5c6c40f15b9fdea10bf966e5b07ee0a0ebcb8cf188ed9a466029c894816b303",
                "sha256:e17b08a5c283faf48b4ee888f8fa53f919cd8afd0930eae4d59f719f6be519fb",
                "sha256:ea4b1a326afe2055304740a03a233f7389f615179b9f6377264b306f619bfb11",
                "sha256:f488164e8876d213b0627a7a6cb798081eaf84fd9ec6dde5a1668296b15e1a6c",
                "sha256:f751882dd529328ca43af8018f79cdd02ed707fcda30a2fa9acb1ee5c48261a6",
                "sha256:f79ebcd7312b541d3520e1a0d4c362731e24403e2f9f6761679b2ad819d5c706",
                "sha256:f7a1b08612627d5280ef2dad1fadb0b1a10c70df0c484f9091eff5fab5e4c84e",
                "sha256:f8dbe3076fe20c4d65cb1d1b51eeb17a1c177402b83100017a55daad888e198e",
                "sha256:f9a3782f5accab4186d68c86defc61fcc7d0146e9cdc5b54e18656852c71db16"
            ],
            "markers": "python_version >= '3.6'",
            "version": "==1.0.0"
        },
        "pyproj": {
            "hashes": [
                "sha256:052c49fce8b5d55943a35c36ccecb87350c68b48ba95bc02a789770c374ef819",
                "sha256:1507138ea28bf2134d31797675380791cc1a7156a3aeda484e65a78a4aba9b62",
                "sha256:1798ff7d65d9057ebb2d017ffe8403268b8452f24d0428b2140018c25c7fa1bc",
                "sha256:1b7c2113c4d11184a238077ec85e31eda1dcc58ffeb9a4429830e0a7036e787d",
                "sha256:2b708fd43453b985642b737d4a6e7f1d6a0ab1677ffa4e14cc258537b49224b0",
                "sha256:385b0341861d3ebc8cad98337a738821dcb548d465576527399f4955ca24b6ed",
                "sha256:38862fe07316ae12b79d82d298e390973a4f00b684f3c2d037238e20e00610ba",
                "sha256:5674923351e76222e2c10c58b5e1ac119d7a46b270d822c463035971b06f724b",
                "sha256:5c4b85ac10d733c42d73a2e6261c8d6745bf52433a31848dd1b6561c9a382da3",
                "sha256:61e4ad57d89b03a7b173793b31bca8ee110112cde1937ef0f42a70b9120c827d",
                "sha256:621d78a9d8bf4d06e08bef2471021fbcb1a65aa629ad4a20c22e521ce729cc20",
                "sha256:6475ce653880938468a1a1b7321267243909e34b972ba9e53d5982c41d555918",
                "sha256:6a87b419a2a352413fbf759ecb66da9da50bd19861c8f26db6a25439125b27b9",
                "sha256:6f316a66031a14e9c5a88c91f8b77aa97f5454895674541ed6ab630b682be35d",
                "sha256:71b65f2a38cd9e16883dbb0f8ae82bdf8f6b79b1b02975c78483ab8428dbbf2f",
                "sha256:73f7960a97225812f9b1d7aeda5fb83812f38de9441e3476fcc8abb3e2b2f4de",
                "sha256:7572983134e310e0ca809c63f1722557a040fe9443df5f247bf11ba887eb1229",
                "sha256:788a5dadb532644a64efe0f5f01bf508c821eb7e984f13a677d56002f1e8a67a",
                "sha256:7bdd2021bb6f7f346bfe1d2a358aa109da017d22c4704af2d994e7c7ee0a7a53",
                "sha256:8fe6bb1b68a35d07378d38be77b5b2f8dd2bea5910c957bfcc7bee55988d3910",
                "sha256:97ed199033c2c770e7eea2ef80ff5e6413426ec2d7ec985b869792f04ab95d05",
                "sha256:9859d1591c1863414d875ae0759e72c2cffc01ab989dc64137fbac572cc81bf6",
                "sha256:a730f5b4c98c8a0f312437873e6e34dbd4cc6dc23d5afd91a6691c62724b1f68",
                "sha256:b60d93a200639e8367c6542a964fd0aa2dbd152f256c1831dc18cd5aa470fb8a",
                "sha256:b752b7d9c4b08181c7e8c0d9c7f277cbefff42227f34d3310696a87c863d9dd3",
                "sha256:b937215bfbaf404ec8f03ca741fc3f9f2c4c2c5590a02ccddddd820ae3c71331",
                "sha256:c02742ef3d846401861a878a61ef7ad911ea7539d6cc4619ddb52dbdf7b45aee",
                "sha256:cd5e2b6aa255023c4acd0b977590f1f7cc801ba21b4d806fcf6dfac3474ebb83",
                "sha256:d711517a8487ef3245b08dc82f781a906df9abb3b6cb0ce0486f0eeb823ca570",
                "sha256:d9a024370e917c899bff9171f03ea6079deecdc7482a146a2c565f3b9df134ea",
                "sha256:e08db25b61cf024648d55973cc3d1c3f1d0818fabf594d5f5a8e2318103d2aa0",
                "sha256:e97573de0ab3bbbcb4c7748bc41f4ceb6da10b45d35b1a294b5820701e7c25f0",
                "sha256:eccb417b91d0be27805dfc97550bfb8b7db94e9fe1db5ebedb98f5b88d601323",
                "sha256:f7c2f4d9681e810cf40239caaca00079930a6d9ee6591139b88d592d36051d82",
                "sha256:fde5ece4d2436b5a57c8f5f97b49b5de06a856d03959f836c957d3e609f2de7e"
            ],
            "index": "pypi",
            "version": "==3.5.0"
        },
<<<<<<< HEAD
        "pyproject-flake8": {
            "hashes": [
                "sha256:bdc7ca9b967b9724983903489b8943b72c668178fb69f03e8774ec74f6a13782",
                "sha256:d43421caca0ef8a672874405fe63c722b0333e3c22c41648c6df60f21bab2b6b"
            ],
            "index": "pypi",
            "version": "==6.0.0.post1"
        },
=======
>>>>>>> 090a44ab
        "pytest": {
            "hashes": [
                "sha256:58ecc27ebf0ea643ebfdf7fb1249335da761a00c9f955bcd922349bcb68ee57d",
                "sha256:933051fa1bfbd38a21e73c3960cebdad4cf59483ddba7696c48509727e17f201"
            ],
            "index": "pypi",
            "version": "==7.3.0"
        },
        "python-dateutil": {
            "hashes": [
                "sha256:0123cacc1627ae19ddf3c27a5de5bd67ee4586fbdd6440d9748f8abb483d3e86",
                "sha256:961d03dc3453ebbc59dbdea9e4e11c5651520a876d0f4db161e8674aae935da9"
            ],
            "markers": "python_version >= '2.7' and python_version not in '3.0, 3.1, 3.2'",
            "version": "==2.8.2"
        },
        "python-dotenv": {
            "hashes": [
                "sha256:a8df96034aae6d2d50a4ebe8216326c61c3eb64836776504fcca410e5937a3ba",
                "sha256:f5971a9226b701070a4bf2c38c89e5a3f0d64de8debda981d1db98583009122a"
            ],
            "index": "pypi",
            "version": "==1.0.0"
        },
        "python-json-logger": {
            "hashes": [
                "sha256:23e7ec02d34237c5aa1e29a070193a4ea87583bb4e7f8fd06d3de8264c4b2e1c",
                "sha256:f380b826a991ebbe3de4d897aeec42760035ac760345e57b812938dc8b35e2bd"
            ],
            "markers": "python_version >= '3.6'",
            "version": "==2.0.7"
        },
        "pytz": {
            "hashes": [
                "sha256:1d8ce29db189191fb55338ee6d0387d82ab59f3d00eac103412d64e0ebd0c588",
                "sha256:a151b3abb88eda1d4e34a9814df37de2a80e301e68ba0fd856fb9b46bfbbbffb"
            ],
            "version": "==2023.3"
        },
        "pyyaml": {
            "hashes": [
                "sha256:062582fca9fabdd2c8b54a3ef1c978d786e0f6b3a1510e0ac93ef59e0ddae2bc",
                "sha256:1635fd110e8d85d55237ab316b5b011de701ea0f29d07611174a1b42f1444741",
                "sha256:184c5108a2aca3c5b3d3bf9395d50893a7ab82a38004c8f61c258d4428e80206",
                "sha256:18aeb1bf9a78867dc38b259769503436b7c72f7a1f1f4c93ff9a17de54319b27",
                "sha256:1d4c7e777c441b20e32f52bd377e0c409713e8bb1386e1099c2415f26e479595",
                "sha256:1e2722cc9fbb45d9b87631ac70924c11d3a401b2d7f410cc0e3bbf249f2dca62",
                "sha256:1fe35611261b29bd1de0070f0b2f47cb6ff71fa6595c077e42bd0c419fa27b98",
                "sha256:28c119d996beec18c05208a8bd78cbe4007878c6dd15091efb73a30e90539696",
                "sha256:42f8152b8dbc4fe7d96729ec2b99c7097d656dc1213a3229ca5383f973a5ed6d",
                "sha256:4fb147e7a67ef577a588a0e2c17b6db51dda102c71de36f8549b6816a96e1867",
                "sha256:50550eb667afee136e9a77d6dc71ae76a44df8b3e51e41b77f6de2932bfe0f47",
                "sha256:510c9deebc5c0225e8c96813043e62b680ba2f9c50a08d3724c7f28a747d1486",
                "sha256:5773183b6446b2c99bb77e77595dd486303b4faab2b086e7b17bc6bef28865f6",
                "sha256:596106435fa6ad000c2991a98fa58eeb8656ef2325d7e158344fb33864ed87e3",
                "sha256:6965a7bc3cf88e5a1c3bd2e0b5c22f8d677dc88a455344035f03399034eb3007",
                "sha256:69b023b2b4daa7548bcfbd4aa3da05b3a74b772db9e23b982788168117739938",
                "sha256:704219a11b772aea0d8ecd7058d0082713c3562b4e271b849ad7dc4a5c90c13c",
                "sha256:7e07cbde391ba96ab58e532ff4803f79c4129397514e1413a7dc761ccd755735",
                "sha256:81e0b275a9ecc9c0c0c07b4b90ba548307583c125f54d5b6946cfee6360c733d",
                "sha256:9046c58c4395dff28dd494285c82ba00b546adfc7ef001486fbf0324bc174fba",
                "sha256:9eb6caa9a297fc2c2fb8862bc5370d0303ddba53ba97e71f08023b6cd73d16a8",
                "sha256:a0cd17c15d3bb3fa06978b4e8958dcdc6e0174ccea823003a106c7d4d7899ac5",
                "sha256:afd7e57eddb1a54f0f1a974bc4391af8bcce0b444685d936840f125cf046d5bd",
                "sha256:b1275ad35a5d18c62a7220633c913e1b42d44b46ee12554e5fd39c70a243d6a3",
                "sha256:b786eecbdf8499b9ca1d697215862083bd6d2a99965554781d0d8d1ad31e13a0",
                "sha256:ba336e390cd8e4d1739f42dfe9bb83a3cc2e80f567d8805e11b46f4a943f5515",
                "sha256:baa90d3f661d43131ca170712d903e6295d1f7a0f595074f151c0aed377c9b9c",
                "sha256:bc1bf2925a1ecd43da378f4db9e4f799775d6367bdb94671027b73b393a7c42c",
                "sha256:bd4af7373a854424dabd882decdc5579653d7868b8fb26dc7d0e99f823aa5924",
                "sha256:bf07ee2fef7014951eeb99f56f39c9bb4af143d8aa3c21b1677805985307da34",
                "sha256:bfdf460b1736c775f2ba9f6a92bca30bc2095067b8a9d77876d1fad6cc3b4a43",
                "sha256:c8098ddcc2a85b61647b2590f825f3db38891662cfc2fc776415143f599bb859",
                "sha256:d2b04aac4d386b172d5b9692e2d2da8de7bfb6c387fa4f801fbf6fb2e6ba4673",
                "sha256:d858aa552c999bc8a8d57426ed01e40bef403cd8ccdd0fc5f6f04a00414cac2a",
                "sha256:f003ed9ad21d6a4713f0a9b5a7a0a79e08dd0f221aff4525a2be4c346ee60aab",
                "sha256:f22ac1c3cac4dbc50079e965eba2c1058622631e526bd9afd45fedd49ba781fa",
                "sha256:faca3bdcf85b2fc05d06ff3fbc1f83e1391b3e724afa3feba7d13eeab355484c",
                "sha256:fca0e3a251908a499833aa292323f32437106001d436eca0e6e7833256674585",
                "sha256:fd1592b3fdf65fff2ad0004b5e363300ef59ced41c2e6b3a99d4089fa8c5435d",
                "sha256:fd66fc5d0da6d9815ba2cebeb4205f95818ff4b79c3ebe268e75d961704af52f"
            ],
            "markers": "python_version >= '3.6'",
            "version": "==6.0.1"
        },
        "pyzmq": {
            "hashes": [
                "sha256:0108358dab8c6b27ff6b985c2af4b12665c1bc659648284153ee501000f5c107",
                "sha256:07bec1a1b22dacf718f2c0e71b49600bb6a31a88f06527dfd0b5aababe3fa3f7",
                "sha256:0e8f482c44ccb5884bf3f638f29bea0f8dc68c97e38b2061769c4cb697f6140d",
                "sha256:0ec91f1bad66f3ee8c6deb65fa1fe418e8ad803efedd69c35f3b5502f43bd1dc",
                "sha256:0f14cffd32e9c4c73da66db97853a6aeceaac34acdc0fae9e5bbc9370281864c",
                "sha256:15975747462ec49fdc863af906bab87c43b2491403ab37a6d88410635786b0f4",
                "sha256:1724117bae69e091309ffb8255412c4651d3f6355560d9af312d547f6c5bc8b8",
                "sha256:1a7c280185c4da99e0cc06c63bdf91f5b0b71deb70d8717f0ab870a43e376db8",
                "sha256:1b7928bb7580736ffac5baf814097be342ba08d3cfdfb48e52773ec959572287",
                "sha256:2032d9cb994ce3b4cba2b8dfae08c7e25bc14ba484c770d4d3be33c27de8c45b",
                "sha256:20e7eeb1166087db636c06cae04a1ef59298627f56fb17da10528ab52a14c87f",
                "sha256:216f5d7dbb67166759e59b0479bca82b8acf9bed6015b526b8eb10143fb08e77",
                "sha256:28b119ba97129d3001673a697b7cce47fe6de1f7255d104c2f01108a5179a066",
                "sha256:3104f4b084ad5d9c0cb87445cc8cfd96bba710bef4a66c2674910127044df209",
                "sha256:3e6192dbcefaaa52ed81be88525a54a445f4b4fe2fffcae7fe40ebb58bd06bfd",
                "sha256:42d4f97b9795a7aafa152a36fe2ad44549b83a743fd3e77011136def512e6c2a",
                "sha256:44e706bac34e9f50779cb8c39f10b53a4d15aebb97235643d3112ac20bd577b4",
                "sha256:47b11a729d61a47df56346283a4a800fa379ae6a85870d5a2e1e4956c828eedc",
                "sha256:4854f9edc5208f63f0841c0c667260ae8d6846cfa233c479e29fdc85d42ebd58",
                "sha256:48f721f070726cd2a6e44f3c33f8ee4b24188e4b816e6dd8ba542c8c3bb5b246",
                "sha256:52afb0ac962963fff30cf1be775bc51ae083ef4c1e354266ab20e5382057dd62",
                "sha256:54d8b9c5e288362ec8595c1d98666d36f2070fd0c2f76e2b3c60fbad9bd76227",
                "sha256:5bd3d7dfd9cd058eb68d9a905dec854f86649f64d4ddf21f3ec289341386c44b",
                "sha256:613010b5d17906c4367609e6f52e9a2595e35d5cc27d36ff3f1b6fa6e954d944",
                "sha256:624321120f7e60336be8ec74a172ae7fba5c3ed5bf787cc85f7e9986c9e0ebc2",
                "sha256:65c94410b5a8355cfcf12fd600a313efee46ce96a09e911ea92cf2acf6708804",
                "sha256:6640f83df0ae4ae1104d4c62b77e9ef39be85ebe53f636388707d532bee2b7b8",
                "sha256:687700f8371643916a1d2c61f3fdaa630407dd205c38afff936545d7b7466066",
                "sha256:77c2713faf25a953c69cf0f723d1b7dd83827b0834e6c41e3fb3bbc6765914a1",
                "sha256:78068e8678ca023594e4a0ab558905c1033b2d3e806a0ad9e3094e231e115a33",
                "sha256:7a23ccc1083c260fa9685c93e3b170baba45aeed4b524deb3f426b0c40c11639",
                "sha256:7abddb2bd5489d30ffeb4b93a428130886c171b4d355ccd226e83254fcb6b9ef",
                "sha256:80093b595921eed1a2cead546a683b9e2ae7f4a4592bb2ab22f70d30174f003a",
                "sha256:8242543c522d84d033fe79be04cb559b80d7eb98ad81b137ff7e0a9020f00ace",
                "sha256:838812c65ed5f7c2bd11f7b098d2e5d01685a3f6d1f82849423b570bae698c00",
                "sha256:83ea1a398f192957cb986d9206ce229efe0ee75e3c6635baff53ddf39bd718d5",
                "sha256:8421aa8c9b45ea608c205db9e1c0c855c7e54d0e9c2c2f337ce024f6843cab3b",
                "sha256:858375573c9225cc8e5b49bfac846a77b696b8d5e815711b8d4ba3141e6e8879",
                "sha256:86de64468cad9c6d269f32a6390e210ca5ada568c7a55de8e681ca3b897bb340",
                "sha256:87f7ac99b15270db8d53f28c3c7b968612993a90a5cf359da354efe96f5372b4",
                "sha256:8bad8210ad4df68c44ff3685cca3cda448ee46e20d13edcff8909eba6ec01ca4",
                "sha256:8bb4af15f305056e95ca1bd086239b9ebc6ad55e9f49076d27d80027f72752f6",
                "sha256:8c78bfe20d4c890cb5580a3b9290f700c570e167d4cdcc55feec07030297a5e3",
                "sha256:8f3f3154fde2b1ff3aa7b4f9326347ebc89c8ef425ca1db8f665175e6d3bd42f",
                "sha256:94010bd61bc168c103a5b3b0f56ed3b616688192db7cd5b1d626e49f28ff51b3",
                "sha256:941fab0073f0a54dc33d1a0460cb04e0d85893cb0c5e1476c785000f8b359409",
                "sha256:9dca7c3956b03b7663fac4d150f5e6d4f6f38b2462c1e9afd83bcf7019f17913",
                "sha256:a180dbd5ea5d47c2d3b716d5c19cc3fb162d1c8db93b21a1295d69585bfddac1",
                "sha256:a2712aee7b3834ace51738c15d9ee152cc5a98dc7d57dd93300461b792ab7b43",
                "sha256:a435ef8a3bd95c8a2d316d6e0ff70d0db524f6037411652803e118871d703333",
                "sha256:abb756147314430bee5d10919b8493c0ccb109ddb7f5dfd2fcd7441266a25b75",
                "sha256:abe6eb10122f0d746a0d510c2039ae8edb27bc9af29f6d1b05a66cc2401353ff",
                "sha256:acbd0a6d61cc954b9f535daaa9ec26b0a60a0d4353c5f7c1438ebc88a359a47e",
                "sha256:ae08ac90aa8fa14caafc7a6251bd218bf6dac518b7bff09caaa5e781119ba3f2",
                "sha256:ae61446166983c663cee42c852ed63899e43e484abf080089f771df4b9d272ef",
                "sha256:afe1f3bc486d0ce40abb0a0c9adb39aed3bbac36ebdc596487b0cceba55c21c1",
                "sha256:b946da90dc2799bcafa682692c1d2139b2a96ec3c24fa9fc6f5b0da782675330",
                "sha256:b947e264f0e77d30dcbccbb00f49f900b204b922eb0c3a9f0afd61aaa1cedc3d",
                "sha256:bb5635c851eef3a7a54becde6da99485eecf7d068bd885ac8e6d173c4ecd68b0",
                "sha256:bcbebd369493d68162cddb74a9c1fcebd139dfbb7ddb23d8f8e43e6c87bac3a6",
                "sha256:c31805d2c8ade9b11feca4674eee2b9cce1fec3e8ddb7bbdd961a09dc76a80ea",
                "sha256:c8840f064b1fb377cffd3efeaad2b190c14d4c8da02316dae07571252d20b31f",
                "sha256:ccb94342d13e3bf3ffa6e62f95b5e3f0bc6bfa94558cb37f4b3d09d6feb536ff",
                "sha256:d66689e840e75221b0b290b0befa86f059fb35e1ee6443bce51516d4d61b6b99",
                "sha256:dabf1a05318d95b1537fd61d9330ef4313ea1216eea128a17615038859da3b3b",
                "sha256:db03704b3506455d86ec72c3358a779e9b1d07b61220dfb43702b7b668edcd0d",
                "sha256:de4217b9eb8b541cf2b7fde4401ce9d9a411cc0af85d410f9d6f4333f43640be",
                "sha256:df0841f94928f8af9c7a1f0aaaffba1fb74607af023a152f59379c01c53aee58",
                "sha256:dfb992dbcd88d8254471760879d48fb20836d91baa90f181c957122f9592b3dc",
                "sha256:e7e66b4e403c2836ac74f26c4b65d8ac0ca1eef41dfcac2d013b7482befaad83",
                "sha256:e8012bce6836d3f20a6c9599f81dfa945f433dab4dbd0c4917a6fb1f998ab33d",
                "sha256:f01de4ec083daebf210531e2cca3bdb1608dbbbe00a9723e261d92087a1f6ebc",
                "sha256:f0d945a85b70da97ae86113faf9f1b9294efe66bd4a5d6f82f2676d567338b66",
                "sha256:fa0ae3275ef706c0309556061185dd0e4c4cd3b7d6f67ae617e4e677c7a41e2e"
            ],
            "markers": "python_version >= '3.6'",
            "version": "==24.0.1"
<<<<<<< HEAD
=======

>>>>>>> 090a44ab
        },
        "pyzstd": {
            "hashes": [
                "sha256:00c188704141c709da96cc4a79f058d51f5318e839d6f904c7cc9badcf78e98e",
                "sha256:013321ddaff083b24e43a8b06303446771978343b488ed73adf56c70a46e2783",
                "sha256:0a4334e972109bdd17fb40dbdd9fcca6137648cab416fca505a2dcd186f50533",
                "sha256:12668ceb8329aaa908b4d907d3a77bb748ff28b309c3b105c995a8715d535d2b",
                "sha256:14121a4d95070f54bdc9a80dab1dd8fd9093907a1e687926447ca69b5b40a4d5",
                "sha256:1b9cda5314982d64c856f9298be0d9bf69fbff0ca514d1651037616354b473ff",
                "sha256:1cbf212253abd65e6451acdfb608adafe98ad8f05462fb9a054ddab816545caa",
                "sha256:1dbe76b6d8fe75f6dbec24793fc07b1d1ae9464de9941138d5b9668f7670e6b0",
                "sha256:209a92fbe892bd69cde58ffcb4861468e2c3c2d0626763e16e122bb55cb1fb1a",
                "sha256:20f2dd56d46441cd9277077060c34c0b9ce3469412665ea5ccd506dd2708d994",
                "sha256:23695dabdfd5081beab25754dc0105b42fbd2085a7c293901bcb45045969c5ec",
                "sha256:250dad90140a6faea4cef555f339b6ceaad5cf03ed1127b8d06de214ff0db2e7",
                "sha256:289e25871fe232d2482c0985a75a1faa7c92e10a6c3e3914d165f62d005d0aa6",
                "sha256:2919afd114fd12309ed2f831ef6e95730ebf13c2a92d258ad055769d00ef4d7a",
                "sha256:29e452caaf0de9cc17319225921d8c28cdc7a879948e990ff1e7735e7f976517",
                "sha256:305c232462dbe80d0ee5ec91b1b0ec9153ec6ba6393d5348741af5d30b07ef52",
                "sha256:31f60f01884350aec24e7a68f3ad089151b7a636490203c41a1a7c8e0cddd9b8",
                "sha256:3351ad2feb51dcbb936defd47cab00d6f114214f224636503ed08298f30164c9",
                "sha256:346f835e368e1051f8ea187ad9b49759cf6249c9ebf2f2a3861e435a568104b8",
                "sha256:370b34a7c2f9c53cee494028daa5a7264690e1756a89c3855fd0be5ad298ec30",
                "sha256:3a26df749589d898cd3253d2139eb85b867ddffc49286059c8bdb3cb9ce9b545",
                "sha256:3bc0e7e2cccf78e562ab416daf68448b6552a5b6450a1ff3e15cabfc19254883",
                "sha256:3f0fe2ef7ebc6e9b347585e414c4fefd32270ba8bdf9eb82496f3030cbdca465",
                "sha256:3f72f310b10b730cddfb654006ae497e7706c81e6a7642d3da7fd2439df7d88d",
                "sha256:40bdb468281a5cd525e2e990b97344f0974e0589bd1b395501c25471fcd7edda",
                "sha256:4358dd80b315c82d760b44c6df7857c9c898d04e7b0c14abb0eb3692354e9379",
                "sha256:441078bfd3b508597415338af667c3575980364f1286eedde58291558b9c2832",
                "sha256:47c2a4c319300c381f194274203f47b12c433e1fd86b90ecdc7fb258c630f93b",
                "sha256:49c57ae18f138a4b66480b2364fe6a0f2345ada919e93fc729c95c6b17ec73a4",
                "sha256:4a0dcb32ac4d1d67a77ae6a2d60ea0921af7e682b3427202d8acb8e86642391c",
                "sha256:4ed01beb31d5177456ec2c4b66591a0df83dbc72df29f05f40502bfefe47bbe4",
                "sha256:50ccbaafee80b4f1c5c55bbe07f80871b9b8fe3499bf7357dde2c23fb1c2ac0e",
                "sha256:51607d7d44f94a364ef0e3ccf9a92390def0faf6e7572eef082f15c657b5d03a",
                "sha256:5345c7a697327e2fa7c37534bb2968ea84595d8ec7fc8c4a60216ec1be6e65bd",
                "sha256:542808d88464d538f5d2c6b48b545a7fe15f0d20c7fa703b469d039a08c9fa10",
                "sha256:5819d502dacd54114c30bc24efcb76e723b93f8f528be70851056a396a792c46",
                "sha256:5aed5fc86d0bfc5f16e871cbb35ec93df61476d7fde4c1c6081015a075ecfbc1",
                "sha256:5d9ec8634ab0cbfbcff535ac07555ebdae0282ad66762f0471fad11c16181e33",
                "sha256:5fb00c706d0b59c53124f982bd84b7d46866a8ea2a7670aaaa1ab4dbe6001b50",
                "sha256:5fd7cf79949174d1018b896638f88aea1ff2a969f87a6199ea23b25b506e26c5",
                "sha256:606b2452d78f0f731566d392f8d83cd012c2ffadb2cb2e2903fdd360c1faac8a",
                "sha256:6128cb653d011f3781554b70ce1f1f388cd516820fbaf8fd03ee245ecaa48349",
                "sha256:639935b5b3d9ed3911493504581254b76cb578279302f7f340924ac5bfca4090",
                "sha256:64564f4c175c5bb8e744de5816d69ee0b940e472160a5e665f30adc412b694f3",
                "sha256:69f12ce4866a3725138e97f22f2c4cb21d3ae18cd422906cd57ed12a9ffd86c5",
                "sha256:6a60ee6836599363a24367cf780ad45446b07eba49ec72d19bad761d5414aca7",
                "sha256:6b9af8d62c087354abd071e01d9445ea51b31779c8a4a0d5c14ee12caee3d18f",
                "sha256:6c456882baab2a48a5bfabe458a557af25d0768ff29acbe200461e84c0f697d5",
                "sha256:6f281cc2f096530c339f122e0d9866545f5592dd9bffe0fade565c2771130a45",
                "sha256:73877eebbdcb8259cf0099665f8c8274d4273b361371405a611fb6bd9f4d64f6",
                "sha256:74455bd918e7bc9883e3178a1a8fe796308670f0ee4488c80a0d9514e13807a1",
                "sha256:7452ae7e6d80e697d78d3f56d1b4d2a350286eea229afb35f55ab88b934b6acd",
                "sha256:77294f0f797c97a46ffb3daff1fe097c9d5aa9f96867333978e6791286963e50",
                "sha256:7ac886e04f253960ae82e38ded8352085c61d78de99412d178a94ecf475b5e5f",
                "sha256:7c420878726d677da7484f6021dbe7e1f9345a791b155de632c6ce36678fb621",
                "sha256:836f1d85a4b5d3689d455aeb1dc6c42acb96aaf8e5282825c00ccf2545ad5630",
                "sha256:84aa6eecba967bdac167451501dcaceec548d8b8c4ca7fa41ceda4dbfc279297",
                "sha256:866ba6ce85f337fa1677516217b6f10fc25e19acb6e17a501d5822e66396bdd5",
                "sha256:86e0e65e205793b337d62d9764700dfd02b5f83b01e26ad345736e7ac0554ebd",
                "sha256:87a1a4ca93da414f3b6da8131e61aca6d48a4e837fb0b1cbde05ae9d13332317",
                "sha256:8d3a1b6fa71a0ae7abc320d9db91b5a96a71eef1dbee0d62a6232b71c97af962",
                "sha256:8f9eb97fb6fd4551ff9d5012b4fcee9abeea9c8af6b9e3ebc3c76cc2bd0a43a7",
                "sha256:91453ce9476363d777b2ea2e9c6dccecd2073cf35697e048de2e8d47e1f36c7c",
                "sha256:9596aeb8c71192f4fba1ca25cec420da195219398d2df811d5082559efd9561f",
                "sha256:960ab83a977a44284c4ffab2820ccd6c9b332571a3d622fefa4b29b0a5de72b0",
                "sha256:97e05f66c5847e6889594508298d78ddb84a0115e9234d598415dc5a06d3a4a7",
                "sha256:9ac634753f6d26cba503cea7bb5b350aec7c5366f44fa68c79e9c90be9fd0ebc",
                "sha256:9e1097d8b57f64878a3f176f4cd6b9a1bbe9fb2d236f1a85a4357722626d8f25",
                "sha256:a1b81cc86b69ff530d45e735ed479e14704999f534ad28a39f04be4a8fe2b91f",
                "sha256:a4f786f1b1ab39a0908db04ebe5b2c7cbc6f1ce07a27d3a12eb980bffd7fea7d",
                "sha256:a594795ef89bd83297c860ff585f2d25580ce9805eb9cc44c831d311e7f1951a",
                "sha256:a708b9e6ff1826504940beb6b5c2c9dfd4e3b55c16ab88a4572f5b9dbb64cc56",
                "sha256:a90b901ccfd24b028faea19c927ff03f3cfefe82ba0b931fbb8da4ef0664911b",
                "sha256:ae3d0575721a372c20130681bfaf873225fd9e1c290b7d56b7e0c14f413318f6",
                "sha256:afef9eb882cf3b395eef9c85b737a4acd09528975e6a5d9faedf28874ca65f52",
                "sha256:aff1b469187f6c789cdf17cd95c9b24e87396dc86953b1cf38b9a05cea873c80",
                "sha256:b2ae8993f3863632d31ca8921c8a5dc9ecc5551c7b88895cefb5a26d17643391",
                "sha256:b2dd39e12f7467a7422ce50711524759d4d22016714cbae6a7096b954bc2fa32",
                "sha256:b4de7741d542a477387299bf9450e8be3e768c352d6b3438254eb02af1e59462",
                "sha256:b5b517fbbc5d223fc36041673e7c2a0d3a82be6a5464a5f0599069330b76f97d",
                "sha256:bdc09de97b1b3f6c3d87fec04d6fe29dd4fefe6b354ad2d822fc369b8aa0942b",
                "sha256:c249741b10eb714578d765487b767e0e7fcc2ac84a299209a6073566e730dbea",
                "sha256:c2b093a74b10232c70b5d29814fcee6544bb6f30e2d922d26db9ab4b4cd00c04",
                "sha256:c31f6dd5bd60688d51487a3f5e2ae29ed1948926e44d7a2316b193b083f80d5d",
                "sha256:c41e5457f4de5d38a270bc44619873589bbe6fe251225deec583ed20199df0f3",
                "sha256:c46e77c2ad614a0399503dc675d72436cbf6332a20d49a0e5bad03058d6cbfad",
                "sha256:c9589cb79d4e401630481755c92b072aa7ba5505ec81dec865ef43932ec037e4",
                "sha256:ca19213785f864781848e0216cba07e97f563f60a50bbc7885b54461d8c64873",
                "sha256:cbfdde6c5768ffa5d2f14127bbc1d7c3c2d03c0ceaeb0736946197e06275ccc7",
                "sha256:cd6a8d43a0c294918e3afb7e4b1d8c04d2e4c3ea9ddf05475fdaf366c7e5b3a6",
                "sha256:cffaab46f9e04856dc3daa6097bfb3d3bea0b1771237e869c57b13f3dcc2c238",
                "sha256:d0929302d187bfeca335b7f710f774f1b2ea3f610b2a80e8a1ac2da216cd9766",
                "sha256:d44a7d4586f02b630658298c089ff755e74d0677b93c71e09d33dd35bdd4987a",
                "sha256:d7ddbf234c9adc72189bb552d830e9a0c2c4401b5baf7b003eacd5c552ddcc00",
                "sha256:dca286c6c1ca5febf13f5f2ae7e8aa7536e49bd07f4232796651a43ff741ceca",
                "sha256:dcb2172ca8b62f82af9d1f8db80c21c64c5ba3991935caefde88bb378f0afb51",
                "sha256:e4e00c1600022b47ef0e9e1f893cb0c2322209ec6c1581a3e3f63ed78330ddf0",
                "sha256:e789e19095b818f7126180b4387c0f01700c3ad2378a4e7649b2ddf4bf47ffbc",
                "sha256:e79babb67b415aa54abb213897ceaa011515a5f3e146a2a97f4e6486b9743af4",
                "sha256:e8f75e839ee253af60b03d9957182fdd069dfaebb62b4e999bd74016f4e120bb",
                "sha256:e9934277abdddf9c733267e4dcc4886de8a3302d28f390237d447e215e8ce47d",
                "sha256:ef3399e0544b46d31c2a8ff14ae1fb3c3571ae1153bbbc5ddf0d242c67bde624",
                "sha256:f169e166774587227255f6ffe71f5b3303ea73cde0e2c6d52e53b9e12c03d787",
                "sha256:f1d8b58f00137ccbe8b828a5ede92be3f0115cef75e6bed88d4d0bd1e7a0b1fc",
                "sha256:f2839c13e486e4a23b19b1d2dc4624565cec6c228bbf803c066be1106515966b",
                "sha256:f66790e4b2dcfcabc0aa54dd89317ea5671cabf06aa93cbef7cbdd4d2fdb7ee3",
                "sha256:f6d8a881b50bb2015e9bdba5edb0331e85d41ff44ab33cde551047480b98d748",
                "sha256:f7cfc683d320402d61205a196ace77f15dcfd16b5771f8b9ffaf406868c98e78",
                "sha256:f9c5fc29a5b9d61a8f0a3494172107e0e6cf23d0cb800d6285c6722ba7fc3535",
                "sha256:fc92a718bccb8ce5c9eb63fca743c38f3fa4c4e47f58f0c4ada51b2474668184"
            ],
            "markers": "python_version >= '3.5'",
            "version": "==0.15.9"
        },
        "qtconsole": {
            "hashes": [
                "sha256:35fd6e87b1f6d1fd41801b07e69339f8982e76afd4fa8ef35595bc6036717189",
                "sha256:5e4082a86a201796b2a5cfd4298352d22b158b51b57736531824715fc2a979dd"
            ],
            "markers": "python_version >= '3.7'",
            "version": "==5.4.3"
        },
        "qtpy": {
            "hashes": [
                "sha256:5193d20e0b16e4d9d3bc2c642d04d9f4e2c892590bd1b9c92bfe38a95d5a2e12",
                "sha256:a8c74982d6d172ce124d80cafd39653df78989683f760f2281ba91a6e7b9de8b"
            ],
            "markers": "python_version >= '3.7'",
            "version": "==2.3.1"
        },
        "rasterio": {
            "hashes": [
                "sha256:0883a38bd32e6a3d8d85bac67e3b75a2f04f7de265803585516883223ddbb8d1",
                "sha256:1321372c653a36928b4e5e11cbe7f851903fb76608b8e48a860168b248d5f8e6",
                "sha256:23a8d10ba17301029962a5667915381a8b4711ed80b712eb71cf68834cb5f946",
                "sha256:50785004d7adf66cf96c9c3498cf530ec91292e9349e66e8d1f1183085ee93b1",
                "sha256:69fdc712e9c79e82d00d783d23034bb16ca8faa18856e83e297bb7e4d7e3e277",
                "sha256:76b6bd4b566cd733f0ddd05ba88bea3f96705ff74e2e5fab73ead2a26cbc5979",
                "sha256:83f764c2b30e3d07bea5626392f1ce5481e61d5583256ab66f3a610a2f40dec7",
                "sha256:8a584fedd92953a0580e8de3f41ce9f33a3205ba79ea58fff8f90ba5d14a0c04",
                "sha256:92f0f92254fcce57d25d5f60ef2cf649297f8a1e1fa279b32795bde20f11ff41",
                "sha256:9f3f901097c3f306f1143d6fdc503440596c66a2c39054e25604bdf3f4eaaff3",
                "sha256:a732f8d314b7d9cb532b1969e968d08bf208886f04309662a5d16884af39bb4a",
                "sha256:b72fc032ddca55d73de87ef3872530b7384989378a1bc66d77c69cedafe7feaf",
                "sha256:c8b90eb10e16102d1ab0334a7436185f295de1c07f0d197e206d1c005fc33905",
                "sha256:cb3288add5d55248f5d48815f9d509819ba8985cd0302d2e8dd743f83c5ec96d",
                "sha256:d03e2fcd8f3aafb0ea1fa27a021fecc385655630a46c70d6ba693675c6cc3830",
                "sha256:e73339e8fb9b9091a4a0ffd9f84725b2d1f118cf51c35fb0d03b94e82e1736a3",
                "sha256:eaaeb2e661d1ffc07a7ae4fd997bb326d3561f641178126102842d608a010cc3"
            ],
            "index": "pypi",
            "version": "==1.3.6"
        },
        "rasterstats": {
            "hashes": [
                "sha256:00014f422160f6047d3431c9132ebe3d356021ca8e22c6f40d04764f98a60795",
                "sha256:29389bfcbeac1a4206aba6e1d795058ec8a64d560efad48156c27fad97c2e09a"
            ],
            "index": "pypi",
            "version": "==0.18.0"
        },
        "referencing": {
            "hashes": [
                "sha256:449b6669b6121a9e96a7f9e410b245d471e8d48964c67113ce9afe50c8dd7bdf",
                "sha256:794ad8003c65938edcdbc027f1933215e0d0ccc0291e3ce20a4d87432b59efc0"
            ],
            "markers": "python_version >= '3.8'",
            "version": "==0.30.2"
        },
        "requests": {
            "hashes": [
                "sha256:58cd2187c01e70e6e26505bca751777aa9f2ee0b7f4300988b709f44e013003f",
                "sha256:942c5a758f98d790eaed1a29cb6eefc7ffb0d1cf7af05c3d2791656dbd6ad1e1"
            ],
            "markers": "python_version >= '3.7'",
            "version": "==2.31.0"
        },
        "rfc3339-validator": {
            "hashes": [
                "sha256:138a2abdf93304ad60530167e51d2dfb9549521a836871b88d7f4695d0022f6b",
                "sha256:24f6ec1eda14ef823da9e36ec7113124b39c04d50a4d3d3a3c2859577e7791fa"
            ],
            "markers": "python_version >= '2.7' and python_version not in '3.0, 3.1, 3.2, 3.3, 3.4'",
            "version": "==0.1.4"
        },
        "rfc3986-validator": {
            "hashes": [
                "sha256:2f235c432ef459970b4306369336b9d5dbdda31b510ca1e327636e01f528bfa9",
                "sha256:3d44bde7921b3b9ec3ae4e3adca370438eccebc676456449b145d533b240d055"
            ],
            "markers": "python_version >= '2.7' and python_version not in '3.0, 3.1, 3.2, 3.3, 3.4'",
            "version": "==0.1.1"
        },
        "richdem": {
            "hashes": [
                "sha256:0c5988b58bea942a31ea9f5c5502a6a34aacad5cd1ab6b5e32ac627630a36b9b",
                "sha256:346d6a7f2e23e9743be8a34682247d630f0695db5f48f2f706ee2080ccd42d04",
                "sha256:52ba15f974110e967318c96878cb1d9f9be2370133327319454650fb6464b45c",
                "sha256:5fc6c48b34554ec97e68918bdd9dd51fc35de1f8f5fa29bc436c67093981167d",
                "sha256:6064292d3205db589aead92b901aac9d7b37c90ea6a3a205e6799ba158c03efc",
                "sha256:68a2cabcbcb99be22140e16a9474d5d92d427cf5744c1aeb07ca722645673260",
                "sha256:68c69364dac7a9dba0abe21ff1e4f415a4c4388b1416e492a8fadb798e625c31",
                "sha256:6f5901c8b322dbd87938fc8b56b42663d49bda27f905347b67a50460d610ed85",
                "sha256:7601f868da4863466c4de436fc0bcd9c591407d98f8201a69f8a403485eca87e",
                "sha256:7ef3dc0d3f890b3697f2070448d07961543620c16fda26b000f872c742c7750f",
                "sha256:a9d3119ca8e25aa73039c94816f68ac2e1c33dc8ef02b0467c090d44243a7ad1",
                "sha256:d0ab9b14f01b5f0e00410ca8d380779bf9a7dd46c78806bb6fb0cfa85abfba9e",
                "sha256:ffa5cf547b0af2e2900caa3af5ff5738f73954b72d63b1fcb1ab83c3036fa335"
            ],
            "index": "pypi",
            "version": "==0.3.4"
        },
        "rio-cogeo": {
            "hashes": [
                "sha256:33e4743a7c8837b0be3600590dfd91cac833a27d3459ed1a83ea59f1dc97e7cb",
                "sha256:b2fddd7ce76fa8435ac2dda9195a95d06bffe469c31566869111b636a5894eaf"
            ],
            "markers": "python_version >= '3.8'",
            "version": "==4.0.0"
        },
        "rioxarray": {
            "hashes": [
                "sha256:0cad24ad2c3c5ee181a0cfad2b8c2152a609b7eb118a3430034aec171e9cf14f",
                "sha256:56eef711d9817d3c729c1a267c940e7dff66bfc874a0b24ed3604ea2f958dfb2"
            ],
            "markers": "python_version >= '3.8'",
            "version": "==0.13.4"
        },
        "rpds-py": {
            "hashes": [
                "sha256:0173c0444bec0a3d7d848eaeca2d8bd32a1b43f3d3fde6617aac3731fa4be05f",
                "sha256:01899794b654e616c8625b194ddd1e5b51ef5b60ed61baa7a2d9c2ad7b2a4238",
                "sha256:02938432352359805b6da099c9c95c8a0547fe4b274ce8f1a91677401bb9a45f",
                "sha256:03421628f0dc10a4119d714a17f646e2837126a25ac7a256bdf7c3943400f67f",
                "sha256:03975db5f103997904c37e804e5f340c8fdabbb5883f26ee50a255d664eed58c",
                "sha256:0766babfcf941db8607bdaf82569ec38107dbb03c7f0b72604a0b346b6eb3298",
                "sha256:07e2c54bef6838fa44c48dfbc8234e8e2466d851124b551fc4e07a1cfeb37260",
                "sha256:0836d71ca19071090d524739420a61580f3f894618d10b666cf3d9a1688355b1",
                "sha256:095b460e117685867d45548fbd8598a8d9999227e9061ee7f012d9d264e6048d",
                "sha256:0e7521f5af0233e89939ad626b15278c71b69dc1dfccaa7b97bd4cdf96536bb7",
                "sha256:0f2996fbac8e0b77fd67102becb9229986396e051f33dbceada3debaacc7033f",
                "sha256:1054a08e818f8e18910f1bee731583fe8f899b0a0a5044c6e680ceea34f93876",
                "sha256:13b602dc3e8dff3063734f02dcf05111e887f301fdda74151a93dbbc249930fe",
                "sha256:141acb9d4ccc04e704e5992d35472f78c35af047fa0cfae2923835d153f091be",
                "sha256:14c408e9d1a80dcb45c05a5149e5961aadb912fff42ca1dd9b68c0044904eb32",
                "sha256:159fba751a1e6b1c69244e23ba6c28f879a8758a3e992ed056d86d74a194a0f3",
                "sha256:190ca6f55042ea4649ed19c9093a9be9d63cd8a97880106747d7147f88a49d18",
                "sha256:196cb208825a8b9c8fc360dc0f87993b8b260038615230242bf18ec84447c08d",
                "sha256:1fcdee18fea97238ed17ab6478c66b2095e4ae7177e35fb71fbe561a27adf620",
                "sha256:207f57c402d1f8712618f737356e4b6f35253b6d20a324d9a47cb9f38ee43a6b",
                "sha256:24a81c177379300220e907e9b864107614b144f6c2a15ed5c3450e19cf536fae",
                "sha256:29cd8bfb2d716366a035913ced99188a79b623a3512292963d84d3e06e63b496",
                "sha256:2d8b3b3a2ce0eaa00c5bbbb60b6713e94e7e0becab7b3db6c5c77f979e8ed1f1",
                "sha256:35da5cc5cb37c04c4ee03128ad59b8c3941a1e5cd398d78c37f716f32a9b7f67",
                "sha256:44659b1f326214950a8204a248ca6199535e73a694be8d3e0e869f820767f12f",
                "sha256:47c5f58a8e0c2c920cc7783113df2fc4ff12bf3a411d985012f145e9242a2764",
                "sha256:4bd4dc3602370679c2dfb818d9c97b1137d4dd412230cfecd3c66a1bf388a196",
                "sha256:4ea6b73c22d8182dff91155af018b11aac9ff7eca085750455c5990cb1cfae6e",
                "sha256:50025635ba8b629a86d9d5474e650da304cb46bbb4d18690532dd79341467846",
                "sha256:517cbf6e67ae3623c5127206489d69eb2bdb27239a3c3cc559350ef52a3bbf0b",
                "sha256:5855c85eb8b8a968a74dc7fb014c9166a05e7e7a8377fb91d78512900aadd13d",
                "sha256:5a46859d7f947061b4010e554ccd1791467d1b1759f2dc2ec9055fa239f1bc26",
                "sha256:65a0583c43d9f22cb2130c7b110e695fff834fd5e832a776a107197e59a1898e",
                "sha256:674c704605092e3ebbbd13687b09c9f78c362a4bc710343efe37a91457123044",
                "sha256:682726178138ea45a0766907957b60f3a1bf3acdf212436be9733f28b6c5af3c",
                "sha256:686ba516e02db6d6f8c279d1641f7067ebb5dc58b1d0536c4aaebb7bf01cdc5d",
                "sha256:6a5d3fbd02efd9cf6a8ffc2f17b53a33542f6b154e88dd7b42ef4a4c0700fdad",
                "sha256:6aa8326a4a608e1c28da191edd7c924dff445251b94653988efb059b16577a4d",
                "sha256:700375326ed641f3d9d32060a91513ad668bcb7e2cffb18415c399acb25de2ab",
                "sha256:71f2f7715935a61fa3e4ae91d91b67e571aeb5cb5d10331ab681256bda2ad920",
                "sha256:745f5a43fdd7d6d25a53ab1a99979e7f8ea419dfefebcab0a5a1e9095490ee5e",
                "sha256:79f594919d2c1a0cc17d1988a6adaf9a2f000d2e1048f71f298b056b1018e872",
                "sha256:7d68dc8acded354c972116f59b5eb2e5864432948e098c19fe6994926d8e15c3",
                "sha256:7f67da97f5b9eac838b6980fc6da268622e91f8960e083a34533ca710bec8611",
                "sha256:83b32f0940adec65099f3b1c215ef7f1d025d13ff947975a055989cb7fd019a4",
                "sha256:876bf9ed62323bc7dcfc261dbc5572c996ef26fe6406b0ff985cbcf460fc8a4c",
                "sha256:890ba852c16ace6ed9f90e8670f2c1c178d96510a21b06d2fa12d8783a905193",
                "sha256:8b08605d248b974eb02f40bdcd1a35d3924c83a2a5e8f5d0fa5af852c4d960af",
                "sha256:8b2eb034c94b0b96d5eddb290b7b5198460e2d5d0c421751713953a9c4e47d10",
                "sha256:8b9ec12ad5f0a4625db34db7e0005be2632c1013b253a4a60e8302ad4d462afd",
                "sha256:8c8d7594e38cf98d8a7df25b440f684b510cf4627fe038c297a87496d10a174f",
                "sha256:8d3335c03100a073883857e91db9f2e0ef8a1cf42dc0369cbb9151c149dbbc1b",
                "sha256:8d70e8f14900f2657c249ea4def963bed86a29b81f81f5b76b5a9215680de945",
                "sha256:9039a11bca3c41be5a58282ed81ae422fa680409022b996032a43badef2a3752",
                "sha256:91378d9f4151adc223d584489591dbb79f78814c0734a7c3bfa9c9e09978121c",
                "sha256:9251eb8aa82e6cf88510530b29eef4fac825a2b709baf5b94a6094894f252387",
                "sha256:933a7d5cd4b84f959aedeb84f2030f0a01d63ae6cf256629af3081cf3e3426e8",
                "sha256:978fa96dbb005d599ec4fd9ed301b1cc45f1a8f7982d4793faf20b404b56677d",
                "sha256:987b06d1cdb28f88a42e4fb8a87f094e43f3c435ed8e486533aea0bf2e53d931",
                "sha256:99b1c16f732b3a9971406fbfe18468592c5a3529585a45a35adbc1389a529a03",
                "sha256:99e7c4bb27ff1aab90dcc3e9d37ee5af0231ed98d99cb6f5250de28889a3d502",
                "sha256:9c439fd54b2b9053717cca3de9583be6584b384d88d045f97d409f0ca867d80f",
                "sha256:9ea4d00850ef1e917815e59b078ecb338f6a8efda23369677c54a5825dbebb55",
                "sha256:9f30d205755566a25f2ae0382944fcae2f350500ae4df4e795efa9e850821d82",
                "sha256:a06418fe1155e72e16dddc68bb3780ae44cebb2912fbd8bb6ff9161de56e1798",
                "sha256:a0805911caedfe2736935250be5008b261f10a729a303f676d3d5fea6900c96a",
                "sha256:a1f044792e1adcea82468a72310c66a7f08728d72a244730d14880cd1dabe36b",
                "sha256:a216b26e5af0a8e265d4efd65d3bcec5fba6b26909014effe20cd302fd1138fa",
                "sha256:a987578ac5214f18b99d1f2a3851cba5b09f4a689818a106c23dbad0dfeb760f",
                "sha256:aad51239bee6bff6823bbbdc8ad85136c6125542bbc609e035ab98ca1e32a192",
                "sha256:ab2299e3f92aa5417d5e16bb45bb4586171c1327568f638e8453c9f8d9e0f020",
                "sha256:ab6919a09c055c9b092798ce18c6c4adf49d24d4d9e43a92b257e3f2548231e7",
                "sha256:b0c43f8ae8f6be1d605b0465671124aa8d6a0e40f1fb81dcea28b7e3d87ca1e1",
                "sha256:b1440c291db3f98a914e1afd9d6541e8fc60b4c3aab1a9008d03da4651e67386",
                "sha256:b52e7c5ae35b00566d244ffefba0f46bb6bec749a50412acf42b1c3f402e2c90",
                "sha256:bf4151acb541b6e895354f6ff9ac06995ad9e4175cbc6d30aaed08856558201f",
                "sha256:c27ee01a6c3223025f4badd533bea5e87c988cb0ba2811b690395dfe16088cfe",
                "sha256:c545d9d14d47be716495076b659db179206e3fd997769bc01e2d550eeb685596",
                "sha256:c5934e2833afeaf36bd1eadb57256239785f5af0220ed8d21c2896ec4d3a765f",
                "sha256:c7671d45530fcb6d5e22fd40c97e1e1e01965fc298cbda523bb640f3d923b387",
                "sha256:c861a7e4aef15ff91233751619ce3a3d2b9e5877e0fcd76f9ea4f6847183aa16",
                "sha256:d25b1c1096ef0447355f7293fbe9ad740f7c47ae032c2884113f8e87660d8f6e",
                "sha256:d55777a80f78dd09410bd84ff8c95ee05519f41113b2df90a69622f5540c4f8b",
                "sha256:d576c3ef8c7b2d560e301eb33891d1944d965a4d7a2eacb6332eee8a71827db6",
                "sha256:dd9da77c6ec1f258387957b754f0df60766ac23ed698b61941ba9acccd3284d1",
                "sha256:de0b6eceb46141984671802d412568d22c6bacc9b230174f9e55fc72ef4f57de",
                "sha256:e07e5dbf8a83c66783a9fe2d4566968ea8c161199680e8ad38d53e075df5f0d0",
                "sha256:e564d2238512c5ef5e9d79338ab77f1cbbda6c2d541ad41b2af445fb200385e3",
                "sha256:ed89861ee8c8c47d6beb742a602f912b1bb64f598b1e2f3d758948721d44d468",
                "sha256:ef1f08f2a924837e112cba2953e15aacfccbbfcd773b4b9b4723f8f2ddded08e",
                "sha256:f411330a6376fb50e5b7a3e66894e4a39e60ca2e17dce258d53768fea06a37bd",
                "sha256:f68996a3b3dc9335037f82754f9cdbe3a95db42bde571d8c3be26cc6245f2324",
                "sha256:f7fdf55283ad38c33e35e2855565361f4bf0abd02470b8ab28d499c663bc5d7c",
                "sha256:f963c6b1218b96db85fc37a9f0851eaf8b9040aa46dec112611697a7023da535",
                "sha256:fa2818759aba55df50592ecbc95ebcdc99917fa7b55cc6796235b04193eb3c55",
                "sha256:fae5cb554b604b3f9e2c608241b5d8d303e410d7dfb6d397c335f983495ce7f6",
                "sha256:fb39aca7a64ad0c9490adfa719dbeeb87d13be137ca189d2564e596f8ba32c07"
            ],
            "markers": "python_version >= '3.8'",
            "version": "==0.9.2"
        },
        "rtree": {
            "hashes": [
                "sha256:004e131b570dc360a49e7f3b60e7bc6517943a54df056587964d1cb903889e7e",
                "sha256:015df09e1bc55ddf7c88799bf1515d058cd0ee78eacf4cd443a32876d3b3a863",
                "sha256:0d68a81ad419d5c2ea5fecc677e6c178666c057e2c7b24100a6c48392196f1e9",
                "sha256:11d16f51cf9205cd6995af36e24efe8f184270f667fb49bb69b09fc46b97e7d4",
                "sha256:157207191aebdacbbdbb369e698cfbfebce53bc97114e96c8af5bed3126475f1",
                "sha256:16900ee02cf5c198a42b03635268a80f606aa102f3f7618b89f75023d406da1c",
                "sha256:18ce7e4d04b85c48f2d364835620b3b20e38e199639746e7b12f07a2303e18ff",
                "sha256:1a213e5d385278ca7668bc5b27083f8d6e39996a9bd59b6528f3a30009dae4ed",
                "sha256:1a94e2f4bf74bd202ea8b67ea3d7c71e763ad41f79be1d6b72aa2c8d5a8e92c4",
                "sha256:1e894112cef4de6c518bdea0b43eada65f12888c3645cc437c3a677aa023039f",
                "sha256:222121699c303a64065d849bf7038b1ecabc37b65c7fa340bedb38ef0e805429",
                "sha256:273ee61783de3a1664e5f868feebf5eea4629447137751bfa4087b0f82093082",
                "sha256:296203e933b6ec0dd07f6a7456c4f1492def95b6993f20cc61c92b0fee0aecc5",
                "sha256:2ee7165e9872a026ccb868c021711eba39cedf7d1820763c9de52d5324691a92",
                "sha256:3573cbb0de872f54d0a0c29596a84e8ac3939c47ca3bece4a82e92775730a0d0",
                "sha256:50b658a6707f215a0056d52e9f83a97148c0af62dea07cf29b3789a2c429e78a",
                "sha256:57128293dd625cb1f07726f32208097953e8854d70ab1fc55d6858733618b9ed",
                "sha256:582854252b8fd5c8472478af060635434931fb55edd269bac128cbf2eef43620",
                "sha256:5b20f69e040a05503b22297af223f336fe7047909b57e4b207b98292f33a229f",
                "sha256:62f38020af47b765adc6b0bc7c4e810c6c3d1eab44ba339b592ff25a4c0dc0a7",
                "sha256:656b148589c0b5bab4a7db4d033634329f42a5feaac10ca40aceeca109d83c1f",
                "sha256:6792de0e3c2fd3ad7e069445027603bec7a47000432f49c80246886311f4f152",
                "sha256:698de8ce6c62e159d93b35bacf64bcf3619077b5367bc88cd2cff5e0bc36169b",
                "sha256:6ce4a6fdb63254a4c1efebe7a4f7a59b1c333c703bde4ae715d9ad88c833e10b",
                "sha256:6db6a0a93e41594ffc14b053f386dd414ab5a82535bbd9aedafa6ac8dc0650d8",
                "sha256:77908cd7acdd519a731979ebf5baff8afd102109c2f52864c1e6ee75d3ea2d87",
                "sha256:784efa6b7be9e99b33613ae8495931032689441eabb6120c9b3eb91188c33794",
                "sha256:7b2c15f9373ba314c83a8df5cb6d99b4e3af23c376c6b1317add995432dd0970",
                "sha256:7e3d5f0e7b28250afbb290ab88b49aa0f121c9714d0da2080581783690347507",
                "sha256:8de99f28af0f1783eefb80918959903b4b18112f6a12b48f296ecb162804e69d",
                "sha256:93c5e0bf31e76b4f92a6eec3d2891e938408774c75a8ed6ac3d2c8db04a2be33",
                "sha256:9855b8f11cdad99c56eb361b7b632a4fbd3d8cbe3f2081426b445f0cfb7fdca9",
                "sha256:ad9912faeddb1ddcec5e26b33089166d58a107af6862d8b7f1bb2b7c0002ab39",
                "sha256:b31fd22d214160859d038da7cb2aaa27acb71efc24a7bcc75c84b5e502721549",
                "sha256:b54057e8a8ad92c1d8e9eaa5cf32aad70dde454abbf9b638e9d6024520a52c02",
                "sha256:becd711fe97c2e09b1b7969e83080a3c8012bce2d30f6db879aade255fcba5c1",
                "sha256:c2973b76f61669a85e160b4ad09879c4089fc0e3f20fd99adf161ca298fe8374",
                "sha256:c5fb3671a8d440c24b1dd29ec621d4345ced7185e26f02abe98e85a6629fcb50",
                "sha256:c6e29e5eb3083ad12ac5c1ce6e37465ea3428d894d3466cc9c9e2ee4bf768e53",
                "sha256:cfa8cffec5cb9fed494c4bb335ebdb69b3c26178b0b685f67f79296c6b3d800c",
                "sha256:d5abe5a19d943a88bea14901970e4c53e4579fc2662404cdea6163bf4c04d49a",
                "sha256:e4335e131a58952635560a003458011d97f9ea6f3c010dc24906050b42ee2c03",
                "sha256:e7ca5d743f6a1dc62653dfac8ee7ce2e1ba91be7cf97916a7f60b7cbe48fb48d",
                "sha256:e898d7409ab645c25e06d4e058f99271182601d70b2887aba3351bf08e09a0c6",
                "sha256:f5120da3a1b96f3a7a17dd6af0afdd4e6f3cc9baa87e9ee0a272882f01f980bb"
            ],
            "index": "pypi",
            "version": "==1.0.1"
        },
        "s3transfer": {
            "hashes": [
                "sha256:b014be3a8a2aab98cfe1abc7229cc5a9a0cf05eb9c1f2b86b230fd8df3f78084",
                "sha256:cab66d3380cca3e70939ef2255d01cd8aece6a4907a9528740f668c4b0611861"
            ],
            "markers": "python_version >= '3.7'",
            "version": "==0.6.2"
        },
        "scipy": {
            "hashes": [
                "sha256:049a8bbf0ad95277ffba9b3b7d23e5369cc39e66406d60422c8cfef40ccc8415",
                "sha256:07c3457ce0b3ad5124f98a86533106b643dd811dd61b548e78cf4c8786652f6f",
                "sha256:0f1564ea217e82c1bbe75ddf7285ba0709ecd503f048cb1236ae9995f64217bd",
                "sha256:1553b5dcddd64ba9a0d95355e63fe6c3fc303a8fd77c7bc91e77d61363f7433f",
                "sha256:15a35c4242ec5f292c3dd364a7c71a61be87a3d4ddcc693372813c0b73c9af1d",
                "sha256:1b4735d6c28aad3cdcf52117e0e91d6b39acd4272f3f5cd9907c24ee931ad601",
                "sha256:2cf9dfb80a7b4589ba4c40ce7588986d6d5cebc5457cad2c2880f6bc2d42f3a5",
                "sha256:39becb03541f9e58243f4197584286e339029e8908c46f7221abeea4b749fa88",
                "sha256:43b8e0bcb877faf0abfb613d51026cd5cc78918e9530e375727bf0625c82788f",
                "sha256:4b3f429188c66603a1a5c549fb414e4d3bdc2a24792e061ffbd607d3d75fd84e",
                "sha256:4c0ff64b06b10e35215abce517252b375e580a6125fd5fdf6421b98efbefb2d2",
                "sha256:51af417a000d2dbe1ec6c372dfe688e041a7084da4fdd350aeb139bd3fb55353",
                "sha256:5678f88c68ea866ed9ebe3a989091088553ba12c6090244fdae3e467b1139c35",
                "sha256:79c8e5a6c6ffaf3a2262ef1be1e108a035cf4f05c14df56057b64acc5bebffb6",
                "sha256:7ff7f37b1bf4417baca958d254e8e2875d0cc23aaadbe65b3d5b3077b0eb23ea",
                "sha256:aaea0a6be54462ec027de54fca511540980d1e9eea68b2d5c1dbfe084797be35",
                "sha256:bce5869c8d68cf383ce240e44c1d9ae7c06078a9396df68ce88a1230f93a30c1",
                "sha256:cd9f1027ff30d90618914a64ca9b1a77a431159df0e2a195d8a9e8a04c78abf9",
                "sha256:d925fa1c81b772882aa55bcc10bf88324dadb66ff85d548c71515f6689c6dac5",
                "sha256:e7354fd7527a4b0377ce55f286805b34e8c54b91be865bac273f527e1b839019",
                "sha256:fae8a7b898c42dffe3f7361c40d5952b6bf32d10c4569098d276b4c547905ee1"
            ],
            "index": "pypi",
            "version": "==1.10.1"
        },
        "seaborn": {
            "hashes": [
                "sha256:374645f36509d0dcab895cba5b47daf0586f77bfe3b36c97c607db7da5be0139",
                "sha256:ebf15355a4dba46037dfd65b7350f014ceb1f13c05e814eda2c9f5fd731afc08"
            ],
            "index": "pypi",
            "version": "==0.12.2"
        },
        "send2trash": {
            "hashes": [
                "sha256:a384719d99c07ce1eefd6905d2decb6f8b7ed054025bb0e618919f945de4f679",
                "sha256:c132d59fa44b9ca2b1699af5c86f57ce9f4c5eb56629d5d55fbb7a35f84e2312"
            ],
            "markers": "python_version >= '2.7' and python_version not in '3.0, 3.1, 3.2, 3.3, 3.4'",
            "version": "==1.8.2"
        },
        "setuptools": {
            "hashes": [
<<<<<<< HEAD
                "sha256:d59c97e7b774979a5ccb96388efc9eb65518004537e85d52e81eaee89ab6dd91",
                "sha256:e13e1b0bc760e9b0127eda042845999b2f913e12437046e663b833aa96d89715"
            ],
            "markers": "python_version >= '3.8'",
            "version": "==68.1.0"
=======
                "sha256:11e52c67415a381d10d6b462ced9cfb97066179f0e871399e006c4ab101fc85f",
                "sha256:baf1fdb41c6da4cd2eae722e135500da913332ab3f2f5c7d33af9b492acb5235"
            ],
            "markers": "python_version >= '3.7'",
            "version": "==68.0.0"
>>>>>>> 090a44ab
        },
        "shapely": {
            "hashes": [
                "sha256:01224899ff692a62929ef1a3f5fe389043e262698a708ab7569f43a99a48ae82",
                "sha256:05c51a29336e604c084fb43ae5dbbfa2c0ef9bd6fedeae0a0d02c7b57a56ba46",
                "sha256:09d6c7763b1bee0d0a2b84bb32a4c25c6359ad1ac582a62d8b211e89de986154",
                "sha256:193a398d81c97a62fc3634a1a33798a58fd1dcf4aead254d080b273efbb7e3ff",
                "sha256:1a34a23d6266ca162499e4a22b79159dc0052f4973d16f16f990baa4d29e58b6",
                "sha256:2569a4b91caeef54dd5ae9091ae6f63526d8ca0b376b5bb9fd1a3195d047d7d4",
                "sha256:33403b8896e1d98aaa3a52110d828b18985d740cc9f34f198922018b1e0f8afe",
                "sha256:3ad81f292fffbd568ae71828e6c387da7eb5384a79db9b4fde14dd9fdeffca9a",
                "sha256:3cb256ae0c01b17f7bc68ee2ffdd45aebf42af8992484ea55c29a6151abe4386",
                "sha256:45b4833235b90bc87ee26c6537438fa77559d994d2d3be5190dd2e54d31b2820",
                "sha256:4641325e065fd3e07d55677849c9ddfd0cf3ee98f96475126942e746d55b17c8",
                "sha256:502e0a607f1dcc6dee0125aeee886379be5242c854500ea5fd2e7ac076b9ce6d",
                "sha256:66a6b1a3e72ece97fc85536a281476f9b7794de2e646ca8a4517e2e3c1446893",
                "sha256:70a18fc7d6418e5aea76ac55dce33f98e75bd413c6eb39cfed6a1ba36469d7d4",
                "sha256:7d3bbeefd8a6a1a1017265d2d36f8ff2d79d0162d8c141aa0d37a87063525656",
                "sha256:83a8ec0ee0192b6e3feee9f6a499d1377e9c295af74d7f81ecba5a42a6b195b7",
                "sha256:865bc3d7cc0ea63189d11a0b1120d1307ed7a64720a8bfa5be2fde5fc6d0d33f",
                "sha256:90cfa4144ff189a3c3de62e2f3669283c98fb760cfa2e82ff70df40f11cadb39",
                "sha256:91575d97fd67391b85686573d758896ed2fc7476321c9d2e2b0c398b628b961c",
                "sha256:9a6ac34c16f4d5d3c174c76c9d7614ec8fe735f8f82b6cc97a46b54f386a86bf",
                "sha256:a529218e72a3dbdc83676198e610485fdfa31178f4be5b519a8ae12ea688db14",
                "sha256:a70a614791ff65f5e283feed747e1cc3d9e6c6ba91556e640636bbb0a1e32a71",
                "sha256:ac1dfc397475d1de485e76de0c3c91cc9d79bd39012a84bb0f5e8a199fc17bef",
                "sha256:b06d031bc64149e340448fea25eee01360a58936c89985cf584134171e05863f",
                "sha256:b4f0711cc83734c6fad94fc8d4ec30f3d52c1787b17d9dca261dc841d4731c64",
                "sha256:b50c401b64883e61556a90b89948297f1714dbac29243d17ed9284a47e6dd731",
                "sha256:b519cf3726ddb6c67f6a951d1bb1d29691111eaa67ea19ddca4d454fbe35949c",
                "sha256:bca57b683e3d94d0919e2f31e4d70fdfbb7059650ef1b431d9f4e045690edcd5",
                "sha256:c43755d2c46b75a7b74ac6226d2cc9fa2a76c3263c5ae70c195c6fb4e7b08e79",
                "sha256:c7eed1fb3008a8a4a56425334b7eb82651a51f9e9a9c2f72844a2fb394f38a6c",
                "sha256:c8b0d834b11be97d5ab2b4dceada20ae8e07bcccbc0f55d71df6729965f406ad",
                "sha256:ce88ec79df55430e37178a191ad8df45cae90b0f6972d46d867bf6ebbb58cc4d",
                "sha256:d173d24e85e51510e658fb108513d5bc11e3fd2820db6b1bd0522266ddd11f51",
                "sha256:d8f55f355be7821dade839df785a49dc9f16d1af363134d07eb11e9207e0b189",
                "sha256:da71de5bf552d83dcc21b78cc0020e86f8d0feea43e202110973987ffa781c21",
                "sha256:e55698e0ed95a70fe9ff9a23c763acfe0bf335b02df12142f74e4543095e9a9b",
                "sha256:f32a748703e7bf6e92dfa3d2936b2fbfe76f8ce5f756e24f49ef72d17d26ad02",
                "sha256:f470a130d6ddb05b810fc1776d918659407f8d025b7f56d2742a596b6dffa6c7"
            ],
            "index": "pypi",
            "version": "==2.0.1"
        },
        "simplejson": {
            "hashes": [
                "sha256:081ea6305b3b5e84ae7417e7f45956db5ea3872ec497a584ec86c3260cda049e",
                "sha256:08be5a241fdf67a8e05ac7edbd49b07b638ebe4846b560673e196b2a25c94b92",
                "sha256:0c16ec6a67a5f66ab004190829eeede01c633936375edcad7cbf06d3241e5865",
                "sha256:0ccb2c1877bc9b25bc4f4687169caa925ffda605d7569c40e8e95186e9a5e58b",
                "sha256:17a963e8dd4d81061cc05b627677c1f6a12e81345111fbdc5708c9f088d752c9",
                "sha256:199a0bcd792811c252d71e3eabb3d4a132b3e85e43ebd93bfd053d5b59a7e78b",
                "sha256:1cb19eacb77adc5a9720244d8d0b5507421d117c7ed4f2f9461424a1829e0ceb",
                "sha256:203412745fed916fc04566ecef3f2b6c872b52f1e7fb3a6a84451b800fb508c1",
                "sha256:2098811cd241429c08b7fc5c9e41fcc3f59f27c2e8d1da2ccdcf6c8e340ab507",
                "sha256:22b867205cd258050c2625325fdd9a65f917a5aff22a23387e245ecae4098e78",
                "sha256:23fbb7b46d44ed7cbcda689295862851105c7594ae5875dce2a70eeaa498ff86",
                "sha256:2541fdb7467ef9bfad1f55b6c52e8ea52b3ce4a0027d37aff094190a955daa9d",
                "sha256:3231100edee292da78948fa0a77dee4e5a94a0a60bcba9ed7a9dc77f4d4bb11e",
                "sha256:344a5093b71c1b370968d0fbd14d55c9413cb6f0355fdefeb4a322d602d21776",
                "sha256:37724c634f93e5caaca04458f267836eb9505d897ab3947b52f33b191bf344f3",
                "sha256:3844305bc33d52c4975da07f75b480e17af3558c0d13085eaa6cc2f32882ccf7",
                "sha256:390f4a8ca61d90bcf806c3ad644e05fa5890f5b9a72abdd4ca8430cdc1e386fa",
                "sha256:3a4480e348000d89cf501b5606415f4d328484bbb431146c2971123d49fd8430",
                "sha256:3b652579c21af73879d99c8072c31476788c8c26b5565687fd9db154070d852a",
                "sha256:3e0902c278243d6f7223ba3e6c5738614c971fd9a887fff8feaa8dcf7249c8d4",
                "sha256:412e58997a30c5deb8cab5858b8e2e5b40ca007079f7010ee74565cc13d19665",
                "sha256:44cdb4e544134f305b033ad79ae5c6b9a32e7c58b46d9f55a64e2a883fbbba01",
                "sha256:46133bc7dd45c9953e6ee4852e3de3d5a9a4a03b068bd238935a5c72f0a1ce34",
                "sha256:46e89f58e4bed107626edce1cf098da3664a336d01fc78fddcfb1f397f553d44",
                "sha256:4710806eb75e87919b858af0cba4ffedc01b463edc3982ded7b55143f39e41e1",
                "sha256:476c8033abed7b1fd8db62a7600bf18501ce701c1a71179e4ce04ac92c1c5c3c",
                "sha256:48600a6e0032bed17c20319d91775f1797d39953ccfd68c27f83c8d7fc3b32cb",
                "sha256:4d3025e7e9ddb48813aec2974e1a7e68e63eac911dd5e0a9568775de107ac79a",
                "sha256:547ea86ca408a6735335c881a2e6208851027f5bfd678d8f2c92a0f02c7e7330",
                "sha256:54fca2b26bcd1c403146fd9461d1da76199442297160721b1d63def2a1b17799",
                "sha256:5673d27806085d2a413b3be5f85fad6fca4b7ffd31cfe510bbe65eea52fff571",
                "sha256:58ee5e24d6863b22194020eb62673cf8cc69945fcad6b283919490f6e359f7c5",
                "sha256:5ca922c61d87b4c38f37aa706520328ffe22d7ac1553ef1cadc73f053a673553",
                "sha256:5db86bb82034e055257c8e45228ca3dbce85e38d7bfa84fa7b2838e032a3219c",
                "sha256:6277f60848a7d8319d27d2be767a7546bc965535b28070e310b3a9af90604a4c",
                "sha256:6424d8229ba62e5dbbc377908cfee9b2edf25abd63b855c21f12ac596cd18e41",
                "sha256:65dafe413b15e8895ad42e49210b74a955c9ae65564952b0243a18fb35b986cc",
                "sha256:66389b6b6ee46a94a493a933a26008a1bae0cfadeca176933e7ff6556c0ce998",
                "sha256:66d780047c31ff316ee305c3f7550f352d87257c756413632303fc59fef19eac",
                "sha256:69a8b10a4f81548bc1e06ded0c4a6c9042c0be0d947c53c1ed89703f7e613950",
                "sha256:6a561320485017ddfc21bd2ed5de2d70184f754f1c9b1947c55f8e2b0163a268",
                "sha256:6aa7ca03f25b23b01629b1c7f78e1cd826a66bfb8809f8977a3635be2ec48f1a",
                "sha256:6b79642a599740603ca86cf9df54f57a2013c47e1dd4dd2ae4769af0a6816900",
                "sha256:6e7c70f19405e5f99168077b785fe15fcb5f9b3c0b70b0b5c2757ce294922c8c",
                "sha256:70128fb92932524c89f373e17221cf9535d7d0c63794955cc3cd5868e19f5d38",
                "sha256:73d0904c2471f317386d4ae5c665b16b5c50ab4f3ee7fd3d3b7651e564ad74b1",
                "sha256:74bf802debe68627227ddb665c067eb8c73aa68b2476369237adf55c1161b728",
                "sha256:79c748aa61fd8098d0472e776743de20fae2686edb80a24f0f6593a77f74fe86",
                "sha256:79d46e7e33c3a4ef853a1307b2032cfb7220e1a079d0c65488fbd7118f44935a",
                "sha256:7e78d79b10aa92f40f54178ada2b635c960d24fc6141856b926d82f67e56d169",
                "sha256:8090e75653ea7db75bc21fa5f7bcf5f7bdf64ea258cbbac45c7065f6324f1b50",
                "sha256:87b190e6ceec286219bd6b6f13547ca433f977d4600b4e81739e9ac23b5b9ba9",
                "sha256:889328873c35cb0b2b4c83cbb83ec52efee5a05e75002e2c0c46c4e42790e83c",
                "sha256:8f8d179393e6f0cf6c7c950576892ea6acbcea0a320838c61968ac7046f59228",
                "sha256:919bc5aa4d8094cf8f1371ea9119e5d952f741dc4162810ab714aec948a23fe5",
                "sha256:926957b278de22797bfc2f004b15297013843b595b3cd7ecd9e37ccb5fad0b72",
                "sha256:93f5ac30607157a0b2579af59a065bcfaa7fadeb4875bf927a8f8b6739c8d910",
                "sha256:96ade243fb6f3b57e7bd3b71e90c190cd0f93ec5dce6bf38734a73a2e5fa274f",
                "sha256:9f14ecca970d825df0d29d5c6736ff27999ee7bdf5510e807f7ad8845f7760ce",
                "sha256:a755f7bfc8adcb94887710dc70cc12a69a454120c6adcc6f251c3f7b46ee6aac",
                "sha256:a79b439a6a77649bb8e2f2644e6c9cc0adb720fc55bed63546edea86e1d5c6c8",
                "sha256:aa9d614a612ad02492f704fbac636f666fa89295a5d22b4facf2d665fc3b5ea9",
                "sha256:ad071cd84a636195f35fa71de2186d717db775f94f985232775794d09f8d9061",
                "sha256:b0e9a5e66969f7a47dc500e3dba8edc3b45d4eb31efb855c8647700a3493dd8a",
                "sha256:b438e5eaa474365f4faaeeef1ec3e8d5b4e7030706e3e3d6b5bee6049732e0e6",
                "sha256:b46aaf0332a8a9c965310058cf3487d705bf672641d2c43a835625b326689cf4",
                "sha256:c39fa911e4302eb79c804b221ddec775c3da08833c0a9120041dd322789824de",
                "sha256:ca56a6c8c8236d6fe19abb67ef08d76f3c3f46712c49a3b6a5352b6e43e8855f",
                "sha256:cb502cde018e93e75dc8fc7bb2d93477ce4f3ac10369f48866c61b5e031db1fd",
                "sha256:cd4d50a27b065447c9c399f0bf0a993bd0e6308db8bbbfbc3ea03b41c145775a",
                "sha256:d125e754d26c0298715bdc3f8a03a0658ecbe72330be247f4b328d229d8cf67f",
                "sha256:d300773b93eed82f6da138fd1d081dc96fbe53d96000a85e41460fe07c8d8b33",
                "sha256:d396b610e77b0c438846607cd56418bfc194973b9886550a98fd6724e8c6cfec",
                "sha256:d61482b5d18181e6bb4810b4a6a24c63a490c3a20e9fbd7876639653e2b30a1a",
                "sha256:d9f2c27f18a0b94107d57294aab3d06d6046ea843ed4a45cae8bd45756749f3a",
                "sha256:dc2b3f06430cbd4fac0dae5b2974d2bf14f71b415fb6de017f498950da8159b1",
                "sha256:dc935d8322ba9bc7b84f99f40f111809b0473df167bf5b93b89fb719d2c4892b",
                "sha256:e333c5b62e93949f5ac27e6758ba53ef6ee4f93e36cc977fe2e3df85c02f6dc4",
                "sha256:e765b1f47293dedf77946f0427e03ee45def2862edacd8868c6cf9ab97c8afbd",
                "sha256:ed18728b90758d171f0c66c475c24a443ede815cf3f1a91e907b0db0ebc6e508",
                "sha256:eff87c68058374e45225089e4538c26329a13499bc0104b52b77f8428eed36b2",
                "sha256:f05d05d99fce5537d8f7a0af6417a9afa9af3a6c4bb1ba7359c53b6257625fcb",
                "sha256:f253edf694ce836631b350d758d00a8c4011243d58318fbfbe0dd54a6a839ab4",
                "sha256:f41915a4e1f059dfad614b187bc06021fefb5fc5255bfe63abf8247d2f7a646a",
                "sha256:f96def94576f857abf58e031ce881b5a3fc25cbec64b2bc4824824a8a4367af9"
            ],
            "markers": "python_version >= '2.5' and python_version not in '3.0, 3.1, 3.2'",
            "version": "==3.19.1"
        },
        "six": {
            "hashes": [
                "sha256:1e61c37477a1626458e36f7b1d82aa5c9b094fa4802892072e49de9c60c4c926",
                "sha256:8abb2f1d86890a2dfb989f9a77cfcfd3e47c2a354b01111771326f8aa26e0254"
            ],
            "markers": "python_version >= '2.7' and python_version not in '3.0, 3.1, 3.2'",
            "version": "==1.16.0"
        },
        "sniffio": {
            "hashes": [
                "sha256:e60305c5e5d314f5389259b7f22aaa33d8f7dee49763119234af3755c55b9101",
                "sha256:eecefdce1e5bbfb7ad2eeaabf7c1eeb404d7757c379bd1f7e5cce9d8bf425384"
            ],
            "markers": "python_version >= '3.7'",
            "version": "==1.3.0"
        },
        "snuggs": {
            "hashes": [
                "sha256:501cf113fe3892e14e2fee76da5cd0606b7e149c411c271898e6259ebde2617b",
                "sha256:988dde5d4db88e9d71c99457404773dabcc7a1c45971bfbe81900999942d9f07"
            ],
            "version": "==1.4.7"
        },
        "soupsieve": {
            "hashes": [
                "sha256:1c1bfee6819544a3447586c889157365a27e10d88cde3ad3da0cf0ddf646feb8",
                "sha256:89d12b2d5dfcd2c9e8c22326da9d9aa9cb3dfab0a83a024f05704076ee8d35ea"
            ],
            "markers": "python_version >= '3.7'",
            "version": "==2.4.1"
        },
        "stack-data": {
            "hashes": [
                "sha256:32d2dd0376772d01b6cb9fc996f3c8b57a357089dec328ed4b6553d037eaf815",
                "sha256:cbb2a53eb64e5785878201a97ed7c7b94883f48b87bfb0bbe8b623c74679e4a8"
            ],
            "version": "==0.6.2"
        },
        "tables": {
            "hashes": [
                "sha256:01e82e40f9845f71de137b4472210909e35c440bbcd0858bdd2871715daef4c7",
                "sha256:117cf0f73ee2a5cba5c2b04e4aca375779aec66045aa63128e043dc608f2023b",
                "sha256:239f15fa9881c257b5c0d9fb4cb8832778af1c5c8c1db6f6722466f8f26541e2",
                "sha256:254a4d5c2009c7ebe4293b02b8d91ea60837bff85a3c0a40cd075b8f12b1e6c3",
                "sha256:2861cd3ef9eb95eead7530e4de49fd130954871e7e6d2e288012797cb9d7c2e8",
                "sha256:3375bfafc6cf305d13617a572ab3fffc51fae2fbe0f6efce9407a41f79970b62",
                "sha256:34f3fa2366ce20b18f1df573a77c1d27306ce1f2a41d9f9eff621b5192ea8788",
                "sha256:70a3585a268beee6d0e71bfc9abec98da84d168182f350a2ffa1ae5e42798c18",
                "sha256:72da9404094ef8277bf62fce8873e8dc141cee9a8763ec8e7080b2d0de206094",
                "sha256:7e9bdbfbe025b6c751976382123c5f5cbd8fab6956aed776b0e8c889669e90d3",
                "sha256:a5ccb80651c5fad6ac744e2a756b28cfac78eab3b8503f4a2320ee6653b3bee9",
                "sha256:b9370c2a4dc0051aad6b71de4f1f9b0b8b60d30b662df5c742434f2b5c6a005e",
                "sha256:c83a74cac3c0629a0e83570d465f88843ef3609ef56a8ef9a49ee85ab3b8f02f",
                "sha256:da3c96456c473fb977cf6dbca9e889710ac020df1fa5b9ebb7f676e83996337d",
                "sha256:db185d855afd45a7259ddd0b53e5f2f8993bb134b370002c6c19532f27ce92ac",
                "sha256:e19686fad4e8f5a91c3dc1eb4b7ea928838e86fefa474c63c5787a125ea79fc7",
                "sha256:f0821007048f2af8c1a21eb3d832072046c5df366e39587a7c7e4afad14e73fc"
            ],
            "index": "pypi",
            "version": "==3.8.0"
        },
        "terminado": {
            "hashes": [
                "sha256:6ccbbcd3a4f8a25a5ec04991f39a0b8db52dfcd487ea0e578d977e6752380333",
                "sha256:8650d44334eba354dd591129ca3124a6ba42c3d5b70df5051b6921d506fdaeae"
            ],
            "markers": "python_version >= '3.7'",
            "version": "==0.17.1"
        },
        "texttable": {
            "hashes": [
                "sha256:290348fb67f7746931bcdfd55ac7584ecd4e5b0846ab164333f0794b121760f2",
                "sha256:b7b68139aa8a6339d2c320ca8b1dc42d13a7831a346b446cb9eb385f0c76310c"
            ],
            "version": "==1.6.7"
        },
        "tinycss2": {
            "hashes": [
                "sha256:2b80a96d41e7c3914b8cda8bc7f705a4d9c49275616e886103dd839dfc847847",
                "sha256:8cff3a8f066c2ec677c06dbc7b45619804a6938478d9d73c284b29d14ecb0627"
            ],
            "markers": "python_version >= '3.7'",
            "version": "==1.2.1"
        },
        "tomli": {
            "hashes": [
                "sha256:939de3e7a6161af0c887ef91b7d41a53e7c5a1ca976325f429cb46ea9bc30ecc",
                "sha256:de526c12914f0c550d15924c62d72abc48d6fe7364aa87328337a31007fe8a4f"
            ],
            "markers": "python_version < '3.11'",
            "version": "==2.0.1"
        },
        "toolz": {
            "hashes": [
                "sha256:2059bd4148deb1884bb0eb770a3cde70e7f954cfbbdc2285f1f2de01fd21eb6f",
                "sha256:88c570861c440ee3f2f6037c4654613228ff40c93a6c25e0eba70d17282c6194"
            ],
            "markers": "python_version >= '3.5'",
            "version": "==0.12.0"
        },
        "tornado": {
            "hashes": [
<<<<<<< HEAD
                "sha256:1bd19ca6c16882e4d37368e0152f99c099bad93e0950ce55e71daed74045908f",
                "sha256:22d3c2fa10b5793da13c807e6fc38ff49a4f6e1e3868b0a6f4164768bb8e20f5",
                "sha256:502fba735c84450974fec147340016ad928d29f1e91f49be168c0a4c18181e1d",
                "sha256:65ceca9500383fbdf33a98c0087cb975b2ef3bfb874cb35b8de8740cf7f41bd3",
                "sha256:71a8db65160a3c55d61839b7302a9a400074c9c753040455494e2af74e2501f2",
                "sha256:7ac51f42808cca9b3613f51ffe2a965c8525cb1b00b7b2d56828b8045354f76a",
                "sha256:7d01abc57ea0dbb51ddfed477dfe22719d376119844e33c661d873bf9c0e4a16",
                "sha256:805d507b1f588320c26f7f097108eb4023bbaa984d63176d1652e184ba24270a",
                "sha256:9dc4444c0defcd3929d5c1eb5706cbe1b116e762ff3e0deca8b715d14bf6ec17",
                "sha256:ceb917a50cd35882b57600709dd5421a418c29ddc852da8bcdab1f0db33406b0",
                "sha256:e7d8db41c0181c80d76c982aacc442c0783a2c54d6400fe028954201a2e032fe"
            ],
            "markers": "python_version >= '3.8'",
            "version": "==6.3.3"
=======
                "sha256:05615096845cf50a895026f749195bf0b10b8909f9be672f50b0fe69cba368e4",
                "sha256:0c325e66c8123c606eea33084976c832aa4e766b7dff8aedd7587ea44a604cdf",
                "sha256:29e71c847a35f6e10ca3b5c2990a52ce38b233019d8e858b755ea6ce4dcdd19d",
                "sha256:4b927c4f19b71e627b13f3db2324e4ae660527143f9e1f2e2fb404f3a187e2ba",
                "sha256:5b17b1cf5f8354efa3d37c6e28fdfd9c1c1e5122f2cb56dac121ac61baa47cbe",
                "sha256:6a0848f1aea0d196a7c4f6772197cbe2abc4266f836b0aac76947872cd29b411",
                "sha256:7efcbcc30b7c654eb6a8c9c9da787a851c18f8ccd4a5a3a95b05c7accfa068d2",
                "sha256:834ae7540ad3a83199a8da8f9f2d383e3c3d5130a328889e4cc991acc81e87a0",
                "sha256:b46a6ab20f5c7c1cb949c72c1994a4585d2eaa0be4853f50a03b5031e964fc7c",
                "sha256:c2de14066c4a38b4ecbbcd55c5cc4b5340eb04f1c5e81da7451ef555859c833f",
                "sha256:c367ab6c0393d71171123ca5515c61ff62fe09024fa6bf299cd1339dc9456829"
            ],
            "markers": "python_version >= '3.8'",
            "version": "==6.3.2"
>>>>>>> 090a44ab
        },
        "tqdm": {
            "hashes": [
                "sha256:1871fb68a86b8fb3b59ca4cdd3dcccbc7e6d613eeed31f4c332531977b89beb5",
                "sha256:c4f53a17fe37e132815abceec022631be8ffe1b9381c2e6e30aa70edc99e9671"
            ],
            "index": "pypi",
            "version": "==4.65.0"
        },
        "traitlets": {
            "hashes": [
                "sha256:9e6ec080259b9a5940c797d58b613b5e31441c2257b87c2e795c5228ae80d2d8",
                "sha256:f6cde21a9c68cf756af02035f72d5a723bf607e862e7be33ece505abf4a3bad9"
            ],
            "markers": "python_version >= '3.7'",
            "version": "==5.9.0"
        },
        "typeguard": {
            "hashes": [
<<<<<<< HEAD
                "sha256:278ad7a974c9e6325037751fdffc470b9b0212d282c1746ecc452235922e3602",
                "sha256:8145b40eaac14d2cd9656a40a763e8928c3519a2d39c43b6478ca20e513fad83"
            ],
            "markers": "python_full_version >= '3.7.4'",
            "version": "==4.1.1"
=======
                "sha256:94a8a8974eca6b980c0fd05a032f283914426ad9f2958b342075358e2744226a",
                "sha256:b05a54bb0276eefd28880df42e004a71e699c8081fcb9d0536b2ceb01019f60c"
            ],
            "markers": "python_full_version >= '3.7.4'",
            "version": "==4.1.0"
>>>>>>> 090a44ab
        },
        "typing-extensions": {
            "hashes": [
                "sha256:440d5dd3af93b060174bf433bccd69b0babc3b15b1a8dca43789fd7f61514b36",
                "sha256:b75ddc264f0ba5615db7ba217daeb99701ad295353c45f9e95963337ceeeffb2"
            ],
<<<<<<< HEAD
            "markers": "python_version < '3.10'",
=======
            "markers": "python_version >= '3.7'",
>>>>>>> 090a44ab
            "version": "==4.7.1"
        },
        "typing-inspect": {
            "hashes": [
                "sha256:9ee6fc59062311ef8547596ab6b955e1b8aa46242d854bfc78f4f6b0eff35f9f",
                "sha256:b23fc42ff6f6ef6954e4852c1fb512cdd18dbea03134f91f856a95ccc9461f78"
            ],
            "version": "==0.9.0"
        },
        "tzdata": {
            "hashes": [
                "sha256:11ef1e08e54acb0d4f95bdb1be05da659673de4acbd21bf9c69e94cc5e907a3a",
                "sha256:7e65763eef3120314099b6939b5546db7adce1e7d6f2e179e3df563c70511eda"
            ],
            "markers": "python_version >= '2'",
            "version": "==2023.3"
        },
        "uri-template": {
            "hashes": [
                "sha256:0e00f8eb65e18c7de20d595a14336e9f337ead580c70934141624b6d1ffdacc7",
                "sha256:a44a133ea12d44a0c0f06d7d42a52d71282e77e2f937d8abd5655b8d56fc1363"
            ],
            "version": "==1.3.0"
        },
        "urllib3": {
            "hashes": [
                "sha256:8d36afa7616d8ab714608411b4a3b13e58f463aee519024578e062e141dce20f",
                "sha256:8f135f6502756bde6b2a9b28989df5fbe87c9970cecaa69041edcce7f0589b14"
            ],
            "markers": "python_version >= '2.7' and python_version not in '3.0, 3.1, 3.2, 3.3, 3.4, 3.5'",
            "version": "==1.26.16"
<<<<<<< HEAD
        },
        "virtualenv": {
            "hashes": [
                "sha256:95a6e9398b4967fbcb5fef2acec5efaf9aa4972049d9ae41f95e0972a683fd02",
                "sha256:e5c3b4ce817b0b328af041506a2a299418c98747c4b1e68cb7527e74ced23efc"
            ],
            "markers": "python_version >= '3.7'",
            "version": "==20.24.3"
=======
>>>>>>> 090a44ab
        },
        "wcwidth": {
            "hashes": [
                "sha256:795b138f6875577cd91bba52baf9e445cd5118fd32723b460e30a0af30ea230e",
                "sha256:a5220780a404dbe3353789870978e472cfe477761f06ee55077256e509b156d0"
            ],
            "version": "==0.2.6"
        },
        "webcolors": {
            "hashes": [
                "sha256:29bc7e8752c0a1bd4a1f03c14d6e6a72e93d82193738fa860cbff59d0fcc11bf",
                "sha256:c225b674c83fa923be93d235330ce0300373d02885cef23238813b0d5668304a"
            ],
            "version": "==1.13"
        },
        "webencodings": {
            "hashes": [
                "sha256:a0af1213f3c2226497a97e2b3aa01a7e4bee4f403f95be16fc9acd2947514a78",
                "sha256:b36a1c245f2d304965eb4e0a82848379241dc04b865afcc4aab16748587e1923"
            ],
            "version": "==0.5.1"
        },
        "websocket-client": {
            "hashes": [
                "sha256:c951af98631d24f8df89ab1019fc365f2227c0892f12fd150e935607c79dd0dd",
                "sha256:f1f9f2ad5291f0225a49efad77abf9e700b6fef553900623060dad6e26503b9d"
            ],
            "markers": "python_version >= '3.7'",
            "version": "==1.6.1"
        },
        "whitebox": {
            "hashes": [
                "sha256:38becfa894091c0adcebb162ffe7eb8b735e9a52f91376d36cb1a554bd10544d",
                "sha256:6b4080bc8181f0876cda6c9093bcb463faa4ab8a8c2c631c06b579d3ec1131ba"
            ],
            "index": "pypi",
            "version": "==2.3.1"
        },
        "widgetsnbextension": {
            "hashes": [
                "sha256:2e37f0ce9da11651056280c7efe96f2db052fe8fc269508e3724f5cbd6c93018",
                "sha256:9ec291ba87c2dfad42c3d5b6f68713fa18be1acd7476569516b2431682315c17"
            ],
            "markers": "python_version >= '3.7'",
            "version": "==4.0.8"
        },
        "wrapt": {
            "hashes": [
                "sha256:02fce1852f755f44f95af51f69d22e45080102e9d00258053b79367d07af39c0",
                "sha256:077ff0d1f9d9e4ce6476c1a924a3332452c1406e59d90a2cf24aeb29eeac9420",
                "sha256:078e2a1a86544e644a68422f881c48b84fef6d18f8c7a957ffd3f2e0a74a0d4a",
                "sha256:0970ddb69bba00670e58955f8019bec4a42d1785db3faa043c33d81de2bf843c",
                "sha256:1286eb30261894e4c70d124d44b7fd07825340869945c79d05bda53a40caa079",
                "sha256:21f6d9a0d5b3a207cdf7acf8e58d7d13d463e639f0c7e01d82cdb671e6cb7923",
                "sha256:230ae493696a371f1dbffaad3dafbb742a4d27a0afd2b1aecebe52b740167e7f",
                "sha256:26458da5653aa5b3d8dc8b24192f574a58984c749401f98fff994d41d3f08da1",
                "sha256:2cf56d0e237280baed46f0b5316661da892565ff58309d4d2ed7dba763d984b8",
                "sha256:2e51de54d4fb8fb50d6ee8327f9828306a959ae394d3e01a1ba8b2f937747d86",
                "sha256:2fbfbca668dd15b744418265a9607baa970c347eefd0db6a518aaf0cfbd153c0",
                "sha256:38adf7198f8f154502883242f9fe7333ab05a5b02de7d83aa2d88ea621f13364",
                "sha256:3a8564f283394634a7a7054b7983e47dbf39c07712d7b177b37e03f2467a024e",
                "sha256:3abbe948c3cbde2689370a262a8d04e32ec2dd4f27103669a45c6929bcdbfe7c",
                "sha256:3bbe623731d03b186b3d6b0d6f51865bf598587c38d6f7b0be2e27414f7f214e",
                "sha256:40737a081d7497efea35ab9304b829b857f21558acfc7b3272f908d33b0d9d4c",
                "sha256:41d07d029dd4157ae27beab04d22b8e261eddfc6ecd64ff7000b10dc8b3a5727",
                "sha256:46ed616d5fb42f98630ed70c3529541408166c22cdfd4540b88d5f21006b0eff",
                "sha256:493d389a2b63c88ad56cdc35d0fa5752daac56ca755805b1b0c530f785767d5e",
                "sha256:4ff0d20f2e670800d3ed2b220d40984162089a6e2c9646fdb09b85e6f9a8fc29",
                "sha256:54accd4b8bc202966bafafd16e69da9d5640ff92389d33d28555c5fd4f25ccb7",
                "sha256:56374914b132c702aa9aa9959c550004b8847148f95e1b824772d453ac204a72",
                "sha256:578383d740457fa790fdf85e6d346fda1416a40549fe8db08e5e9bd281c6a475",
                "sha256:58d7a75d731e8c63614222bcb21dd992b4ab01a399f1f09dd82af17bbfc2368a",
                "sha256:5c5aa28df055697d7c37d2099a7bc09f559d5053c3349b1ad0c39000e611d317",
                "sha256:5fc8e02f5984a55d2c653f5fea93531e9836abbd84342c1d1e17abc4a15084c2",
                "sha256:63424c681923b9f3bfbc5e3205aafe790904053d42ddcc08542181a30a7a51bd",
                "sha256:64b1df0f83706b4ef4cfb4fb0e4c2669100fd7ecacfb59e091fad300d4e04640",
                "sha256:74934ebd71950e3db69960a7da29204f89624dde411afbfb3b4858c1409b1e98",
                "sha256:75669d77bb2c071333417617a235324a1618dba66f82a750362eccbe5b61d248",
                "sha256:75760a47c06b5974aa5e01949bf7e66d2af4d08cb8c1d6516af5e39595397f5e",
                "sha256:76407ab327158c510f44ded207e2f76b657303e17cb7a572ffe2f5a8a48aa04d",
                "sha256:76e9c727a874b4856d11a32fb0b389afc61ce8aaf281ada613713ddeadd1cfec",
                "sha256:77d4c1b881076c3ba173484dfa53d3582c1c8ff1f914c6461ab70c8428b796c1",
                "sha256:780c82a41dc493b62fc5884fb1d3a3b81106642c5c5c78d6a0d4cbe96d62ba7e",
                "sha256:7dc0713bf81287a00516ef43137273b23ee414fe41a3c14be10dd95ed98a2df9",
                "sha256:7eebcdbe3677e58dd4c0e03b4f2cfa346ed4049687d839adad68cc38bb559c92",
                "sha256:896689fddba4f23ef7c718279e42f8834041a21342d95e56922e1c10c0cc7afb",
                "sha256:96177eb5645b1c6985f5c11d03fc2dbda9ad24ec0f3a46dcce91445747e15094",
                "sha256:96e25c8603a155559231c19c0349245eeb4ac0096fe3c1d0be5c47e075bd4f46",
                "sha256:9d37ac69edc5614b90516807de32d08cb8e7b12260a285ee330955604ed9dd29",
                "sha256:9ed6aa0726b9b60911f4aed8ec5b8dd7bf3491476015819f56473ffaef8959bd",
                "sha256:a487f72a25904e2b4bbc0817ce7a8de94363bd7e79890510174da9d901c38705",
                "sha256:a4cbb9ff5795cd66f0066bdf5947f170f5d63a9274f99bdbca02fd973adcf2a8",
                "sha256:a74d56552ddbde46c246b5b89199cb3fd182f9c346c784e1a93e4dc3f5ec9975",
                "sha256:a89ce3fd220ff144bd9d54da333ec0de0399b52c9ac3d2ce34b569cf1a5748fb",
                "sha256:abd52a09d03adf9c763d706df707c343293d5d106aea53483e0ec8d9e310ad5e",
                "sha256:abd8f36c99512755b8456047b7be10372fca271bf1467a1caa88db991e7c421b",
                "sha256:af5bd9ccb188f6a5fdda9f1f09d9f4c86cc8a539bd48a0bfdc97723970348418",
                "sha256:b02f21c1e2074943312d03d243ac4388319f2456576b2c6023041c4d57cd7019",
                "sha256:b06fa97478a5f478fb05e1980980a7cdf2712015493b44d0c87606c1513ed5b1",
                "sha256:b0724f05c396b0a4c36a3226c31648385deb6a65d8992644c12a4963c70326ba",
                "sha256:b130fe77361d6771ecf5a219d8e0817d61b236b7d8b37cc045172e574ed219e6",
                "sha256:b56d5519e470d3f2fe4aa7585f0632b060d532d0696c5bdfb5e8319e1d0f69a2",
                "sha256:b67b819628e3b748fd3c2192c15fb951f549d0f47c0449af0764d7647302fda3",
                "sha256:ba1711cda2d30634a7e452fc79eabcadaffedf241ff206db2ee93dd2c89a60e7",
                "sha256:bbeccb1aa40ab88cd29e6c7d8585582c99548f55f9b2581dfc5ba68c59a85752",
                "sha256:bd84395aab8e4d36263cd1b9308cd504f6cf713b7d6d3ce25ea55670baec5416",
                "sha256:c99f4309f5145b93eca6e35ac1a988f0dc0a7ccf9ccdcd78d3c0adf57224e62f",
                "sha256:ca1cccf838cd28d5a0883b342474c630ac48cac5df0ee6eacc9c7290f76b11c1",
                "sha256:cd525e0e52a5ff16653a3fc9e3dd827981917d34996600bbc34c05d048ca35cc",
                "sha256:cdb4f085756c96a3af04e6eca7f08b1345e94b53af8921b25c72f096e704e145",
                "sha256:ce42618f67741d4697684e501ef02f29e758a123aa2d669e2d964ff734ee00ee",
                "sha256:d06730c6aed78cee4126234cf2d071e01b44b915e725a6cb439a879ec9754a3a",
                "sha256:d5fe3e099cf07d0fb5a1e23d399e5d4d1ca3e6dfcbe5c8570ccff3e9208274f7",
                "sha256:d6bcbfc99f55655c3d93feb7ef3800bd5bbe963a755687cbf1f490a71fb7794b",
                "sha256:d787272ed958a05b2c86311d3a4135d3c2aeea4fc655705f074130aa57d71653",
                "sha256:e169e957c33576f47e21864cf3fc9ff47c223a4ebca8960079b8bd36cb014fd0",
                "sha256:e20076a211cd6f9b44a6be58f7eeafa7ab5720eb796975d0c03f05b47d89eb90",
                "sha256:e826aadda3cae59295b95343db8f3d965fb31059da7de01ee8d1c40a60398b29",
                "sha256:eef4d64c650f33347c1f9266fa5ae001440b232ad9b98f1f43dfe7a79435c0a6",
                "sha256:f2e69b3ed24544b0d3dbe2c5c0ba5153ce50dcebb576fdc4696d52aa22db6034",
                "sha256:f87ec75864c37c4c6cb908d282e1969e79763e0d9becdfe9fe5473b7bb1e5f09",
                "sha256:fbec11614dba0424ca72f4e8ba3c420dba07b4a7c206c8c8e4e73f2e98f4c559",
                "sha256:fd69666217b62fa5d7c6aa88e507493a34dec4fa20c5bd925e4bc12fce586639"
            ],
            "markers": "python_version >= '2.7' and python_version not in '3.0, 3.1, 3.2, 3.3, 3.4'",
            "version": "==1.15.0"
        },
        "xarray": {
            "hashes": [
                "sha256:7bee552751ff1b29dab8b7715726e5ecb56691ac54593cf4881dff41978ce0cd",
                "sha256:7e530b1deafdd43e5c2b577d0944e6b528fbe88045fd849e49a8d11871ecd522"
            ],
            "index": "pypi",
            "version": "==2023.1.0"
        },
        "xarray-spatial": {
            "hashes": [
                "sha256:8a356ac66a61ff9522453194db5d184e1eccee8ab890c7ec723bb48c6eafd392",
                "sha256:fd7e3b447236f6e8f8c5110684a7ca50f97149c806f56ebf4ed1eeef1dd681ce"
            ],
            "markers": "python_version >= '3.7'",
            "version": "==0.3.5"
        },
        "xyzservices": {
            "hashes": [
                "sha256:0ec928742227d6f5d4367ea7b457fcfed943429f4de2949b5b02a82cdf5569d6",
                "sha256:88e9cbf22b31a2f9c1b242e2b18690f5c705f0e539c9bfd37a10399e1037731b"
            ],
            "markers": "python_version >= '3.8'",
            "version": "==2023.7.0"
        },
        "y-py": {
            "hashes": [
                "sha256:035ba7ce31bb87bd7b5977eee71ee2ff71e54d347a35e2079362b1c23731dccd",
                "sha256:0624a5adf29d29330a336eecdf15874871f559d50944d542012665e1c3a18265",
                "sha256:11345294820908d5b8af9c6616ea908dda8b3e554ee6f6d50be6a2e15940f63e",
                "sha256:1667b8a67ace756c04f03778e86fc359028c98905212f8686afb48c26c252bda",
                "sha256:19b7c3eaf65b162e59486a48bea5dd2035937952f15e008a14813e8cb7c24d7b",
                "sha256:1ea7d796bb55d08dd1a60736beb724004f2cbdc207592b5f301a5ff314b17137",
                "sha256:1eefb6371cd6e072cf467b897f85bd0d7575f3a3e944fb8675f84fb59aedd071",
                "sha256:1fb03947937b0fcb09eb2b94eb08d8e8030ef0ed70af777684ab670bd369bc3c",
                "sha256:281535bb4f18fe09e5517a63b8206dd6f26ad6fb7e7c25c62bf785e594adab4d",
                "sha256:2c230bc01b96081550b7583b77d00404fd39825657f4064b919a10515f660cdf",
                "sha256:304e88a3deaff9906faa7ba514cf82f4ca4bad1ea88728206ff906e66179abd3",
                "sha256:30b9337e4f3d541879a8187af121be1bd42ea110372a21895a1a3f800a6bd1c3",
                "sha256:374ffef1939c42286ea18e2a413c9974430226227f8f1480bbee469933aa675b",
                "sha256:37b9f24b00972e5685d0b9bbd01413d9c33d124145343fb92667f0e076f040ad",
                "sha256:391a232c328c2be1de4cb152ed3e9427826e4cbd9d645feacb3dbb344b122e10",
                "sha256:4181b28f736cae3bb4517090ae5eeca318c075c0106466f13a4ed6682265fc8a",
                "sha256:418aaa796a22b0102de09b36b6c6294d0a485f04bc8866c3b28f17e7022c44ba",
                "sha256:46836169f7dc2957df8513cfe4bc2009175b3a473e630af421a8e75ee1c48f98",
                "sha256:479da40ef1205de52d87209534bf8e713a782e01eeed3df8dff44d21085e3f63",
                "sha256:47b3604c874d25616a097adaaabcad6e77729e23c5d029092b8149af1a08b2a5",
                "sha256:49adf7e25c3b3bac9f19bee181ef5253659ebe5747a7141860692015222b2007",
                "sha256:4c16d50d0728abd915bd9e2e0c3ce982005ba78b60e4b6666aadc592d9982c79",
                "sha256:4cac9259839b32706336b3f521cacfd16fc7cefee609bd9c2b5123099328d696",
                "sha256:4f025c50301d9ddbbc2384f98d3ff1dbfe43606146b747e23a17774a02faffe9",
                "sha256:513a2fe1318c247fc3b3c3ad208488e870a216784f2a3e6dbe2688c92f671c86",
                "sha256:51f1997dae6d77b12b50502871c7a9aae22e84048e83b64fe6d4f18dec2e4700",
                "sha256:5743e94c982585f05e02d9a3345dd9b1f28d90fa128df9f60b0eb357a76d2c32",
                "sha256:6377e3cbab8f5b8b918130e9f924358f98ca1bea12a8096d3fadea191f7137f1",
                "sha256:69e05e01594e99c934562124b159720533b7ad887dde7762d460916aac47a8e4",
                "sha256:6a5a882591c8e1b1d6fbdb7ab43884907cef2b6a18e36c7ae85589e5f55371e5",
                "sha256:71f7689c25bd7608e1e7a76a13138cb202455fac165018693a3e8e5675f54b82",
                "sha256:74d5ebb5f9ef0c4c1f7bdd9ab5e53b9d8be4c7464905f39761b22b6ce0d327d3",
                "sha256:76e2b14004cadb237499a8a068fd7a8b805b5c1fd0508530473e087c7dd25163",
                "sha256:83115cbbd4f6d3b38ebe06d80b1d0dbf1b10e53947f71df16f6145a4f0d14716",
                "sha256:8f143fdcda7a6a89bf96d9b359142a7ca3315e8a9018aa46b0abbdeb47d7192e",
                "sha256:9242f3a5c6293e634817d9984c60523ffb34cf5b41501c5958681a75745946e6",
                "sha256:95083c4cdbd593497a695e841b2ad050c0b9a8a9e374f8496aa478cebfcf9cc9",
                "sha256:97812f9443fd846012d60ecacffa2a11992d02ad9f8618d4faae8e596736c646",
                "sha256:9a920bf096d1eecb0f30afc38ee56bfcb9e2c863c33db96fc9d30d4ac0dbee58",
                "sha256:9dad6af2d83a2b0618ba3c1a2fc6657c5303cf4e9f1a65cc3fea40ffbcc552e2",
                "sha256:9f56888aeb07ca76a5cd552581bb3735fcd2d8c18165b946fdb6e4507b10e76c",
                "sha256:a027c39296c925f0b81e28a0fefab8c5964a0ea2b50fa05cbddf5e5ab167a380",
                "sha256:a20a4d10c8f0ee2b6df265d182d0be0ecd2ba7348c0a20b9df7d4d39df895801",
                "sha256:a4b488be17d83173acb7f07c7e3430d2c66d0bd55b821683089311699562b58b",
                "sha256:a752ba8875ed2038dfc7d62738536cb22b4e308951cb925a7fe8fef782c6db08",
                "sha256:aaaec9718f8a23924c95294d41d87829b113bc9a606a3667dfb995afc45c9920",
                "sha256:b44fdd64598e9ed4008158e5e60be5e1e2daeed6fae0ab2bf0002461e960709d",
                "sha256:b5f5975c1a8c2ca99980571b8811d151db8590de9cc96346572a81e0f6f1e30e",
                "sha256:b6273d84605ee55b3ac52742018f94602dab9b0457f29e6f787021c473b02fed",
                "sha256:b71cd495d322da25a53a6a830b591a2c0c46db22bb0b3556fca0bbdb1d45a18e",
                "sha256:b75c2199a125ef8926f3216fb324c3bcd8b1b4b6c0b428888cc753ee4c85f81f",
                "sha256:c0505e2ca36408b754774a2bb20d93b5c7def3873406c13e1855de6f007f8a94",
                "sha256:c276a7eb3ae3360f5a2fc503f1e4535d4a2f1c8cfc22af4595ad752e9a94fd77",
                "sha256:cca539c3804a580992304b18a33f1980282d9097a723f0bd01971477cb365b28",
                "sha256:d1301bfeaa26f78f4b0e5f96e0f22761b38cc407713f70550a1be490945fd6d7",
                "sha256:e48b5b30242c7d517be85b48246b21e4e26540505a1ffe4fe473e239a8ec56d3",
                "sha256:e5126786f914ff53ea2f04f9da790db168db172521cc4f114d5501badd2f6b96",
                "sha256:e5f89cf9ef1daf12f438a075415a02f227594e4b0494c78d3b83cb83651631f5",
                "sha256:e76be7258010ce8cbb93a841f78f52901bba1253a51213d3535972d13aa4e89e",
                "sha256:eb60fe68774117378efdbd368ef83cf1417e61d4bc39c6be8e7f4ee91fb7428a",
                "sha256:ebbebc4f6a9e0c89c7b57035f91043b038e804dd1953845d8a66066f4526c853",
                "sha256:eccf67d09a4df42a7be2a5427c1b2e0b89bec862f519ded754bd452df516b380",
                "sha256:ef0f08edb2094869e4d12346ee68d5154cb3d23bc3b1e7679222fae12228261c",
                "sha256:efb3225b58dc67152c004da3c26ae5bad0afebbb3c7509d853bdd87eaa655137",
                "sha256:f79ef7303e332e91d738e66e9bb7fce0243d0407a02631a58ebc0bf2fb8743d0",
                "sha256:fc48db294d327a5cc10ee49f73f1fa1478240cc827c9029e0871106e327353ac"
            ],
            "version": "==0.6.0"
        },
        "ypy-websocket": {
            "hashes": [
                "sha256:43a001473f5c8abcf182f603049cf305cbc855ad8deaa9dfa0f3b5a7cea9d0ff",
                "sha256:b1ba0dfcc9762f0ca168d2378062d3ca1299d39076b0f145d961359121042be5"
            ],
            "markers": "python_version >= '3.7'",
            "version": "==0.8.4"
        },
        "zipp": {
            "hashes": [
                "sha256:679e51dd4403591b2d6838a48de3d283f3d188412a9782faadf845f298736ba0",
                "sha256:ebc15946aa78bd63458992fc81ec3b6f7b1e92d51c35e6de1c3804e73b799147"
            ],
            "markers": "python_version >= '3.8'",
            "version": "==3.16.2"
        }
    },
    "develop": {
        "asttokens": {
            "hashes": [
                "sha256:4622110b2a6f30b77e1473affaa97e711bc2f07d3f10848420ff1898edbe94f3",
                "sha256:6b0ac9e93fb0335014d382b8fa9b3afa7df546984258005da0b9e7095b3deb1c"
            ],
            "version": "==2.2.1"
        },
        "backcall": {
            "hashes": [
                "sha256:5cbdbf27be5e7cfadb448baf0aa95508f91f2bbc6c6437cd9cd06e2a4c215e1e",
                "sha256:fbbce6a29f263178a1f7915c1940bde0ec2b2a967566fe1c65c1dfb7422bd255"
            ],
            "version": "==0.2.0"
        },
        "decorator": {
            "hashes": [
                "sha256:637996211036b6385ef91435e4fae22989472f9d571faba8927ba8253acbc330",
                "sha256:b8c3f85900b9dc423225913c5aace94729fe1fa9763b38939a95226f02d37186"
            ],
            "markers": "python_version >= '3.5'",
            "version": "==5.1.1"
        },
        "executing": {
            "hashes": [
                "sha256:0314a69e37426e3608aada02473b4161d4caf5a4b244d1d0c48072b8fee7bacc",
                "sha256:19da64c18d2d851112f09c287f8d3dbbdf725ab0e569077efb6cdcbd3497c107"
            ],
            "version": "==1.2.0"
        },
        "ipython": {
            "hashes": [
                "sha256:c7b80eb7f5a855a88efc971fda506ff7a91c280b42cdae26643e0f601ea281ea",
                "sha256:ea8801f15dfe4ffb76dea1b09b847430ffd70d827b41735c64a0638a04103bfc"
            ],
            "markers": "python_version >= '3.8'",
            "version": "==8.12.2"
        },
        "jedi": {
            "hashes": [
                "sha256:bcf9894f1753969cbac8022a8c2eaee06bfa3724e4192470aaffe7eb6272b0c4",
                "sha256:cb8ce23fbccff0025e9386b5cf85e892f94c9b822378f8da49970471335ac64e"
            ],
            "markers": "python_version >= '3.6'",
            "version": "==0.19.0"
        },
        "matplotlib-inline": {
            "hashes": [
                "sha256:f1f41aab5328aa5aaea9b16d083b128102f8712542f819fe7e6a420ff581b311",
                "sha256:f887e5f10ba98e8d2b150ddcf4702c1e5f8b3a20005eb0f74bfdbd360ee6f304"
            ],
            "markers": "python_version >= '3.5'",
            "version": "==0.1.6"
        },
        "parso": {
            "hashes": [
                "sha256:8c07be290bb59f03588915921e29e8a50002acaf2cdc5fa0e0114f91709fafa0",
                "sha256:c001d4636cd3aecdaf33cbb40aebb59b094be2a74c556778ef5576c175e19e75"
            ],
            "markers": "python_version >= '3.6'",
            "version": "==0.8.3"
        },
        "pexpect": {
            "hashes": [
                "sha256:0b48a55dcb3c05f3329815901ea4fc1537514d6ba867a152b581d69ae3710937",
                "sha256:fc65a43959d153d0114afe13997d439c22823a27cefceb5ff35c2178c6784c0c"
            ],
            "markers": "sys_platform != 'win32'",
            "version": "==4.8.0"
        },
        "pickleshare": {
            "hashes": [
                "sha256:87683d47965c1da65cdacaf31c8441d12b8044cdec9aca500cd78fc2c683afca",
                "sha256:9649af414d74d4df115d5d718f82acb59c9d418196b7b4290ed47a12ce62df56"
            ],
            "version": "==0.7.5"
        },
        "prompt-toolkit": {
            "hashes": [
                "sha256:04505ade687dc26dc4284b1ad19a83be2f2afe83e7a828ace0c72f3a1df72aac",
                "sha256:9dffbe1d8acf91e3de75f3b544e4842382fc06c6babe903ac9acb74dc6e08d88"
            ],
<<<<<<< HEAD
            "markers": "python_version >= '3.7'",
=======
            "markers": "python_full_version >= '3.7.0'",
>>>>>>> 090a44ab
            "version": "==3.0.39"
        },
        "ptyprocess": {
            "hashes": [
                "sha256:4b41f3967fce3af57cc7e94b888626c18bf37a083e3651ca8feeb66d492fef35",
                "sha256:5c5d0a3b48ceee0b48485e0c26037c0acd7d29765ca3fbb5cb3831d347423220"
            ],
            "version": "==0.7.0"
        },
        "pure-eval": {
            "hashes": [
                "sha256:01eaab343580944bc56080ebe0a674b39ec44a945e6d09ba7db3cb8cec289350",
                "sha256:2b45320af6dfaa1750f543d714b6d1c520a1688dec6fd24d339063ce0aaa9ac3"
            ],
            "version": "==0.2.2"
        },
        "pygments": {
            "hashes": [
                "sha256:13fc09fa63bc8d8671a6d247e1eb303c4b343eaee81d861f3404db2935653692",
                "sha256:1daff0494820c69bc8941e407aa20f577374ee88364ee10a98fdbe0aece96e29"
            ],
            "markers": "python_version >= '3.7'",
            "version": "==2.16.1"
        },
        "six": {
            "hashes": [
                "sha256:1e61c37477a1626458e36f7b1d82aa5c9b094fa4802892072e49de9c60c4c926",
                "sha256:8abb2f1d86890a2dfb989f9a77cfcfd3e47c2a354b01111771326f8aa26e0254"
            ],
            "markers": "python_version >= '2.7' and python_version not in '3.0, 3.1, 3.2'",
            "version": "==1.16.0"
        },
        "stack-data": {
            "hashes": [
                "sha256:32d2dd0376772d01b6cb9fc996f3c8b57a357089dec328ed4b6553d037eaf815",
                "sha256:cbb2a53eb64e5785878201a97ed7c7b94883f48b87bfb0bbe8b623c74679e4a8"
            ],
            "version": "==0.6.2"
        },
        "traitlets": {
            "hashes": [
                "sha256:9e6ec080259b9a5940c797d58b613b5e31441c2257b87c2e795c5228ae80d2d8",
                "sha256:f6cde21a9c68cf756af02035f72d5a723bf607e862e7be33ece505abf4a3bad9"
            ],
            "markers": "python_version >= '3.7'",
            "version": "==5.9.0"
        },
        "typing-extensions": {
            "hashes": [
                "sha256:440d5dd3af93b060174bf433bccd69b0babc3b15b1a8dca43789fd7f61514b36",
                "sha256:b75ddc264f0ba5615db7ba217daeb99701ad295353c45f9e95963337ceeeffb2"
            ],
<<<<<<< HEAD
            "markers": "python_version < '3.10'",
=======
            "markers": "python_version >= '3.7'",
>>>>>>> 090a44ab
            "version": "==4.7.1"
        },
        "wcwidth": {
            "hashes": [
                "sha256:795b138f6875577cd91bba52baf9e445cd5118fd32723b460e30a0af30ea230e",
                "sha256:a5220780a404dbe3353789870978e472cfe477761f06ee55077256e509b156d0"
            ],
            "version": "==0.2.6"
        }
    }
}<|MERGE_RESOLUTION|>--- conflicted
+++ resolved
@@ -1,11 +1,7 @@
 {
     "_meta": {
         "hash": {
-<<<<<<< HEAD
             "sha256": "32dc0ff07bc71eeec7a7bc1c64d580d05ce81cceaa3ecfc2e3b4f067e4f5c396"
-=======
-            "sha256": "6ea9602b1a3842fbcfde2289f3b414315cbf2d38875ec5cbd738830fb7fe19fc"
->>>>>>> 090a44ab
         },
         "pipfile-spec": 6,
         "requires": {
@@ -505,12 +501,7 @@
                 "sha256:f779d3ad205f108d14e99bb3859aa7dd8e9c68874617c72354d7ecaec2a054ac",
                 "sha256:f87f746ee241d30d6ed93969de31e5ffd09a2961a051e60ae6bddde9ec3583aa"
             ],
-<<<<<<< HEAD
-            "markers": "python_version >= '3.7'",
-=======
-            "markers": "python_full_version >= '3.7.0'",
-
->>>>>>> 090a44ab
+            "markers": "python_version >= '3.7'",
             "version": "==3.2.0"
         },
         "click": {
@@ -556,7 +547,6 @@
             "hashes": [
                 "sha256:354e40a59c9dd6db50c5cc6b4acc887d82e9603787f83b68c01a80a923984d15",
                 "sha256:6d52794cba11b36ed9860999cd10fd02d6b2eac177068fdd585e1e2f8a96e67a"
-<<<<<<< HEAD
             ],
             "markers": "python_version >= '3.6'",
             "version": "==0.1.4"
@@ -567,18 +557,6 @@
                 "sha256:c7f0ddf62c87fd20e46a435aaa0551707a552b776f16eb545df5a61d32d80d75"
             ],
             "markers": "python_version >= '3.6'",
-=======
-            ],
-            "markers": "python_version >= '3.6'",
-            "version": "==0.1.4"
-        },
-        "contextily": {
-            "hashes": [
-                "sha256:3428aedbd4a7e3e1f6caf56f578d7685469072b5bd7541d92e4b54751d51163a",
-                "sha256:c7f0ddf62c87fd20e46a435aaa0551707a552b776f16eb545df5a61d32d80d75"
-            ],
-            "markers": "python_version >= '3.6'",
->>>>>>> 090a44ab
             "version": "==1.3.0"
         },
         "contourpy": {
@@ -760,7 +738,6 @@
             "markers": "python_version >= '2.7' and python_version not in '3.0, 3.1, 3.2, 3.3, 3.4'",
             "version": "==0.7.1"
         },
-<<<<<<< HEAD
         "distlib": {
             "hashes": [
                 "sha256:2e24928bc811348f0feb63014e97aaae3037f2cf48712d51ae61df7fd6075057",
@@ -768,8 +745,6 @@
             ],
             "version": "==0.3.7"
         },
-=======
->>>>>>> 090a44ab
         "entrypoints": {
             "hashes": [
                 "sha256:b706eddaa9218a19ebcd67b56818f05bb27589b1ca9e8d797b74affad4ccacd4",
@@ -780,19 +755,11 @@
         },
         "exceptiongroup": {
             "hashes": [
-<<<<<<< HEAD
                 "sha256:097acd85d473d75af5bb98e41b61ff7fe35efe6675e4f9370ec6ec5126d160e9",
                 "sha256:343280667a4585d195ca1cf9cef84a4e178c4b6cf2274caef9859782b567d5e3"
             ],
             "markers": "python_version < '3.11'",
             "version": "==1.1.3"
-=======
-                "sha256:12c3e887d6485d16943a309616de20ae5582633e0a2eda17f4e10fd61c1e8af5",
-                "sha256:e346e69d186172ca7cf029c8c1d16235aa0e04035e5750b4b95039e65204328f"
-            ],
-            "markers": "python_version < '3.11'",
-            "version": "==1.1.2"
->>>>>>> 090a44ab
         },
         "executing": {
             "hashes": [
@@ -805,7 +772,6 @@
             "hashes": [
                 "sha256:128039912a11a807068a7c87d0da36660afbfd7202780db26c4aa7153cfdc799",
                 "sha256:e820349dd16f806e4bd1467a138dced9def4bc7d6213a34295272a6cac95b5bd"
-<<<<<<< HEAD
             ],
             "version": "==2.18.0"
         },
@@ -816,10 +782,6 @@
             ],
             "markers": "python_version >= '3.7'",
             "version": "==3.12.2"
-=======
-            ],
-            "version": "==2.18.0"
->>>>>>> 090a44ab
         },
         "fiona": {
             "hashes": [
@@ -848,7 +810,6 @@
         },
         "flake8": {
             "hashes": [
-<<<<<<< HEAD
                 "sha256:3833794e27ff64ea4e9cf5d410082a8b97ff1a06c16aa3d2027339cd0f1195c7",
                 "sha256:c61007e76655af75e6785a931f452915b371dc48f56efd765247c8fe68f2b181"
             ],
@@ -857,8 +818,6 @@
         },
         "fonttools": {
             "hashes": [
-=======
->>>>>>> 090a44ab
                 "sha256:01cfe02416b6d416c5c8d15e30315cbcd3e97d1b50d3b34b0ce59f742ef55258",
                 "sha256:0a1466713e54bdbf5521f2f73eebfe727a528905ff5ec63cda40961b4b1eea95",
                 "sha256:0df8ef75ba5791e873c9eac2262196497525e3f07699a2576d3ab9ddf41cb619",
@@ -896,10 +855,6 @@
             ],
             "markers": "python_version >= '3.8'",
             "version": "==4.42.0"
-<<<<<<< HEAD
-=======
-
->>>>>>> 090a44ab
         },
         "fqdn": {
             "hashes": [
@@ -956,7 +911,6 @@
             "index": "pypi",
             "version": "==0.1.2"
         },
-<<<<<<< HEAD
         "identify": {
             "hashes": [
                 "sha256:7243800bce2f58404ed41b7c002e53d4d22bcf3ae1b7900c2d7aefd95394bf7f",
@@ -965,8 +919,6 @@
             "markers": "python_version >= '3.8'",
             "version": "==2.5.26"
         },
-=======
->>>>>>> 090a44ab
         "idna": {
             "hashes": [
                 "sha256:814f528e8dead7d329833b91c5faa87d60bf71824cd12a7530b5526063d02cb4",
@@ -1154,19 +1106,11 @@
         },
         "joblib": {
             "hashes": [
-<<<<<<< HEAD
                 "sha256:92f865e621e17784e7955080b6d042489e3b8e294949cc44c6eac304f59772b1",
                 "sha256:ef4331c65f239985f3f2220ecc87db222f08fd22097a3dd5698f693875f8cbb9"
             ],
             "markers": "python_version >= '3.7'",
             "version": "==1.3.2"
-=======
-                "sha256:1f937906df65329ba98013dc9692fe22a4c5e4a648112de500508b18a21b41e3",
-                "sha256:89cf0529520e01b3de7ac7b74a8102c90d16d54c64b5dd98cafcd14307fdf915"
-            ],
-            "markers": "python_version >= '3.7'",
-            "version": "==1.3.1"
->>>>>>> 090a44ab
         },
         "json5": {
             "hashes": [
@@ -1192,25 +1136,10 @@
         },
         "jsonschema-specifications": {
             "hashes": [
-<<<<<<< HEAD
-                "sha256:043dc26a3845ff09d20e4420d6012a9c91c9aa8999fa184e7efcfeccb41e32cb",
-                "sha256:6e1e7569ac13be8139b2dd2c21a55d350066ee3f80df06c608b398cdc6f30e8f"
-            ],
-            "markers": "python_version >= '3.8'",
-            "version": "==4.19.0"
-        },
-        "jsonschema-specifications": {
-            "hashes": [
                 "sha256:05adf340b659828a004220a9613be00fa3f223f2b82002e273dee62fd50524b1",
                 "sha256:c91a50404e88a1f6ba40636778e2ee08f6e24c5613fe4c53ac24578a5a7f72bb"
             ],
             "markers": "python_version >= '3.8'",
-=======
-                "sha256:05adf340b659828a004220a9613be00fa3f223f2b82002e273dee62fd50524b1",
-                "sha256:c91a50404e88a1f6ba40636778e2ee08f6e24c5613fe4c53ac24578a5a7f72bb"
-            ],
-            "markers": "python_version >= '3.8'",
->>>>>>> 090a44ab
             "version": "==2023.7.1"
         },
         "jupyter": {
@@ -1256,19 +1185,11 @@
         },
         "jupyter-server": {
             "hashes": [
-<<<<<<< HEAD
                 "sha256:59838bf20759354e2b4222fed702948a934cb21a503e21cd5b03706a456391d9",
                 "sha256:76b4ae0b568c331acc9aa904fc4a1194ef9bdefa69f232deb3f3cae802528c05"
             ],
             "markers": "python_version >= '3.8'",
             "version": "==2.7.1"
-=======
-                "sha256:36da0a266d31a41ac335a366c88933c17dfa5bb817a48f5c02c16d303bc9477f",
-                "sha256:6a77912aff643e53fa14bdb2634884b52b784a4be77ce8e93f7283faed0f0849"
-            ],
-            "markers": "python_version >= '3.8'",
-            "version": "==2.7.0"
->>>>>>> 090a44ab
         },
         "jupyter-server-fileid": {
             "hashes": [
@@ -1552,7 +1473,6 @@
             ],
             "markers": "python_version >= '3.8'",
             "version": "==3.7.1"
-
         },
         "matplotlib-inline": {
             "hashes": [
@@ -1589,7 +1509,6 @@
             "hashes": [
                 "sha256:b9b3e438efbb57c62b5beb5e134dab664800bdf1284a7ee09e8b12b13eb1aac6",
                 "sha256:e912116c13aa0944f9dc530db38eb88f6a77087ab128f49f84a48f4c05ea163c"
-<<<<<<< HEAD
             ],
             "markers": "python_version >= '3.7'",
             "version": "==3.0.1"
@@ -1599,17 +1518,6 @@
                 "sha256:610f1dcc3ae0a99f0a0e6c05e18508d0e9e26b53279e06a65150939e2f54963b",
                 "sha256:aa683415f0e6d07f804912ddf15f5a4a96e23281205776e12be5b323b75ca447"
             ],
-=======
-            ],
-            "markers": "python_version >= '3.7'",
-            "version": "==3.0.1"
-        },
-        "morecantile": {
-            "hashes": [
-                "sha256:610f1dcc3ae0a99f0a0e6c05e18508d0e9e26b53279e06a65150939e2f54963b",
-                "sha256:aa683415f0e6d07f804912ddf15f5a4a96e23281205776e12be5b323b75ca447"
-            ],
->>>>>>> 090a44ab
             "markers": "python_version >= '3.8'",
             "version": "==4.3.0"
         },
@@ -1746,19 +1654,11 @@
         },
         "nbconvert": {
             "hashes": [
-<<<<<<< HEAD
                 "sha256:1113d039fa3fc3a846ffa5a3b0a019e85aaa94c566a09fa0c400fb7638e46087",
                 "sha256:ace26f4386d08eb5c55833596a942048c5502a95e05590cb523826a749a40a37"
             ],
             "markers": "python_version >= '3.8'",
             "version": "==7.7.4"
-=======
-                "sha256:3022adadff3f86578a47fab7c2228bb3ca9c56a24345642a22f917f6168b48fc",
-                "sha256:4a5996bf5f3cd16aa0431897ba1aa4c64842c2079f434b3dc6b8c4b252ef3355"
-            ],
-            "markers": "python_version >= '3.8'",
-            "version": "==7.7.3"
->>>>>>> 090a44ab
         },
         "nbformat": {
             "hashes": [
@@ -2032,7 +1932,6 @@
             "markers": "python_version >= '3.7'",
             "version": "==1.4.0"
         },
-<<<<<<< HEAD
         "pathspec": {
             "hashes": [
                 "sha256:1d6ed233af05e679efb96b1851550ea95bbb64b7c490b0f5aa52996c11e92a20",
@@ -2041,8 +1940,6 @@
             "markers": "python_version >= '3.7'",
             "version": "==0.11.2"
         },
-=======
->>>>>>> 090a44ab
         "pexpect": {
             "hashes": [
                 "sha256:0b48a55dcb3c05f3329815901ea4fc1537514d6ba867a152b581d69ae3710937",
@@ -2143,7 +2040,6 @@
             ],
             "markers": "python_version >= '3.7'",
             "version": "==1.2.0"
-<<<<<<< HEAD
         },
         "pre-commit": {
             "hashes": [
@@ -2152,8 +2048,6 @@
             ],
             "index": "pypi",
             "version": "==3.3.3"
-=======
->>>>>>> 090a44ab
         },
         "prometheus-client": {
             "hashes": [
@@ -2168,11 +2062,7 @@
                 "sha256:04505ade687dc26dc4284b1ad19a83be2f2afe83e7a828ace0c72f3a1df72aac",
                 "sha256:9dffbe1d8acf91e3de75f3b544e4842382fc06c6babe903ac9acb74dc6e08d88"
             ],
-<<<<<<< HEAD
-            "markers": "python_version >= '3.7'",
-=======
-            "markers": "python_full_version >= '3.7.0'",
->>>>>>> 090a44ab
+            "markers": "python_version >= '3.7'",
             "version": "==3.0.39"
         },
         "psutil": {
@@ -2510,7 +2400,6 @@
             "markers": "python_version >= '3.7'",
             "version": "==1.10.10"
         },
-<<<<<<< HEAD
         "pyflakes": {
             "hashes": [
                 "sha256:ec55bf7fe21fff7f1ad2f7da62363d749e2a470500eab1b555334b67aa1ef8cf",
@@ -2519,8 +2408,6 @@
             "markers": "python_version >= '3.6'",
             "version": "==3.0.1"
         },
-=======
->>>>>>> 090a44ab
         "pygments": {
             "hashes": [
                 "sha256:13fc09fa63bc8d8671a6d247e1eb303c4b343eaee81d861f3404db2935653692",
@@ -2662,7 +2549,6 @@
             "index": "pypi",
             "version": "==3.5.0"
         },
-<<<<<<< HEAD
         "pyproject-flake8": {
             "hashes": [
                 "sha256:bdc7ca9b967b9724983903489b8943b72c668178fb69f03e8774ec74f6a13782",
@@ -2671,8 +2557,6 @@
             "index": "pypi",
             "version": "==6.0.0.post1"
         },
-=======
->>>>>>> 090a44ab
         "pytest": {
             "hashes": [
                 "sha256:58ecc27ebf0ea643ebfdf7fb1249335da761a00c9f955bcd922349bcb68ee57d",
@@ -2837,10 +2721,6 @@
             ],
             "markers": "python_version >= '3.6'",
             "version": "==24.0.1"
-<<<<<<< HEAD
-=======
-
->>>>>>> 090a44ab
         },
         "pyzstd": {
             "hashes": [
@@ -3279,19 +3159,11 @@
         },
         "setuptools": {
             "hashes": [
-<<<<<<< HEAD
                 "sha256:d59c97e7b774979a5ccb96388efc9eb65518004537e85d52e81eaee89ab6dd91",
                 "sha256:e13e1b0bc760e9b0127eda042845999b2f913e12437046e663b833aa96d89715"
             ],
             "markers": "python_version >= '3.8'",
             "version": "==68.1.0"
-=======
-                "sha256:11e52c67415a381d10d6b462ced9cfb97066179f0e871399e006c4ab101fc85f",
-                "sha256:baf1fdb41c6da4cd2eae722e135500da913332ab3f2f5c7d33af9b492acb5235"
-            ],
-            "markers": "python_version >= '3.7'",
-            "version": "==68.0.0"
->>>>>>> 090a44ab
         },
         "shapely": {
             "hashes": [
@@ -3530,7 +3402,6 @@
         },
         "tornado": {
             "hashes": [
-<<<<<<< HEAD
                 "sha256:1bd19ca6c16882e4d37368e0152f99c099bad93e0950ce55e71daed74045908f",
                 "sha256:22d3c2fa10b5793da13c807e6fc38ff49a4f6e1e3868b0a6f4164768bb8e20f5",
                 "sha256:502fba735c84450974fec147340016ad928d29f1e91f49be168c0a4c18181e1d",
@@ -3545,22 +3416,6 @@
             ],
             "markers": "python_version >= '3.8'",
             "version": "==6.3.3"
-=======
-                "sha256:05615096845cf50a895026f749195bf0b10b8909f9be672f50b0fe69cba368e4",
-                "sha256:0c325e66c8123c606eea33084976c832aa4e766b7dff8aedd7587ea44a604cdf",
-                "sha256:29e71c847a35f6e10ca3b5c2990a52ce38b233019d8e858b755ea6ce4dcdd19d",
-                "sha256:4b927c4f19b71e627b13f3db2324e4ae660527143f9e1f2e2fb404f3a187e2ba",
-                "sha256:5b17b1cf5f8354efa3d37c6e28fdfd9c1c1e5122f2cb56dac121ac61baa47cbe",
-                "sha256:6a0848f1aea0d196a7c4f6772197cbe2abc4266f836b0aac76947872cd29b411",
-                "sha256:7efcbcc30b7c654eb6a8c9c9da787a851c18f8ccd4a5a3a95b05c7accfa068d2",
-                "sha256:834ae7540ad3a83199a8da8f9f2d383e3c3d5130a328889e4cc991acc81e87a0",
-                "sha256:b46a6ab20f5c7c1cb949c72c1994a4585d2eaa0be4853f50a03b5031e964fc7c",
-                "sha256:c2de14066c4a38b4ecbbcd55c5cc4b5340eb04f1c5e81da7451ef555859c833f",
-                "sha256:c367ab6c0393d71171123ca5515c61ff62fe09024fa6bf299cd1339dc9456829"
-            ],
-            "markers": "python_version >= '3.8'",
-            "version": "==6.3.2"
->>>>>>> 090a44ab
         },
         "tqdm": {
             "hashes": [
@@ -3580,30 +3435,18 @@
         },
         "typeguard": {
             "hashes": [
-<<<<<<< HEAD
                 "sha256:278ad7a974c9e6325037751fdffc470b9b0212d282c1746ecc452235922e3602",
                 "sha256:8145b40eaac14d2cd9656a40a763e8928c3519a2d39c43b6478ca20e513fad83"
             ],
             "markers": "python_full_version >= '3.7.4'",
             "version": "==4.1.1"
-=======
-                "sha256:94a8a8974eca6b980c0fd05a032f283914426ad9f2958b342075358e2744226a",
-                "sha256:b05a54bb0276eefd28880df42e004a71e699c8081fcb9d0536b2ceb01019f60c"
-            ],
-            "markers": "python_full_version >= '3.7.4'",
-            "version": "==4.1.0"
->>>>>>> 090a44ab
         },
         "typing-extensions": {
             "hashes": [
                 "sha256:440d5dd3af93b060174bf433bccd69b0babc3b15b1a8dca43789fd7f61514b36",
                 "sha256:b75ddc264f0ba5615db7ba217daeb99701ad295353c45f9e95963337ceeeffb2"
             ],
-<<<<<<< HEAD
             "markers": "python_version < '3.10'",
-=======
-            "markers": "python_version >= '3.7'",
->>>>>>> 090a44ab
             "version": "==4.7.1"
         },
         "typing-inspect": {
@@ -3635,7 +3478,6 @@
             ],
             "markers": "python_version >= '2.7' and python_version not in '3.0, 3.1, 3.2, 3.3, 3.4, 3.5'",
             "version": "==1.26.16"
-<<<<<<< HEAD
         },
         "virtualenv": {
             "hashes": [
@@ -3644,8 +3486,6 @@
             ],
             "markers": "python_version >= '3.7'",
             "version": "==20.24.3"
-=======
->>>>>>> 090a44ab
         },
         "wcwidth": {
             "hashes": [
@@ -3967,11 +3807,7 @@
                 "sha256:04505ade687dc26dc4284b1ad19a83be2f2afe83e7a828ace0c72f3a1df72aac",
                 "sha256:9dffbe1d8acf91e3de75f3b544e4842382fc06c6babe903ac9acb74dc6e08d88"
             ],
-<<<<<<< HEAD
-            "markers": "python_version >= '3.7'",
-=======
-            "markers": "python_full_version >= '3.7.0'",
->>>>>>> 090a44ab
+            "markers": "python_version >= '3.7'",
             "version": "==3.0.39"
         },
         "ptyprocess": {
@@ -4024,11 +3860,7 @@
                 "sha256:440d5dd3af93b060174bf433bccd69b0babc3b15b1a8dca43789fd7f61514b36",
                 "sha256:b75ddc264f0ba5615db7ba217daeb99701ad295353c45f9e95963337ceeeffb2"
             ],
-<<<<<<< HEAD
             "markers": "python_version < '3.10'",
-=======
-            "markers": "python_version >= '3.7'",
->>>>>>> 090a44ab
             "version": "==4.7.1"
         },
         "wcwidth": {
