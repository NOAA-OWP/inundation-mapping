--- conflicted
+++ resolved
@@ -1,9 +1,5 @@
 # List of files for gms branches to delete
 # Use comment to allow list the file
-<<<<<<< HEAD
-NHPlusBurnLineEvent_subset.gpkg
-=======
->>>>>>> 85c3fef4
 #branch_id.lst
 #branch_polygons.gpkg
 #LandSea_subset.gpkg
