#!/bin/bash

#### hydroconditioning parameters ####
export negative_burn_value=1000
export agree_DEM_buffer=70
export wbd_buffer=5000
export thalweg_lateral_elev_threshold=3

#### geospatial parameters ####
export max_split_distance_meters=1500
export ms_buffer_dist=7000
export lakes_buffer_dist_meters=20

#### rating curve parameters ####
export manning_n="/foss_fim/config/mannings_default.json"
export stage_min_meters=0
export stage_interval_meters=0.3048
export stage_max_meters=25
export slope_min=0.001
export min_catchment_area=0.25
export min_stream_length=0.5

#### gms parameters ####
export branch_id_attribute=levpa_id
export branch_buffer_distance_meters=7000
export branch_timeout=4000 # pass int or float. To make a percentage of median, pass a '%' at the end.
export branch_zero_id="0"

#### bathy SRC estimation parameters ####
export bathy_src_toggle=True # Toggle to run BARC routine (True=on; False=off)
export bankfull_input_table="data/inputs/bathymetry/nwm_flow_bieger_qreg.csv" # input file location with feature_id and channel geometry attributes
# Option 1: Bieger et al. 2015 discharge regression --> nwm_flow_bieger_qreg.csv
# Option 2: Bieger et al. 2015 drainage area regression (obtained from Wieczorek (2018) database) --> BANKFULL_CONUS.txt
# Option 3: NWM Route Link bankfull geometry (Blackburn-Lynch regression) --> nwm_route_link_geom_BED.csv
export src_plot_option="False" # optional toggle to create SRC comparison plots for each hydroid (Warning: longer run times)
export surf_area_thalweg_ratio_flag=10 # Flag: Surface area ratio value to identify possible thalweg notch "jump" (SA x+1 / SA x)
export thalweg_stg_search_max_limit=3 # Threshold: Stage value limit below which to look for the surface area ratio flag (only flag thalweg notch below this threshold)
export bathy_xs_area_chg_flag=1 # Flag: Cross section area limit to cap the amount of bathy XS area added to the SRC. Limits the bathy_calc_xs_area/ BANKFULL_XSEC_AREA to the specified threshold
export bankful_xs_area_ratio_flag=10 # Flag: Identify bogus BARC adjusted values where the regression bankfull XS Area/SRC bankfull area is > threshold (topwidth crosswalk issues or bad bankfull regression data points??)
export thalweg_hyd_radius_flag=10 # Flag: Idenitify possible erroneous BARC-adjusted hydraulic radius values. BARC discharge values greater than the specified threshold and within the thal_stg_limit are set to 0
export ignore_streamorders=10 # Ignore BARC calculations for streamorders >= this value (10 is Mississippi R)

#### estimating bankfull stage in SRCs ####
export src_bankfull_toggle="True" # Toggle to run identify_bankfull routine (True=on; False=off)
export src_bankfull_plot_option="False" # optional toggle to create SRC comparison plots for each hydroid (Warning: longer run times)
export bankfull_flows_file="data/inputs/rating_curve/bankfull_flows/nwm_v2_0_recurr_1_5_cms.csv" # input file location with nwm feature_id and recurrence flow values

#### applying variable/composite roughness curve to SRCs ####
export src_vrough_toggle="True" # Toggle to run composite roughness src routine (True=on; False=off)
export src_vrough_plot_option="False" # optional toggle to create SRC comparison plots for each hydroid (Warning: longer run times)
export vrough_suffix="_vmann" # text to append to output log and src_full_crosswalked file names
export vmann_input_file="data/inputs/rating_curve/variable_roughness/mannings_global_06_011.csv" # input file location with nwm feature_id and channel roughness and overbank roughness attributes
export bankfull_attribute="chann_volume_ratio" # src_full_crosswalked_bankfull.csv attribute (column id) containing the channel vs overbank ratio values (generated in the identify_src_bankfull.py)

#### apply SRC adjustments using USGS rating curve database ####
export src_adjust_usgs="True" # Toggle to run src adjustment routine (True=on; False=off)
export nwm_recur_file="data/inputs/rating_curve/nwm_recur_flows/nwm21_17C_recurrence_flows_cfs.csv" # input file location with nwm feature_id and recurrence flow values

<<<<<<< HEAD
#### apply SRC adjustments using observed FIM/flow point database (Calb DB) ####
=======
#### apply SRC adjustments using observed FIM/flow point database ####
>>>>>>> ebd25b5b
export src_adjust_spatial="True" # Toggle to run src adjustment routine (True=on; False=off)
export fim_obs_pnt_data="data/inputs/rating_curve/water_edge_database/usgs_nws_benchmark_points_cleaned.gpkg"
#### path to env file with sensitive paths for accessing postgres database ####
export CALB_DB_KEYS_FILE="/data/config/calb_db_keys.env"

#### computational parameters ####
export ncores_gw=1 # mpi number of cores for gagewatershed
export ncores_fd=1 # mpi number of cores for flow directions
export default_max_jobs=1 # default number of max concurrent jobs to run
export memfree=0G # min free memory required to start a new job or keep youngest job alive

#### logging parameters ####
export startDiv="\n##########################################################################\n"
export stopDiv="\n##########################################################################"<|MERGE_RESOLUTION|>--- conflicted
+++ resolved
@@ -52,15 +52,11 @@
 export vmann_input_file="data/inputs/rating_curve/variable_roughness/mannings_global_06_011.csv" # input file location with nwm feature_id and channel roughness and overbank roughness attributes
 export bankfull_attribute="chann_volume_ratio" # src_full_crosswalked_bankfull.csv attribute (column id) containing the channel vs overbank ratio values (generated in the identify_src_bankfull.py)
 
-#### apply SRC adjustments using USGS rating curve database ####
+#### apply SRC adjustments using USGS rating curve database (calibration db) ####
 export src_adjust_usgs="True" # Toggle to run src adjustment routine (True=on; False=off)
 export nwm_recur_file="data/inputs/rating_curve/nwm_recur_flows/nwm21_17C_recurrence_flows_cfs.csv" # input file location with nwm feature_id and recurrence flow values
 
-<<<<<<< HEAD
-#### apply SRC adjustments using observed FIM/flow point database (Calb DB) ####
-=======
 #### apply SRC adjustments using observed FIM/flow point database ####
->>>>>>> ebd25b5b
 export src_adjust_spatial="True" # Toggle to run src adjustment routine (True=on; False=off)
 export fim_obs_pnt_data="data/inputs/rating_curve/water_edge_database/usgs_nws_benchmark_points_cleaned.gpkg"
 #### path to env file with sensitive paths for accessing postgres database ####
