--- conflicted
+++ resolved
@@ -26,26 +26,9 @@
 export branch_timeout=4000 # pass int or float. To make a percentage of median, pass a '%' at the end.
 export branch_zero_id="0"
 
-<<<<<<< HEAD
-=======
 #### mask levee-protected areas from relative elevation model
 export mask_leveed_area_toggle=True # Toggle to mask levee-protected areas from relative elevation model
 
-#### bathy SRC estimation parameters ####
-export bathy_src_toggle=True # Toggle to run BARC routine (True=on; False=off)
-export bankfull_input_table="data/inputs/bathymetry/nwm_flow_bieger_qreg.csv" # input file location with feature_id and channel geometry attributes
-# Option 1: Bieger et al. 2015 discharge regression --> nwm_flow_bieger_qreg.csv
-# Option 2: Bieger et al. 2015 drainage area regression (obtained from Wieczorek (2018) database) --> BANKFULL_CONUS.txt
-# Option 3: NWM Route Link bankfull geometry (Blackburn-Lynch regression) --> nwm_route_link_geom_BED.csv
-export src_plot_option="False" # optional toggle to create SRC comparison plots for each hydroid (Warning: longer run times)
-export surf_area_thalweg_ratio_flag=10 # Flag: Surface area ratio value to identify possible thalweg notch "jump" (SA x+1 / SA x)
-export thalweg_stg_search_max_limit=3 # Threshold: Stage value limit below which to look for the surface area ratio flag (only flag thalweg notch below this threshold)
-export bathy_xs_area_chg_flag=1 # Flag: Cross section area limit to cap the amount of bathy XS area added to the SRC. Limits the bathy_calc_xs_area/ BANKFULL_XSEC_AREA to the specified threshold
-export bankful_xs_area_ratio_flag=10 # Flag: Identify bogus BARC adjusted values where the regression bankfull XS Area/SRC bankfull area is > threshold (topwidth crosswalk issues or bad bankfull regression data points??)
-export thalweg_hyd_radius_flag=10 # Flag: Idenitify possible erroneous BARC-adjusted hydraulic radius values. BARC discharge values greater than the specified threshold and within the thal_stg_limit are set to 0
-export ignore_streamorders=10 # Ignore BARC calculations for streamorders >= this value (10 is Mississippi R)
-
->>>>>>> ecb592a8
 #### estimating bankfull stage in SRCs ####
 export src_bankfull_toggle="True" # Toggle to run identify_bankfull routine (True=on; False=off)
 export bankfull_flows_file="data/inputs/rating_curve/bankfull_flows/nwm_high_water_threshold_cms.csv" # input file location with nwm feature_id and recurrence flow values
