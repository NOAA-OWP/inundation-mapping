## Cahaba: Flood Inundation Mapping for U.S. National Water Model

Flood inundation mapping software configured to work with the U.S. National Water Model operated and maintained by the National Oceanic and Atmospheric Administration (NOAA) National Water Center (NWC).

This software uses the Height Above Nearest Drainage (HAND) method to generate Relative Elevation Models (REMs), Synthetic Rating Curves (SRCs), and catchment grids. This repository also includes functionality to generate flood inundation maps (FIMs) and evaluate FIM accuracy.

## Dependencies

[Docker](https://docs.docker.com/get-docker/)

## Installation

1. Install Docker : [Docker](https://docs.docker.com/get-docker/)
2. Build Docker Image : `docker build -f Dockerfile.dev -t <image_name>:<tag> <path/to/repository>`
3. Create FIM group on host machine:
    - Linux: `groupadd -g 1370800178 fim`
4. Change group ownership of repo (needs to be redone when a new file occurs in the repo):
    - Linux: `chgrp -R fim <path/to/repository>`

## Configuration

This software is configurable via parameters found in the `config` directory. Copy files before editing and remove "template" pattern from the filename.
Make sure to set the config folder group to 'fim' recursively using the chown command. Each development version will include a calibrated parameter set of manning’s n values.
- `params_template.env`
- `mannings_default.json`
    - must change filepath in `params_template.env` under "manning_n" variable name
- `params_calibrated.env`
    - runs calibrated mannings parameters from `mannings_calibrated.json`

----
## Input Data

The following input data sources should be downloaded and preprocessed prior to executing the preprocessing & hydrofabric generation code:
### USACE National Levee Database:
- Access here: https://levees.sec.usace.army.mil/
- Download the “Full GeoJSON” file for the area of interest
- Unzip data and then use the preprocessing scripts to filter data and fix geometries where needed

### NHDPlus HR datasets
- `acquire_and_preprocess_inputs.py`
- `aggregate_nhd_hr_streams.py`

**Please note:** For the following two datasets, please contact Brad Bates (bradford.bates@noaa.gov). We are currently working on a long-term data sharing solution for the in-house NOAA data.

### NWM Hydrofabric
- `nwm_flows.gpkg`
- `nwm_catchments.gpkg`
- `nwm_lakes.gpkg`
- `nwm_headwaters.gpkg`

### AHPS Site Locations (For Mainstem Configuration)
- `nws_lid.gpkg`
- `ms_segs.gpkg`

----
## Usage

### Run Docker Container
```
docker run --rm -it -v <path/to/data>:/data -v <path/to/repository>:/foss_fim <image_name>:<tag>
```

### Acquire and Prepare Data
```
<<<<<<< HEAD
/foss_fim/lib/acquire_and_preprocess_inputs.py -u <huc4s_to_process>
```
- `-u` can be a single HUC4, series of HUC4s (e.g. 1209 1210), path to line-delimited file with HUC4s.
- Please run `/foss_fim/lib/acquire_and_preprocess_inputs.py --help` for more information.
=======
/foss_fim/src/acquire_and_preprocess_inputs.py -u <huc4s_to_process>
```
- `-u` can be a single HUC4, series of HUC4s (e.g. 1209 1210), path to line-delimited file with HUC4s.
- Please run `/foss_fim/src/acquire_and_preprocess_inputs.py --help` for more information.
>>>>>>> 832a1f39
- See United States Geological Survey (USGS) National Hydrography Dataset Plus High Resolution (NHDPlusHR) [site](https://www.usgs.gov/core-science-systems/ngp/national-hydrography/nhdplus-high-resolution) for more information

### Aggregate NHDHR Streams and Create NWM Headwater Points 
```
<<<<<<< HEAD
/foss_fim/lib/aggregate_vector_inputs.py
=======
/foss_fim/src/aggregate_vector_inputs.py
>>>>>>> 832a1f39
```
### Produce Hydrofabric 
```
fim_run.sh -u <huc4,6,or8s> -c /foss_fim/config/<your_params_file.env> -n <name_your_run>
```
- `-u` can be a single huc, a series passed in quotes, or a line-delimited file
    i. To run entire domain of available data use one of the ```/data/inputs/included_huc[4,6,8].lst``` files
- Outputs can be found under ```/data/outputs/<name_your_run>```

----
## Evaluating Inundation Map Performance
After `fim_run.sh` completes, you are ready to evaluate the model's skill.

**Please note:** You will need access to the test_cases benchmark data. You can acquire the benchmark data from Brad Bates (bradford.bates@noaa.gov). As mentioned before, a long term data sharing solution is still in the works.

To evaluate model skill, run the following:
```
<<<<<<< HEAD
python /foss_fim/tests/synthesize_test_cases.py -c DEV -v <fim_run_name> -m <path/to/output/metrics.csv> -j [num_of_jobs]
=======
python /foss_fim/tools/synthesize_test_cases.py -c DEV -v <fim_run_name> -m <path/to/output/metrics.csv> -j [num_of_jobs]
>>>>>>> 832a1f39
```

More information can be found by running:
```
<<<<<<< HEAD
python /foss_fim/tests/synthesize_test_cases.py --help
=======
python /foss_fim/tools/synthesize_test_cases.py --help
>>>>>>> 832a1f39
```

----
## Dependencies

Dependencies are managed via [Pipenv](https://pipenv.pypa.io/en/latest/). To add new dependencies, from the projects's top-level directory:

```bash
pipenv install ipython --dev
```

The `--dev` flag adds development dependencies, omit it if you want to add a production dependency. If the environment looks goods after adding dependencies, lock it with:

```bash
pipenv lock
```

and include both `Pipfile` and `Pipfile.lock` in your commits. The docker image installs the environment from the lock file.

If you are on a machine that has a particularly slow internet connection, you may need to increase the timeout of pipenv. To do this simply add `PIPENV_INSTALL_TIMEOUT=10000000` in front of any of your pipenv commands.

----
## Known Issues & Getting Help

Please see the issue tracker on GitHub for known issues and for getting help.

## Getting Involved

NOAA's National Water Center welcomes anyone to contribute to the Cahaba repository to improve flood inundation mapping capabilities. Please contact Brad Bates (bradford.bates@noaa.gov) or Fernando Salas (fernando.salas@noaa.gov) to get started.

## Open Source Licensing Info
1. [TERMS](TERMS.md)
2. [LICENSE](LICENSE)

## Credits and References
1. Office of Water Prediction [(OWP)](https://water.noaa.gov/)
2. National Flood Interoperability Experiment [(NFIE)](https://web.corral.tacc.utexas.edu/nfiedata/)
3. Garousi‐Nejad, I., Tarboton, D. G.,Aboutalebi, M., & Torres‐Rua, A.(2019). Terrain analysis enhancements to the Height Above Nearest Drainage flood inundation mapping method. Water Resources Research, 55 , 7983–8009. https://doi.org/10.1029/2019WR0248375.
4. Zheng, X., D.G. Tarboton, D.R. Maidment, Y.Y. Liu, and P. Passalacqua. 2018. “River Channel Geometry and Rating Curve Estimation Using Height above the Nearest Drainage.” Journal of the American Water Resources Association 54 (4): 785–806. https://doi.org/10.1111/1752-1688.12661.
5. Liu, Y. Y., D. R. Maidment, D. G. Tarboton, X. Zheng and S. Wang, (2018), "A CyberGIS Integration and Computation Framework for High-Resolution Continental-Scale Flood Inundation Mapping," JAWRA Journal of the American Water Resources Association, 54(4): 770-784, https://doi.org/10.1111/1752-1688.12660.
6. Barnes, Richard. 2016. RichDEM: Terrain Analysis Software. http://github.com/r-barnes/richdem
7. [TauDEM](https://github.com/dtarb/TauDEM)
8. Federal Emergency Management Agency (FEMA) Base Level Engineering [(BLE)](https://webapps.usgs.gov/infrm/estBFE/)
9. Verdin, James; Verdin, Kristine; Mathis, Melissa; Magadzire, Tamuka; Kabuchanga, Eric; Woodbury, Mark; and Gadain, Hussein, 2016, A software tool for rapid flood inundation mapping: U.S. Geological Survey Open-File Report 2016–1038, 26 p., http://dx.doi.org/10.3133/ofr20161038.
10. United States Geological Survey (USGS) National Hydrography Dataset Plus High Resolution (NHDPlusHR). https://www.usgs.gov/core-science-systems/ngp/national-hydrography/nhdplus-high-resolution
11. Esri Arc Hydro. https://www.esri.com/library/fliers/pdfs/archydro.pdf<|MERGE_RESOLUTION|>--- conflicted
+++ resolved
@@ -62,26 +62,15 @@
 
 ### Acquire and Prepare Data
 ```
-<<<<<<< HEAD
-/foss_fim/lib/acquire_and_preprocess_inputs.py -u <huc4s_to_process>
-```
-- `-u` can be a single HUC4, series of HUC4s (e.g. 1209 1210), path to line-delimited file with HUC4s.
-- Please run `/foss_fim/lib/acquire_and_preprocess_inputs.py --help` for more information.
-=======
 /foss_fim/src/acquire_and_preprocess_inputs.py -u <huc4s_to_process>
 ```
 - `-u` can be a single HUC4, series of HUC4s (e.g. 1209 1210), path to line-delimited file with HUC4s.
 - Please run `/foss_fim/src/acquire_and_preprocess_inputs.py --help` for more information.
->>>>>>> 832a1f39
 - See United States Geological Survey (USGS) National Hydrography Dataset Plus High Resolution (NHDPlusHR) [site](https://www.usgs.gov/core-science-systems/ngp/national-hydrography/nhdplus-high-resolution) for more information
 
 ### Aggregate NHDHR Streams and Create NWM Headwater Points 
 ```
-<<<<<<< HEAD
-/foss_fim/lib/aggregate_vector_inputs.py
-=======
 /foss_fim/src/aggregate_vector_inputs.py
->>>>>>> 832a1f39
 ```
 ### Produce Hydrofabric 
 ```
@@ -99,20 +88,12 @@
 
 To evaluate model skill, run the following:
 ```
-<<<<<<< HEAD
-python /foss_fim/tests/synthesize_test_cases.py -c DEV -v <fim_run_name> -m <path/to/output/metrics.csv> -j [num_of_jobs]
-=======
 python /foss_fim/tools/synthesize_test_cases.py -c DEV -v <fim_run_name> -m <path/to/output/metrics.csv> -j [num_of_jobs]
->>>>>>> 832a1f39
 ```
 
 More information can be found by running:
 ```
-<<<<<<< HEAD
-python /foss_fim/tests/synthesize_test_cases.py --help
-=======
 python /foss_fim/tools/synthesize_test_cases.py --help
->>>>>>> 832a1f39
 ```
 
 ----
