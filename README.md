## Inundation Mapping: Flood Inundation Mapping for U.S. National Water Model

This repository includes flood inundation mapping software configured to work with the U.S. National Water Model operated and maintained by the National Oceanic and Atmospheric Administration (NOAA) National Water Center (NWC).

This software uses the Height Above Nearest Drainage (HAND) method to generate Relative Elevation Models (REMs), Synthetic Rating Curves (SRCs), and catchment grids. This repository also includes functionality to generate flood inundation maps (FIMs) and evaluate FIM accuracy.

#### For more information, see the [Inundation Mapping Wiki](https://github.com/NOAA-OWP/inundation-mapping/wiki).

---

# FIM Version 4

## Accessing Data through ESIP S3 Bucket
The latest national generated HAND data and a subset of the inputs can be found in an Amazon S3 Bucket hosted by [Earth Science Information Partners (ESIP)](https://www.esipfed.org/). These data can be accessed using the AWS CLI tools. Please contact Carson Pruitt (carson.pruitt@noaa.gov) or Fernando Salas (fernando.salas@noaa.gov) if you experience issues with permissions.

AWS Region: `US East (N. Virginia) us-east-1`

AWS Resource Name: `arn:aws:s3:::noaa-nws-owp-fim`

### Configuring the AWS CLI

1. [Install AWS CLI tools](https://docs.aws.amazon.com/cli/latest/userguide/install-cliv2.html)

2. [Configure AWS CLI tools](https://docs.aws.amazon.com/cli/latest/userguide/cli-configure-quickstart.html)

### Accessing Data using the AWS CLI

<<<<<<< HEAD
Before attempts to download, you will need ESIP aws cli credentials (Access key ID and Secret Access Key). We can provide those for you if you do not already have some. Please contact Carson Pruitt (carson.pruitt@noaa.gov) or Fernando Salas (fernando.salas@noaa.gov). We can show you how to load the keys via the "aws configure" command, or similar if you already have a set of keys from other AWS sources.

With the keys in place, you can get a list folders prior to download as well as do other commands:
=======
Before attempts to download, you will need ESIP AWS cli credentials (Access key ID and Secret Access Key). We can provide those for you if you do not already have some. Please contact Carson Pruitt (carson.pruitt@noaa.gov) or Fernando Salas (fernando.salas@noaa.gov). We can show you how to load the keys via the "aws configure" command, or similar if you already have a set of keys from other AWS sources. Installing AWS credentials, you will need to install them on your machine. See [Configuration and credential file settings](https://docs.aws.amazon.com/cli/latest/userguide/cli-configure-files.html). Generally the easiest way to run a command that starts with `aws configure`.  There are some nuances about installing your keys so feel free reach out to us if you need help.

With the keys in place, you can test your credentials get a list folders prior to download as well as execute other S3 cli commands:
>>>>>>> f616893b
```
aws s3 ls s3://noaa-nws-owp-fim
```

### Examples

**Note:** All examples are based on linux pathing. Also, for each sample below, remove the line breaks [backslash(s) "\"] before running the command.

The available inputs, test cases, and versioned FIM outputs can be found by running:
```
aws s3 ls s3://noaa-nws-owp-fim/hand_fim/
```

Download a directory of sample outputs for a single HUC8:
```
aws s3 sync s3://noaa-nws-owp-fim/hand_fim/outputs/fim_4_3_11_0/12090301 \
    /your_local_folder_name/12090301
```
By adjusting pathing, you can also download entire directories such as the `fim_4_3_11_0` folder. An entire output FIM set (e.g. `fim_4_3_11_0`) is approximately 1.1 TB.

**Note**: There may be newer editions than `fim_4_3_11_0`, and it is recommended to adjust the command above for the latest version.

## Setting up your Environment

### Folder Structure
You are welcome to set up your folder structure in any pattern you like. For example purposes, we will use a folder structure shown below.
Starting with a base folder, e.g `/home/projects/` add the following folders:
- `fim`
   - `code`
   - `data`
      - `inputs`
      - `outputs`
      - `outputs_temp`
### Getting FIM source code
(based on sample pathing described above)

``` path to your "code" folder. e.g.
cd /home/projects/fim/code
```

``` download the current FIM inundation mapping code
git clone https://github.com/NOAA-OWP/inundation-mapping.git
```

Git will auto create a subfolder named `inundation-mapping` where the code will be. Your Docker mounts should include this `inundation-mapping` folder.

### Dependencies
[Docker](https://docs.docker.com/get-docker/)

### Installation
1. Install Docker : [Docker](https://docs.docker.com/get-docker/)
2. Build Docker Image : `docker build -f Dockerfile -t <image_name>:<tag> <path/to/repository>`
3. Create FIM group on host machine:
    - Linux: `groupadd -g 1370800178 fim`
4. Change group ownership of repo (needs to be redone when a new file occurs in the repo):
    - Linux: `chgrp -R fim <path/to/repository>`

### Input Data
Input data can be found on the ESIP S3 Bucket (see "Accessing Data through ESIP S3 Bucket" section above). The FIM inputs directory can be found at `s3://noaa-nws-owp-fim/hand_fim/inputs`. It is appx 400GB and it needs to be in your `data` folder.

```
aws s3 sync s3://noaa-nws-owp-fim/hand_fim/inputs /home/projects/fim/data/inputs --dryrun
```
**Note**: When you include the `--dryrun` argument in the command, a large list will be returned showing you exactly which files are to be downloaded and where they will be saved. We recommend including this argument the first time you run the command, then quickly aborting it (CTRL-C) so you don't get the full list. However, you can see that your chosen target path on your machine is correct.  When you are happy with the pathing, run the `aws s3` command again and leave off the `--dryrun` argument.

The S3 inputs directory has all of the folders and files you need to run FIM. It includes some publicly available and some non-publicly availible data.

## Running the Code

### Configuration

There are two ways, which can be used together, to configure the system and/or data processing. Some configuration is based on input arguments when running `fim_pipeline.sh` described below in the "Produce HAND Hydrofabric" section. Another configuration option is based on using a file named `params_template.env`, found in the `config` directory. To use this latter technique, copy the `params_template.env` file before editing and remove the word "template" from the filename. The `params_template.env` file includes, among other options, a calibrated parameters set of Manning’s n values. The new `params.env` becomes one of the arguments submitted when running `fim_pipeline.sh`.

Make sure to set the config folder group to `fim` recursively using the chown command.

This application has an default optional tool called the `calibration points tool`. In order to disable its' use, you can:
1.  Disable it by providing the `-skipcal` command line option to `fim_pipeline.sh` or `fim_pre_processing.sh`.
2.  Disable it in the [`params_template.env`](/config/params_template.env) file by setting `src_adjust_spatial="FALSE"`.

### Start/run the Docker Container

Since all of the dependencies are managed by utilizing a Docker container, we must issue the [`docker run`](https://docs.docker.com/engine/reference/commandline/run/) command to start a container as the run-time environment. The container is launched from a Docker image which was built in [Installation](#installation). The `-v <input_path>:/data` must contain a subdirectory named `inputs` (similar to `s3://noaa-nws-owp-fim/hand_fim`). If the pathing is set correctly, we do not need to adjust the `params_template.env` file, and can use the default file paths provided.


```bash
docker run --rm -it --name <your_container_name> \
    -v <path/to/repository>/:/foss_fim \
    -v <desired_output_path>/:/outputs \
    -v <desired_outputs_temp_path>/:/fim_temp \
    -v <input_path>:/data \
    <image_name>:<tag>
```
For example:
```bash
docker run --rm -it --name robs_container \
    -v /home/projects/fim/code/inundation-mapping/:/foss_fim \
    -v /home/projects/fim/data/outputs/:/outputs \
    -v /home/projects/fim/data/outputs_temp/:/fim_temp \
    -v /home/projects/fim/data/:/data \
    fim_4:dev_20230620
```

### Produce HAND Hydrofabric
```
fim_pipeline.sh -u <huc8> -n <name_your_run> -o
```
- There are a wide number of options and defaulted values, for details run ```fim_pipeline.sh -h```.
- Mandatory arguments:
    - `-u` can be a single huc, a series passed in quotes space delimited, or a line-delimited (.lst) file. To run the entire domain of available data use one of the ```/data/inputs/included_huc8.lst``` files or a HUC list file of your choice.  Depending on the performance of your server, especially the number of CPU cores, running the full domain can take multiple days.
    - `-n` is a name of your run (only alphanumeric). This becomes the name of the folder in your `outputs` folder.
    - `-o` is an optional param but means "overwrite". Add this argument if you want to allow the command to overwrite the folder created as part of the `-n` (name) argument.
    - While not mandatory, if you override the `params_template.env` file, you may want to use the `-c` argument to point to your adjusted file.
- Outputs can be found under ```/outputs/<name_your_run>```.

Processing of HUCs in FIM4 occurs in three sections.
You can run `fim_pipeline.sh` which automatically runs all of three major section,
OR you can run each of the sections independently if you like.

The three sections are:
1. `fim_pre_processing.sh` : This section must be run first as it creates the basic output folder for the run. It also creates a number of key files and folders for the next two sections.
2. `fim_process_unit_wb.sh` : This script processes one and exactly one HUC8 plus all of it's related branches. While it can only process one, you can run this script multiple times, each with different HUC (or overwriting a HUC). When you run `fim_pipeline.sh`, it automatically iterates when more than one HUC number has been supplied either by command line arguments or via a HUC list. For each HUC provided, `fim_pipeline.sh` will run  `fim_process_unit_wb.sh`. Using the `fim_process_unit_wb.sh`  script allows for a run / rerun of a HUC, or running other HUCs at different times / days or even different docker containers.
3. `fim_post_processing.sh` : This section takes all of the HUCs that have been processed, aggregates key information from each HUC directory and looks for errors across all HUC folders. It also processes the HUC group in sub-steps such as usgs guages processesing, rating curve adjustments and more. Naturally, running or re-running this script can only be done after running `fim_pre_processing.sh` and at least one run of `fim_process_unit_wb.sh`.

Running the `fim_pipeline.sh` is a quicker process than running all three steps independently, but you can run some sections more than once if you like.

### Testing in Other HUCs
To test in HUCs other than the provided HUCs, the following processes can be followed to acquire and preprocess additional NHDPlus rasters and vectors. After these steps are run, the "Produce HAND Hydrofabric" step can be run for the new HUCs.

```
/foss_fim/src/acquire_and_preprocess_inputs.py -u <huc8s_to_process>
```
    Sorry, this tool is deprecated, replacement scripts are coming soon.


### Evaluating Inundation Map Performance
After `fim_pipeline.sh` completes, or combinations of the three major steps described above, you can evaluate the model's skill. The evaluation benchmark datasets are available through ESIP in the `test_cases` directory.

To evaluate model skill, run the following:
```
python /foss_fim/tools/synthesize_test_cases.py \
    -c DEV \
    -v <fim_run_name> \
    -m <path/to/output/metrics.csv> \
    -jh [num of jobs (cores and/or procs) per huc] \
    -jb [num of jobs (cores and/or procs) per branch]
```

More information can be found by running:
```
python /foss_fim/tools/synthesize_test_cases.py --help
```

----
### Managing Dependencies

Dependencies are managed via [Pipenv](https://pipenv.pypa.io/en/latest/).

When you execute `docker build` from the `Installation` section above, all of the dependencies you need are included. This includes dependencies for you to work in JupyterLab for testing purposes.

While very rare, you may want to add more dependencies. You can follow the following steps:

- From inside your docker container, run the following command from your root directory in your docker container :
    ```bash
    pipenv install <your package name> --dev
    ```
    The `--dev` flag adds development dependencies, omit it if you want to add a production dependency.

    This will automatically update the Pipfile in the root of your docker container directory. If the environment looks goods after adding dependencies, lock it with:

    ```bash
    pipenv lock
    ```

    This will update the `Pipfile.lock`. Copy the new updated `Pipfile` and `Pipfile.lock` in the FIM source directory and include both in your git commits. The docker image installs the environment from the lock file.


**Make sure you test it heavily including create new docker images and that it continues to work with the code.**

If you are on a machine that has a particularly slow internet connection, you may need to increase the timeout of pipenv. To do this simply add `PIPENV_INSTALL_TIMEOUT=10000000` in front of any of your pipenv commands.


----
## Citing This Work

Please cite this work in your research and projects according to the [`CITATION.cff`](/CITATION.cff) file.

----
### Known Issues & Getting Help

Please see the issue tracker on GitHub and the [Inundation Mapping Wiki](https://github.com/NOAA-OWP/inundation-mapping/wiki/Known-Shortcomings-and-Opportunities-for-Improvement) for known issues and getting help.

### Getting Involved

NOAA's National Water Center welcomes anyone to contribute to the Inundation Mapping repository to improve flood inundation mapping capabilities. Please contact Carson Pruitt (carson.pruitt@noaa.gov) or Fernando Salas (fernando.salas@noaa.gov) to get started.

### Open Source Licensing Info
1. [TERMS](docs/TERMS.md)
2. [LICENSE](LICENSE)

### Credits and References
1. [Office of Water Prediction (OWP)](https://water.noaa.gov/)
2. [Fernando Aristizabal, Fernando Salas, Gregory Petrochenkov, Trevor Grout, Brian Avant, Bradford Bates, Ryan Spies, Nick Chadwick, Zachary Wills, Jasmeet Judge. 2023. "Extending Height Above Nearest Drainage to Model Multiple Fluvial Sources in Flood Inundation Mapping Applications for the U.S. National Water Model.' Water Resources Research](https://agupubs.onlinelibrary.wiley.com/doi/full/10.1029/2022WR032039).
3. [National Flood Interoperability Experiment (NFIE)](https://web.corral.tacc.utexas.edu/nfiedata/)
4. Garousi‐Nejad, I., Tarboton, D. G.,Aboutalebi, M., & Torres‐Rua, A.(2019). Terrain analysis enhancements to the Height Above Nearest Drainage flood inundation mapping method. Water Resources Research, 55 , 7983–8009.
5. [Zheng, X., D.G. Tarboton, D.R. Maidment, Y.Y. Liu, and P. Passalacqua. 2018. “River Channel Geometry and Rating Curve Estimation Using Height above the Nearest Drainage.” Journal of the American Water Resources Association 54 (4): 785–806.](https://doi.org/10.1111/1752-1688.12661)
6. [Liu, Y. Y., D. R. Maidment, D. G. Tarboton, X. Zheng and S. Wang, (2018), "A CyberGIS Integration and Computation Framework for High-Resolution Continental-Scale Flood Inundation Mapping," JAWRA Journal of the American Water Resources Association, 54(4): 770-784.](https://doi.org/10.1111/1752-1688.12660)
7. [Barnes, Richard. 2016. RichDEM: Terrain Analysis Software](http://github.com/r-barnes/richdem)
8. [TauDEM](https://github.com/dtarb/TauDEM)
9. [Federal Emergency Management Agency (FEMA) Base Level Engineering (BLE)](https://webapps.usgs.gov/infrm/estBFE/)
10. [Verdin, James; Verdin, Kristine; Mathis, Melissa; Magadzire, Tamuka; Kabuchanga, Eric; Woodbury, Mark; and Gadain, Hussein, 2016, A software tool for rapid flood inundation mapping: U.S. Geological Survey Open-File Report 2016–1038, 26](http://dx.doi.org/10.3133/ofr20161038)
11. [United States Geological Survey (USGS) National Hydrography Dataset Plus High Resolution (NHDPlusHR)](https://www.usgs.gov/core-science-systems/ngp/national-hydrography/nhdplus-high-resolution)
12. [Esri Arc Hydro](https://www.esri.com/library/fliers/pdfs/archydro.pdf)<|MERGE_RESOLUTION|>--- conflicted
+++ resolved
@@ -25,15 +25,9 @@
 
 ### Accessing Data using the AWS CLI
 
-<<<<<<< HEAD
-Before attempts to download, you will need ESIP aws cli credentials (Access key ID and Secret Access Key). We can provide those for you if you do not already have some. Please contact Carson Pruitt (carson.pruitt@noaa.gov) or Fernando Salas (fernando.salas@noaa.gov). We can show you how to load the keys via the "aws configure" command, or similar if you already have a set of keys from other AWS sources.
-
-With the keys in place, you can get a list folders prior to download as well as do other commands:
-=======
 Before attempts to download, you will need ESIP AWS cli credentials (Access key ID and Secret Access Key). We can provide those for you if you do not already have some. Please contact Carson Pruitt (carson.pruitt@noaa.gov) or Fernando Salas (fernando.salas@noaa.gov). We can show you how to load the keys via the "aws configure" command, or similar if you already have a set of keys from other AWS sources. Installing AWS credentials, you will need to install them on your machine. See [Configuration and credential file settings](https://docs.aws.amazon.com/cli/latest/userguide/cli-configure-files.html). Generally the easiest way to run a command that starts with `aws configure`.  There are some nuances about installing your keys so feel free reach out to us if you need help.
 
 With the keys in place, you can test your credentials get a list folders prior to download as well as execute other S3 cli commands:
->>>>>>> f616893b
 ```
 aws s3 ls s3://noaa-nws-owp-fim
 ```
