--- conflicted
+++ resolved
@@ -1,10 +1,6 @@
 ### Cahaba: Flood Inundation Mapping for U.S. National Water Model
 
-<<<<<<< HEAD
-Flood inundation mapping software configured to work with the U.S. National Water Model operated and maintained by the National Oceanic and Atmospheric Administration (NOAA) National Weather Service (NWS). Software enables inundation mapping capability by generating Relative Elevation Models (REMs) and Synthetic Rating Curves (SRCs). Included are tests to evaluate skill and computational efficiency as well as functions to generate inundation maps. 
-=======
 Flood inundation mapping software configured to work with the U.S. National Water Model operated and maintained by the National Oceanic and Atmospheric Administration (NOAA) National Weather Service (NWS). This software uses the Height Above Nearest Drainage (HAND) method to generate Relative Elevation Models (REMs), Synthetic Rating Curves (SRCs), and catchment grids, which together are used to produce flood inundation maps (FIM). This repository also includes functionality to generate FIMs as well as tests to evaluate FIM prediction skill.
->>>>>>> 0412e412
 
 ## Dependencies
 
@@ -14,11 +10,7 @@
 
 1. Install Docker : [Docker](https://docs.docker.com/get-docker/)
 2. Build Docker Image : `docker build -f Dockerfile.dev -t <image_name>:<tag> <path/to/repository>`
-<<<<<<< HEAD
-3. Create FIM group on host machine: 
-=======
 3. Create FIM group on host machine:
->>>>>>> 0412e412
     - Linux: `groupadd -g 1370800178 fim`
 4. Change group ownership of repo (needs to be redone when a new file occurs in the repo):
     - Linux: `chgrp -R fim <path/to/repository>`
@@ -26,12 +18,6 @@
 ## Configuration
 
 Software is configurable via parameters found in config directory. Copy files before editing and remove "template" pattern from the filename.
-<<<<<<< HEAD
-
-- params_template.env
-- mannings_template.json
-    - must change filepath in params_template.env under "manning_n" variable name
-=======
 Make sure to set the config folder group to 'fim' recursively using the chown command. Each development version will include a calibrated parameter set of manning’s n values.
 - params_template.env
 - mannings_default.json
@@ -57,7 +43,6 @@
 -nwm_headwaters.gpkg - derived
 
 NOTE: Some of the input data is not easy to acquire and will need to be shared with outside users. We are currently working on providing this functionality and should be available soon.
->>>>>>> 0412e412
 
 ## Usage
 
@@ -66,28 +51,6 @@
     - `-u` can be a single HUC4, series of HUC4s (e.g. 1209 1210), path to line-delimited file with HUC4s.
     - Please run `/foss_fim/lib/acquire_and_preprocess_inputs.py --help` for more information.
     - See United States Geological Survey (USGS) National Hydrography Dataset Plus High Resolution (NHDPlusHR) [site](https://www.usgs.gov/core-science-systems/ngp/national-hydrography/nhdplus-high-resolution) for more information
-<<<<<<< HEAD
-3. Produce Hydrofabric : `fim_run.sh -u <huc4,6,or8s> -c /foss_fim/config/<your_params_file.env> -n <name_your_run>`
-    - `-u` can be a single huc, a series passed in quotes, or a line-deliminted file
-        i. To run entire domain of available data use one of the `/data/inputs/included_huc[4,6,8].lst` files
-    - Outputs can be found under `/data/outputs/<name_your_run>`
-
-## How to test the software
-
-Binary contingency statistics are currently being computed for Cahaba FIM comparing to Federal Emergency Management Agency (FEMA) Base Level Engineering (BLE) sites. More test cases are being developed from a variety of sources.
-
-1. Acquire and process test case data: `TBD`
-2. Run hydrologic evaluation (from inside Docker container): `/foss_fim/tests/run_test_case.py -r <fim_run_name/hucID> -b <name_of_test_instance_to_use> -t <test_case_id>`
-    - More information can be found by running `/foss_fim/tests/run_test_case.py --help`
-
-## Known Issues & Getting Help
-
-Please see the issue tracker on Github for known issues and for getting help.
-
-## Getting Involved
-
-NOAA's National Water Center welcomes anyone to contribute to the Cahaba repository to improve flood inundation mapping capabilities. Please contact Fernando Aristizabal (fernando.aristizabal@noaa.gov) or Fernando Salas (fernando.salas@noaa.gov) to get started.
-=======
 3. Aggregate NHD HR streams and create NWM headwater points : /foss_fim/lib/aggregate_vector_inputs.py
 4. Produce Hydrofabric : `fim_run.sh -u <huc4,6,or8s> -c /foss_fim/config/<your_params_file.env> -n <name_your_run>`
     - `-u` can be a single huc, a series passed in quotes, or a line-delimited file
@@ -135,7 +98,6 @@
 ## Getting Involved
 
 NOAA's National Water Center welcomes anyone to contribute to the Cahaba repository to improve flood inundation mapping capabilities. Please contact Brad Bates (bradford.bates@noaa.gov) or Fernando Salas (fernando.salas@noaa.gov) to get started.
->>>>>>> 0412e412
 
 ----
 
@@ -150,18 +112,10 @@
 2. National Flood Interoperability Experiment [(NFIE)](https://web.corral.tacc.utexas.edu/nfiedata/)
 3. Garousi‐Nejad, I., Tarboton, D. G.,Aboutalebi, M., & Torres‐Rua, A.(2019). Terrain analysis enhancements to the Height Above Nearest Drainage flood inundation mapping method. Water Resources Research, 55 , 7983–8009. https://doi.org/10.1029/2019WR0248375.
 4. Zheng, X., D.G. Tarboton, D.R. Maidment, Y.Y. Liu, and P. Passalacqua. 2018. “River Channel Geometry and Rating Curve Estimation Using Height above the Nearest Drainage.” Journal of the American Water Resources Association 54 (4): 785–806. https://doi.org/10.1111/1752-1688.12661.
-<<<<<<< HEAD
-5. Barnes, Richard. 2016. RichDEM: Terrain Analysis Software. http://github.com/r-barnes/richdem
-6. [TauDEM](https://github.com/dtarb/TauDEM)
-7. Federal Emergency Management Agency (FEMA) Base Level Engineering [(BLE)](https://webapps.usgs.gov/infrm/estBFE/)
-8. Verdin, James; Verdin, Kristine; Mathis, Melissa; Magadzire, Tamuka; Kabuchanga, Eric; Woodbury, Mark; and Gadain, Hussein, 2016, A software tool for rapid flood inundation mapping: U.S. Geological Survey Open-File Report 2016–1038, 26 p., http://dx.doi.org/10.3133/ofr20161038.
-9. United States Geological Survey (USGS) National Hydrography Dataset Plus High Resolution (NHDPlusHR). https://www.usgs.gov/core-science-systems/ngp/national-hydrography/nhdplus-high-resolution 
-=======
 5. Liu, Y. Y., D. R. Maidment, D. G. Tarboton, X. Zheng and S. Wang, (2018), "A CyberGIS Integration and Computation Framework for High-Resolution Continental-Scale Flood Inundation Mapping," JAWRA Journal of the American Water Resources Association, 54(4): 770-784, https://doi.org/10.1111/1752-1688.12660.
 6. Barnes, Richard. 2016. RichDEM: Terrain Analysis Software. http://github.com/r-barnes/richdem
 7. [TauDEM](https://github.com/dtarb/TauDEM)
 8. Federal Emergency Management Agency (FEMA) Base Level Engineering [(BLE)](https://webapps.usgs.gov/infrm/estBFE/)
 9. Verdin, James; Verdin, Kristine; Mathis, Melissa; Magadzire, Tamuka; Kabuchanga, Eric; Woodbury, Mark; and Gadain, Hussein, 2016, A software tool for rapid flood inundation mapping: U.S. Geological Survey Open-File Report 2016–1038, 26 p., http://dx.doi.org/10.3133/ofr20161038.
 10. United States Geological Survey (USGS) National Hydrography Dataset Plus High Resolution (NHDPlusHR). https://www.usgs.gov/core-science-systems/ngp/national-hydrography/nhdplus-high-resolution
-11. Esri Arc Hydro. https://www.esri.com/library/fliers/pdfs/archydro.pdf
->>>>>>> 0412e412
+11. Esri Arc Hydro. https://www.esri.com/library/fliers/pdfs/archydro.pdf