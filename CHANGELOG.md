--- conflicted
+++ resolved
@@ -1,7 +1,6 @@
 All notable changes to this project will be documented in this file.
 We follow the [Semantic Versioning 2.0.0](http://semver.org/) format.
-<<<<<<< HEAD
-=======
+
 ## v3.0.15.5 - 2021-04-20 - [PR #363](https://github.com/NOAA-OWP/cahaba/pull/363)
 
 Prevent eval_plots.py from erroring out when spatial argument enabled if certain datasets not analyzed.
@@ -9,7 +8,7 @@
 ## Changes
 - Add check to make sure analyzed dataset is available prior to creating spatial dataset.
 <br/><br/>
->>>>>>> c3113171
+
 ## v3.0.15.4 - 2021-04-20 - [PR #356](https://github.com/NOAA-OWP/cahaba/pull/356)
 
 Closing all multiprocessing Pool objects in repo.
