All notable changes to this project will be documented in this file.
We follow the [Semantic Versioning 2.0.0](http://semver.org/) format.

<<<<<<< HEAD
## v3.0.4.2 - 2021-02-12 - [PR #255](https://github.com/NOAA-OWP/cahaba/pull/255)

Addresses issue when running on HUC6 scale.

### Changes

 - `src.json` should be fixed and slightly smaller by removing whitespace.
 - Rasters are about the same size as running fim as huc6 (compressed and tiled; aggregated are slightly larger).
 - Naming convention and feature id attribute are only added to the aggregated hucs.
 - HydroIDs are different for huc6 vs aggregated huc8s mostly due to forced split at huc boundaries (so long we use consistent workflow it shouldn't matter).
 - Fixed known issue where sometimes an incoming stream is not included in the final selection will affect aggregate outputs.
 
=======
## v3.0.4.1 - 2021-02-12 - [PR #261](https://github.com/NOAA-OWP/cahaba/pull/261)

Updated MS Crosswalk method to address gaps in FIM.

### Changes

- Fixed typo in stream midpoint calculation in `split_flows.py` and `add_crosswalk.py`.
- `add_crosswalk.py` now restricts the MS crosswalk to NWM MS catchments.
- `add_crosswalk.py` now performs a secondary MS crosswalk selection by nearest NWM MS catchment.

>>>>>>> ad89e6d3
<br/><br/>
## v3.0.4.0 - 2021-02-10 - [PR #256](https://github.com/NOAA-OWP/cahaba/pull/256)

New python script "wrappers" for using `inundation.py`.

### Additions

 - Created `inundation_wrapper_nwm_flows.py` to produce inundation outputs using NWM recurrence flows: 1.5 year, 5 year, 10 year.
 - Created `inundation_wrapper_custom_flow.py` to produce inundation outputs with user-created flow file.
 - Created new `tools` parent directory to store `inundation_wrapper_nwm_flows.py` and  `inundation_wrapper_custom_flow.py`.
 
<br/><br/>
## v3.0.3.1 - 2021-02-04 - [PR #253](https://github.com/NOAA-OWP/cahaba/pull/253)

Bug fixes to correct mismatched variable name and file path.

### Changes

 - Corrected variable name in `fim_run.sh`.
 - `acquire_and_preprocess_inputs.py` now creates `huc_lists` folder and updates file path.

<br/><br/>
## v3.0.3.0 - 2021-02-04 - [PR #227](https://github.com/NOAA-OWP/cahaba/pull/227)

Post-process to aggregate FIM outputs to HUC6 scale.

### Additions

 - Viz outputs aggregated to HUC6 scale; saves outputs to `aggregate_fim_outputs` folder.
 
### Changes

 - `split_flows.py` now splits streams at HUC8 boundaries to ensure consistent catchment boundaries along edges.
 - `aggregate_fim_outputs.sh` has been depreciated but remains in the repo for potential FIM 4 development.
 - Replaced geopandas driver arg with getDriver throughout repo.
 - Organized parameters in environment files by group.
 - Cleaned up variable names in `split_flows.py` and `build_stream_traversal.py`.
 - `build_stream_traversal.py` is now assigning HydroID by midpoint instead centroid.
 - Cleanup of `clip_vectors_to_wbd.py`.

<br/><br/>
## v3.0.2.0 - 2021-01-25 - [PR #218](https://github.com/NOAA-OWP/cahaba/pull/218)

Addition of an API service to schedule, run and manage `fim_run` jobs through a user-friendly web interface.

### Additions

 - `api` folder that contains all the codebase for the new service.

<br/><br/>
## v3.0.1.0 - 2021-01-21 - [PR #206](https://github.com/NOAA-OWP/cahaba/pull/206)

Preprocess MS and FR stream networks

### Changes

 - Headwater stream segments geometries are adjusted to align with with NWM streams.
 - Incoming streams are selected using intersection points between NWM streams and HUC4 boundaries.
 - `clip_vectors_to_wbd.py` handles local headwaters.
 - Removes NHDPlus features categorized as coastline and underground conduit.  
 - Added streams layer to production whitelist.
 - Fixed progress bar in `lib/acquire_and_preprocess_inputs.py`.
 - Added `getDriver` to shared `functions.py`.
 - Cleaned up variable names and types.

<br/><br/>
## v3.0.0.4 - 2021-01-20 - [PR #230](https://github.com/NOAA-OWP/cahaba/pull/230)

Changed the directory where the `included_huc*.lst` files are being read from.

### Changes

 - Changed the directory where the `included_huc*.lst` files are being read from.

<br/><br/>
## v3.0.0.3 - 2021-01-14 - [PR #210](https://github.com/NOAA-OWP/cahaba/pull/210)

Hotfix for handling nodata value in rasterized levee lines.

### Changes

 - Resolves bug for HUCs where `$ndv > 0` (Great Lakes region).
 - Initialize the `nld_rasterized_elev.tif` using a value of `-9999` instead of `$ndv`.
 
 <br/><br/>
## v3.0.0.2 - 2021-01-06 - [PR #200](https://github.com/NOAA-OWP/cahaba/pull/200)

Patch to address AHPSs mapping errors.

### Changes

 - Checks `dtype` of `hydroTable.csv` columns to resolve errors caused in `inundation.py` when joining to flow forecast.
 - Exits `inundation.py` when all hydrotable HydroIDs are lake features.
 - Updates path to latest AHPs site layer.
 - Updated [readme](https://github.com/NOAA-OWP/cahaba/commit/9bffb885f32dfcd95978c7ccd2639f9df56ff829)

<br/><br/>
## v3.0.0.1 - 2020-12-31 - [PR #184](https://github.com/NOAA-OWP/cahaba/pull/184)

Modifications to build and run Docker image more reliably. Cleanup on some pre-processing scripts.

### Changes

 - Changed to noninteractive install of GRASS.
 - Changed some paths from relative to absolute and cleaned up some python shebang lines.

### Notes
 - `aggregate_vector_inputs.py` doesn't work yet. Need to externally download required data to run fim_run.sh
 
 <br/><br/>
## v3.0.0.0 - 2020-12-22 - [PR #181](https://github.com/NOAA-OWP/cahaba/pull/181)

The software released here builds on the flood inundation mapping capabilities demonstrated as part of the National Flood Interoperability Experiment, the Office of Water Prediction's Innovators Program and the National Water Center Summer Institute. The flood inundation mapping software implements the Height Above Nearest Drainage (HAND) algorithm and incorporates community feedback and lessons learned over several years. The software has been designed to meet the requirements set by stakeholders interested in flood prediction and has been developed in partnership with several entities across the water enterprise.<|MERGE_RESOLUTION|>--- conflicted
+++ resolved
@@ -1,7 +1,6 @@
 All notable changes to this project will be documented in this file.
 We follow the [Semantic Versioning 2.0.0](http://semver.org/) format.
 
-<<<<<<< HEAD
 ## v3.0.4.2 - 2021-02-12 - [PR #255](https://github.com/NOAA-OWP/cahaba/pull/255)
 
 Addresses issue when running on HUC6 scale.
@@ -13,19 +12,18 @@
  - Naming convention and feature id attribute are only added to the aggregated hucs.
  - HydroIDs are different for huc6 vs aggregated huc8s mostly due to forced split at huc boundaries (so long we use consistent workflow it shouldn't matter).
  - Fixed known issue where sometimes an incoming stream is not included in the final selection will affect aggregate outputs.
- 
-=======
+
+<br/><br/>
 ## v3.0.4.1 - 2021-02-12 - [PR #261](https://github.com/NOAA-OWP/cahaba/pull/261)
 
 Updated MS Crosswalk method to address gaps in FIM.
 
 ### Changes
 
-- Fixed typo in stream midpoint calculation in `split_flows.py` and `add_crosswalk.py`.
-- `add_crosswalk.py` now restricts the MS crosswalk to NWM MS catchments.
-- `add_crosswalk.py` now performs a secondary MS crosswalk selection by nearest NWM MS catchment.
+ - Fixed typo in stream midpoint calculation in `split_flows.py` and `add_crosswalk.py`.
+ - `add_crosswalk.py` now restricts the MS crosswalk to NWM MS catchments.
+ - `add_crosswalk.py` now performs a secondary MS crosswalk selection by nearest NWM MS catchment.
 
->>>>>>> ad89e6d3
 <br/><br/>
 ## v3.0.4.0 - 2021-02-10 - [PR #256](https://github.com/NOAA-OWP/cahaba/pull/256)
 
