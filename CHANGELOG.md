--- conflicted
+++ resolved
@@ -2,15 +2,16 @@
 We follow the [Semantic Versioning 2.0.0](http://semver.org/) format.
 <br/><br/>
 
-<<<<<<< HEAD
-## v3.0.20.1 - 2021-08-13 - [PR #443](https://github.com/NOAA-OWP/cahaba/pull/443)
-
-This merge modifies `clip_vectors_to_wbd.py` to check for relevant data.
+## v3.0.20.2 - 2021-08-13 - [PR #443](https://github.com/NOAA-OWP/cahaba/pull/443)
+
+This merge modifies `clip_vectors_to_wbd.py` to check for relevant input data.
 
 ## Changes
 - `clip_vectors_to_wbd.py` now checks that there are NWM stream segments within the buffered HUC boundary.
 - `included_huc8_ms.lst` has several additional HUC8s.
-=======
+
+<br/><br/>
+
 ## v3.0.20.1 - 2021-08-12 - [PR #442](https://github.com/NOAA-OWP/cahaba/pull/442)
 
 This merge improves documentation in various scripts.
@@ -22,7 +23,6 @@
 - `synthesize_test_cases.py`
 - `adjust_thalweg_lateral.py`
 - `rem.py`
->>>>>>> 40a5a4c3
 
 <br/><br/>
 
