--- conflicted
+++ resolved
@@ -1,10 +1,6 @@
 All notable changes to this project will be documented in this file.
 We follow the [Semantic Versioning 2.0.0](http://semver.org/) format.
 <br/><br/>
-<<<<<<< HEAD
-## v3.0.6.0 - 2021-02-25 - [PR #276](https://github.com/NOAA-OWP/cahaba/pull/276)
-
-=======
 ## v3.0.10.0 - 2021-03-12 - [PR #298](https://github.com/NOAA-OWP/cahaba/pull/298)
 
  Preprocessing of flow files for Categorical FIM.
@@ -84,7 +80,6 @@
 <br/><br/>
 ## v3.0.6.0 - 2021-02-25 - [PR #276](https://github.com/NOAA-OWP/cahaba/pull/276)
 
->>>>>>> 832a1f39
 Enhancement that creates metric plots and summary statistics using metrics compiled by `synthesize_test_cases.py`. 
 
 ### Additions
