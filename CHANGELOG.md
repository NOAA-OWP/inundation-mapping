--- conflicted
+++ resolved
@@ -2,8 +2,7 @@
 We follow the [Semantic Versioning 2.0.0](http://semver.org/) format.
 <br/><br/>
 
-<<<<<<< HEAD
-## v3.0.19.3 - 2021-07-13 - [PR #431](https://github.com/NOAA-OWP/cahaba/pull/431)
+## v3.0.19.4 - 2021-07-13 - [PR #431](https://github.com/NOAA-OWP/cahaba/pull/431)
 
 Updating logging and fixing bug in vector preprocessing.
 
@@ -15,14 +14,15 @@
 - Provides unique exit codes to relevant domain checkpoints within `run_by_unit.sh`.
 - Bug fixes in `reduce_nhd_stream_density.py`, 'mprof plot` call.
 - Improved error handling in `add_crosswalk.py`.
-=======
+
+<br/><br/>
+
 ## v3.0.19.3 - 2021-07-09
 
 Hot fix to `synthesize_test_cases`.
 
 ## Changes
 - Fixed if/elif/else statement in `synthesize_test_cases.py` that resulted in only IFC data being evaluated.
->>>>>>> 95f1011a
 
 <br/><br/>
 
@@ -45,7 +45,6 @@
 
 ## Removals
 - Removing `dissolveLinks` arg from `clip_vectors_to_wbd.py`.
-
 
 ## Changes
 - Cleaned up code in `split_flows.py` to make it more readable.
