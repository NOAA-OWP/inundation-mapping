--- conflicted
+++ resolved
@@ -44,12 +44,8 @@
 export                    bankfull_flows_file=${inputsDir}/rating_curve/bankfull_flows/nwm3_high_water_threshold_cms.csv
 
 # input file location with nwm feature_id and channel roughness and overbank roughness attributes
-<<<<<<< HEAD
 export                       vmann_input_file=${inputsDir}/rating_curve/variable_roughness/mannings_global_nwm3.csv
-=======
-export                  vmann_input_file=${inputsDir}/rating_curve/variable_roughness/mannings_global_nwm3.csv
-# export                  vmann_input_file=${inputsDir}/rating_curve/variable_roughness/mannings_optz_fe_clusters_so3.csv
->>>>>>> 1d814162
+# export                    vmann_input_file=${inputsDir}/rating_curve/variable_roughness/mannings_optz_fe_clusters_so3.csv
 
 # input file location with nwm feature_id and recurrence flow values
 export                         nwm_recur_file=${inputsDir}/rating_curve/nwm_recur_flows/nwm3_17C_recurrence_flows_cfs.csv
@@ -58,15 +54,12 @@
 export                  usgs_rating_curve_csv=${inputsDir}/usgs_gages/usgs_rating_curves.csv
 
 # input file locations for ras2fim locations and rating curve data
-export                      ras2fim_input_dir=${inputsDir}/rating_curve/ras2fim_exports/v2_0
-export          ras_rating_curve_csv_filename=reformat_ras_rating_curve_table.csv
-export         ras_rating_curve_gpkg_filename=reformat_ras_rating_curve_points.gpkg
+export                  ras2fim_input_dir=${inputsDir}/rating_curve/ras2fim_exports/v2_0
+export      ras_rating_curve_csv_filename=reformat_ras_rating_curve_table.csv
+export     ras_rating_curve_gpkg_filename=reformat_ras_rating_curve_points.gpkg
 
-<<<<<<< HEAD
-export                       fim_obs_pnt_data=${inputsDir}/rating_curve/water_edge_database/usgs_nws_benchmark_points_cleaned.gpkg
+export                  fim_obs_pnt_data=${inputsDir}/rating_curve/water_edge_database/usgs_nws_benchmark_points_cleaned.gpkg
 
-=======
->>>>>>> 1d814162
 # Input file location with HUC, nwm feature_id and manual calibration coefficients
 export                          man_calb_file=${inputsDir}/rating_curve/manual_calibration_coefficients.csv
 
