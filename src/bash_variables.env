## Define inputs

# NOTE: $inputsDir is defined in Dockerfile
<<<<<<< HEAD
export DEFAULT_FIM_PROJECTION_CRS=EPSG:5070
export input_DEM=$inputsDir/3dep_dems/10m_5070/dem_50m_3dep_at_10m.vrt
export input_DEM_domain=$inputsDir/3dep_dems/10m_5070/DEM_domain.gpkg
export input_GL_boundaries=$inputsDir/landsea/gl_water_polygons.gpkg
export input_NLD=$inputsDir/nld_vectors/System_Routes_NLDFS_5070_230314.gpkg
export input_levees_preprocessed=$inputsDir/nld_vectors/3d_nld_preprocessed_230314.gpkg
export input_nld_levee_protected_areas=$inputsDir/nld_vectors/Leveed_Areas_NLDFS_5070_230314.gpkg
export input_nwm_catchments=$inputsDir/nwm_hydrofabric/nwm_catchments.gpkg
export input_nwm_flows=$inputsDir/nwm_hydrofabric/nwm_flows.gpkg
export input_nwm_headwaters=$inputsDir/nwm_hydrofabric/nwm_headwaters.gpkg
export input_nwm_lakes=$inputsDir/nwm_hydrofabric/nwm_lakes.gpkg
export input_WBD_gdb=$inputsDir/wbd/WBD_National.gpkg
=======
export      DEFAULT_FIM_PROJECTION_CRS=EPSG:5070
export                       input_DEM=${inputsDir}/3dep_dems/10m_5070/fim_seamless_3dep_dem_10m_5070.vrt
export                input_DEM_domain=${inputsDir}/3dep_dems/10m_5070/HUC6_dem_domain.gpkg
export             input_GL_boundaries=${inputsDir}/landsea/gl_water_polygons.gpkg
export                       input_NLD=${inputsDir}/nld_vectors/System_Routes_NLDFS_5070_230314.gpkg
export       input_levees_preprocessed=${inputsDir}/nld_vectors/3d_nld_preprocessed_230314.gpkg
export input_nld_levee_protected_areas=${inputsDir}/nld_vectors/Leveed_Areas_NLDFS_5070_230314.gpkg
export            input_nwm_catchments=${inputsDir}/nwm_hydrofabric/nwm_catchments.gpkg
export                 input_nwm_flows=${inputsDir}/nwm_hydrofabric/nwm_flows.gpkg
export            input_nwm_headwaters=${inputsDir}/nwm_hydrofabric/nwm_headwaters.gpkg
export                 input_nwm_lakes=${inputsDir}/nwm_hydrofabric/nwm_lakes.gpkg
export                   input_WBD_gdb=${inputsDir}/wbd/WBD_National.gpkg
export          input_calib_points_dir=${inputsDir}/rating_curve/water_edge_database/calibration_points/
>>>>>>> 090a44ab

export elev_raster_ndv=-999999.0

# Styling
export startDiv="\n-----------------------------------------------------------------\n"
export  stopDiv="\n-----------------------------------------------------------------\n"<|MERGE_RESOLUTION|>--- conflicted
+++ resolved
@@ -1,7 +1,6 @@
 ## Define inputs
 
 # NOTE: $inputsDir is defined in Dockerfile
-<<<<<<< HEAD
 export DEFAULT_FIM_PROJECTION_CRS=EPSG:5070
 export input_DEM=$inputsDir/3dep_dems/10m_5070/dem_50m_3dep_at_10m.vrt
 export input_DEM_domain=$inputsDir/3dep_dems/10m_5070/DEM_domain.gpkg
@@ -14,21 +13,6 @@
 export input_nwm_headwaters=$inputsDir/nwm_hydrofabric/nwm_headwaters.gpkg
 export input_nwm_lakes=$inputsDir/nwm_hydrofabric/nwm_lakes.gpkg
 export input_WBD_gdb=$inputsDir/wbd/WBD_National.gpkg
-=======
-export      DEFAULT_FIM_PROJECTION_CRS=EPSG:5070
-export                       input_DEM=${inputsDir}/3dep_dems/10m_5070/fim_seamless_3dep_dem_10m_5070.vrt
-export                input_DEM_domain=${inputsDir}/3dep_dems/10m_5070/HUC6_dem_domain.gpkg
-export             input_GL_boundaries=${inputsDir}/landsea/gl_water_polygons.gpkg
-export                       input_NLD=${inputsDir}/nld_vectors/System_Routes_NLDFS_5070_230314.gpkg
-export       input_levees_preprocessed=${inputsDir}/nld_vectors/3d_nld_preprocessed_230314.gpkg
-export input_nld_levee_protected_areas=${inputsDir}/nld_vectors/Leveed_Areas_NLDFS_5070_230314.gpkg
-export            input_nwm_catchments=${inputsDir}/nwm_hydrofabric/nwm_catchments.gpkg
-export                 input_nwm_flows=${inputsDir}/nwm_hydrofabric/nwm_flows.gpkg
-export            input_nwm_headwaters=${inputsDir}/nwm_hydrofabric/nwm_headwaters.gpkg
-export                 input_nwm_lakes=${inputsDir}/nwm_hydrofabric/nwm_lakes.gpkg
-export                   input_WBD_gdb=${inputsDir}/wbd/WBD_National.gpkg
-export          input_calib_points_dir=${inputsDir}/rating_curve/water_edge_database/calibration_points/
->>>>>>> 090a44ab
 
 export elev_raster_ndv=-999999.0
 
