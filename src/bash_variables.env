--- conflicted
+++ resolved
@@ -13,20 +13,15 @@
 export                       input_DEM_domain=${inputsDir}/dems/3dep_dems/10m_5070/20250320/DEM_Domain.gpkg
 export                       input_DEM_Alaska=${inputsDir}/dems/3dep_dems/10m_South_Alaska/20250320/FIM_3dep_dem_South_Alaska_10m.vrt
 export                input_DEM_domain_Alaska=${inputsDir}/dems/3dep_dems/10m_South_Alaska/20250320/DEM_Domain.gpkg
-<<<<<<< HEAD
 
-export                 input_bridge_elev_diff=${inputsDir}/osm/bridges/20250207/10m_dem_diffs/conus/bridge_elev_diff.vrt
-export          input_bridge_elev_diff_alaska=${inputsDir}/osm/bridges/20250207/10m_dem_diffs/alaska/bridge_elev_diff.vrt
-export                            osm_bridges=${inputsDir}/osm/bridges/20250207/10m_dem_diffs/conus/conus_osm_bridges_modified.gpkg
-export                     osm_bridges_alaska=${inputsDir}/osm/bridges/20250207/10m_dem_diffs/alaska/alaska_osm_bridges_modified.gpkg
+export                 input_bridge_elev_diff=${inputsDir}/osm/bridges/20250323/10m_dem_diffs/conus/bridge_elev_diff.vrt
+export          input_bridge_elev_diff_alaska=${inputsDir}/osm/bridges/20250323/10m_dem_diffs/alaska/bridge_elev_diff.vrt
+export                            osm_bridges=${inputsDir}/osm/bridges/20250323/10m_dem_diffs/conus/conus_osm_bridges_modified.gpkg
+export                     osm_bridges_alaska=${inputsDir}/osm/bridges/20250323/10m_dem_diffs/alaska/alaska_osm_bridges_modified.gpkg
 
 export                          input_WBD_gdb=${inputsDir}/wbd/WBD_National_HUC8_EPSG_5070_HAND_domain.gpkg
 export                   input_WBD_gdb_Alaska=${inputsDir}/wbd/WBD_National_South_Alaska.gpkg
 
-=======
-export                 input_bridge_elev_diff=${inputsDir}/osm/bridges/20250207/10m_dem_diffs/conus/bridge_elev_diff.vrt
-export          input_bridge_elev_diff_alaska=${inputsDir}/osm/bridges/20250207/10m_dem_diffs/alaska/bridge_elev_diff.vrt
->>>>>>> d465c3fd
 export                          input_landsea=${inputsDir}/landsea/water_polygons_us.gpkg
 export                   input_landsea_Alaska=${inputsDir}/landsea/water_polygons_alaska.gpkg
 export                    input_GL_boundaries=${inputsDir}/landsea/gl_water_polygons.gpkg
