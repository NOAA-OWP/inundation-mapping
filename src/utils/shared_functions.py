--- conflicted
+++ resolved
@@ -2,10 +2,7 @@
 
 import os
 from os.path import splitext
-<<<<<<< HEAD
 import fiona
-=======
->>>>>>> dbefb75d
 import rasterio
 import numpy as np
 from rasterio.warp import calculate_default_transform, reproject, Resampling
@@ -93,7 +90,6 @@
     gdf.to_file(multilayer_wbd_geopackage, layer=layer_name,driver='GPKG',index=False)
 
 
-<<<<<<< HEAD
 def get_fossid_from_huc8(huc8_id,foss_id_attribute='fossid',
                          hucs=os.path.join(os.environ['inputDataDir'],'wbd','WBD_National.gpkg'),
                          hucs_layerName=None):
@@ -105,8 +101,6 @@
             return(huc['properties'][foss_id_attribute])
 
 
-=======
->>>>>>> dbefb75d
 def update_raster_profile(args):
 
     elev_cm_filename   = args[0]
@@ -115,7 +109,6 @@
     nodata_val         = args[3]
     blocksize          = args[4]
     keep_intermediate  = args[5]
-<<<<<<< HEAD
     overwrite  = args[6]
 
     if os.path.exists(elev_m_filename) & overwrite:
@@ -125,8 +118,6 @@
     else:
         print(f"Skipping {elev_m_filename}. Use overwrite option.")
         return
-=======
->>>>>>> dbefb75d
 
     if isinstance(blocksize, int):
         pass
@@ -141,7 +132,6 @@
 
     # Update nodata value and convert from cm to meters
     dem_cm = rasterio.open(elev_cm_filename)
-<<<<<<< HEAD
     
     no_data = dem_cm.nodata
     
@@ -174,31 +164,6 @@
         os.remove(elev_cm_filename)
     
     return(elev_m_filename)
-=======
-
-    no_data = dem_cm.nodata
-    data = dem_cm.read(1)
-
-    dem_m = np.where(data == int(no_data), nodata_val, (data/100).astype(rasterio.float32))
-
-    del data
-
-    dem_m_profile = dem_cm.profile.copy()
-
-    dem_m_profile.update(driver='GTiff',tiled=True,nodata=nodata_val,
-                         blockxsize=blocksize, blockysize=blocksize,
-                         dtype='float32',crs=projection,compress='lzw',interleave='band')
-
-    with rasterio.open(elev_m_filename, "w", **dem_m_profile, BIGTIFF='YES') as dest:
-        dest.write(dem_m, indexes = 1)
-
-    if keep_intermediate == False:
-        os.remove(elev_cm_filename)
-
-    del dem_m
-    dem_cm.close()
-
->>>>>>> dbefb75d
 
 '''
 This function isn't currently used but is the preferred method for
@@ -272,11 +237,7 @@
                     dst_crs=reprojection.to_string(),
                     resampling=Resampling.nearest)
                 del dst
-<<<<<<< HEAD
         del src
-=======
-        del src
-
 
 def mem_profile(func):
     def wrapper(*args, **kwargs):
@@ -284,5 +245,4 @@
             profile(func)(*args, **kwargs)
         else:
             func(*args, **kwargs)
-    return wrapper
->>>>>>> dbefb75d
+    return wrapper