--- conflicted
+++ resolved
@@ -2,10 +2,7 @@
 
 import datetime as dt
 import os
-<<<<<<< HEAD
-
-=======
->>>>>>> 085cd984
+
 from pathlib import Path
 
 
@@ -149,11 +146,7 @@
             using a defined file path.
 
             As this is an MP file, the parent_log_output_file may have a date in it
-<<<<<<< HEAD
             The file name is calculated as such 
-=======
-            The file name is calculated as such
->>>>>>> 085cd984
             {file_prefix}-{currernt datetime with milli}.log()
             ie) catfim_2024_07_09-16_30_02__012345678901.log
 
@@ -245,11 +238,6 @@
         log_file_list = [str(x) for x in log_file_list_paths]
         
         if len(log_file_list) > 0:
-<<<<<<< HEAD
-            
-=======
-
->>>>>>> 085cd984
             log_file_list.sort()
 
             # we are merging them in order (reg files, then warnings, then errors)
