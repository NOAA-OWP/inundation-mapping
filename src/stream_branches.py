#!/usr/bin/env python3

import os
import sys
from collections import deque
from os.path import isfile, splitext
from random import sample

import fiona
import geopandas as gpd
import numpy as np
import pandas as pd
import rasterio
from fiona.errors import DriverError
from rasterio.io import DatasetReader
from rasterio.mask import mask
from scipy.stats import mode
from shapely.geometry import LineString, MultiLineString, MultiPoint, Point
from shapely.ops import linemerge, unary_union
from shapely.strtree import STRtree
from tqdm import tqdm

from utils.fim_enums import FIM_exit_codes
from utils.shared_variables import PREP_CRS


gpd.options.io_engine = "pyogrio"


class StreamNetwork(gpd.GeoDataFrame):
    """
    Notes:
        - Many of the methods support two attributes called branch_id_attribute and values_excluded.
          This can be used to filter out records.
            ie) When calling the nwm_subset_streams.gpkg, you can filter some records like this:
                StreamNetwork.from_file(filename=outputs/<some huc>/nwm_subset_streams.gpkg,
                                                 branch_id_attribute="order_",
                                                 values_excluded=[1,2]
                (which means drop all records that have an order_ of 1 or 2.

        - Note: from_file is using its branch_id_attribute and values_excluded as intended but other
             methods may not be incomplete and not filtering as expected.
    """

    geom_name = "geometry"  # geometry attribute name
    branch_id_attribute = None  # branch id attribute name
    values_excluded = None
    attribute_excluded = None

    def __init__(self, *args, **kwargs):
        if kwargs:
            branch_id_attribute = kwargs.pop("branch_id_attribute", None)
            values_excluded = kwargs.pop("values_excluded", None)
            attribute_excluded = kwargs.pop("attribute_excluded", None)

        super().__init__(*args, **kwargs)

        self.branch_id_attribute = branch_id_attribute
        self.values_excluded = values_excluded
        self.attribute_excluded = attribute_excluded

    @classmethod
    def from_file(
        cls,
        filename,
        branch_id_attribute=None,
        values_excluded=None,
        attribute_excluded=None,
        verbose=False,
        *args,
        **kwargs,
    ):
        """loads stream network from file to streamnetwork geopandas"""

        if kwargs:
            inputs = {
                "branch_id_attribute": kwargs.pop("branch_id_attribute", None),
                "values_excluded": kwargs.pop("values_excluded", None),
                "attribute_excluded": kwargs.pop("attribute_excluded", None),
            }

            verbose = kwargs.pop("verbose", None)
        else:
            inputs = {
                "branch_id_attribute": branch_id_attribute,
                "values_excluded": values_excluded,
                "attribute_excluded": attribute_excluded,
            }

        if verbose:
            print("Loading file")

        raw_df = gpd.read_file(filename, *args, **kwargs)

        # Reproject
        if raw_df.crs.to_authority() != PREP_CRS.to_authority():
            raw_df.to_crs(PREP_CRS)

        filtered_df = gpd.GeoDataFrame()

        if (branch_id_attribute is not None) and (values_excluded is not None):
            filtered_df = raw_df[~raw_df[branch_id_attribute].isin(values_excluded)]
        else:
            filtered_df = raw_df

        if verbose:
            print("======" + filename)
            print("Number of df rows = " + str(filtered_df.shape[0]))

        return cls(filtered_df, **inputs)

    def GeoDataFrame_to_StreamNetwork(self, gdf):
        branch_id_attribute = self.branch_id_attribute
        attribute_excluded = self.attribute_excluded
        values_excluded = self.values_excluded
        crs = self.crs

        self = gdf
        self = self.set_crs(crs)

        self = StreamNetwork(
            self,
            branch_id_attribute=branch_id_attribute,
            attribute_excluded=attribute_excluded,
            values_excluded=values_excluded,
        )
        return self

    def write(self, fileName, layer=None, index=True, verbose=False):
        """Gets driver Name from file extension for Geopandas writing"""

        if verbose:
            print("Writing to {}".format(fileName))

        # sets driver
        driverDictionary = {".gpkg": "GPKG", ".geojson": "GeoJSON", ".shp": "ESRI Shapefile"}
        driver = driverDictionary[splitext(fileName)[1]]

        self.to_file(fileName, driver=driver, layer=layer, index=index, engine='fiona')

    def set_index(self, reach_id_attribute, drop=True):
        branch_id_attribute = self.branch_id_attribute
        attribute_excluded = self.attribute_excluded
        values_excluded = self.values_excluded
        crs = self.crs

        self = super(gpd.GeoDataFrame, self)
        self = self.set_index(reach_id_attribute, drop=drop)
        self = self.set_crs(crs)

        self = StreamNetwork(
            self,
            branch_id_attribute=branch_id_attribute,
            attribute_excluded=attribute_excluded,
            values_excluded=values_excluded,
        )
        return self

    def reset_index(self, drop=True):
        branch_id_attribute = self.branch_id_attribute
        attribute_excluded = self.attribute_excluded
        values_excluded = self.values_excluded
        crs = self.crs

        self = super(gpd.GeoDataFrame, self)
        self = self.reset_index(drop=drop)
        self = self.set_crs(crs)

        self = StreamNetwork(
            self,
            branch_id_attribute=branch_id_attribute,
            attribute_excluded=attribute_excluded,
            values_excluded=values_excluded,
        )
        return self

    def drop(self, labels=None, axis=0):
        branch_id_attribute = self.branch_id_attribute
        attribute_excluded = self.attribute_excluded
        values_excluded = self.values_excluded

        self = super(gpd.GeoDataFrame, self)
        self = self.drop(labels=labels, axis=axis)

        self = StreamNetwork(
            self,
            branch_id_attribute=branch_id_attribute,
            attribute_excluded=attribute_excluded,
            values_excluded=values_excluded,
        )
        return self

    def rename(self, columns):
        branch_id_attribute = self.branch_id_attribute
        attribute_excluded = self.attribute_excluded
        values_excluded = self.values_excluded

        self = super(gpd.GeoDataFrame, self)
        self = self.rename(columns=columns)

        self = StreamNetwork(
            self,
            branch_id_attribute=branch_id_attribute,
            attribute_excluded=attribute_excluded,
            values_excluded=values_excluded,
        )
        return self

    def dissolve(self, by=None):
        branch_id_attribute = self.branch_id_attribute
        attribute_excluded = self.attribute_excluded
        values_excluded = self.values_excluded
        crs = self.crs
        geometry = self.geometry

        self = gpd.GeoDataFrame(self, crs=crs, geometry=geometry)
        self = self.dissolve(by=by)

        self = StreamNetwork(
            self,
            branch_id_attribute=branch_id_attribute,
            attribute_excluded=attribute_excluded,
            values_excluded=values_excluded,
        )
        return self

    def apply(self, *args, **kwargs):
        branch_id_attribute = self.branch_id_attribute
        attribute_excluded = self.attribute_excluded
        values_excluded = self.values_excluded
        crs = self.crs

        self = super().apply(*args, **kwargs)
        self = self.set_crs(crs)

        self = StreamNetwork(
            self,
            branch_id_attribute=branch_id_attribute,
            attribute_excluded=attribute_excluded,
            values_excluded=values_excluded,
        )

        return self

    def multilinestrings_to_linestrings(self):
        branch_id_attribute = self.branch_id_attribute
        attribute_excluded = self.attribute_excluded
        values_excluded = self.values_excluded

        def convert_to_linestring(row):
            geometry = row["geometry"]

            if isinstance(geometry, MultiLineString):
                linestring = LineString(sum([list(item.coords) for item in list(geometry.geoms)], []))
                row["geometry"] = linestring

            return row

        self = StreamNetwork(
            self.apply(convert_to_linestring, axis=1),
            branch_id_attribute=branch_id_attribute,
            attribute_excluded=attribute_excluded,
            values_excluded=values_excluded,
        )

        return self

    def explode(self, **kwargs):
        branch_id_attribute = self.branch_id_attribute
        attribute_excluded = self.attribute_excluded
        values_excluded = self.values_excluded

        self = StreamNetwork(
            super().explode(**kwargs),
            branch_id_attribute=branch_id_attribute,
            attribute_excluded=attribute_excluded,
            values_excluded=values_excluded,
        )

        return self

    def to_df(self, *args, **kwargs):
        """Converts back to dataframe"""

        self = pd.DataFrame(self, *args, **kwargs)

        return self

    def merge(self, *args, **kwargs):
        branch_id_attribute = self.branch_id_attribute
        attribute_excluded = self.attribute_excluded
        values_excluded = self.values_excluded

        self = super().merge(*args, **kwargs)

        self = StreamNetwork(
            self,
            branch_id_attribute=branch_id_attribute,
            attribute_excluded=attribute_excluded,
            values_excluded=values_excluded,
        )

        return self

    def merge_stream_branches(
        self,
        stream_branch_dataset,
        on="ID",
        branch_id_attribute="LevelPathI",
        attributes="StreamOrde",
        stream_branch_layer_name=None,
    ):
        """Merges stream branch id attribute from another vector file"""

        # load vaas
        if isinstance(stream_branch_dataset, str):
            stream_branch_dataset = gpd.read_file(stream_branch_dataset, layer=stream_branch_layer_name)
        elif isinstance(stream_branch_dataset, gpd.GeoDataFrame):
            pass
        else:
            raise TypeError("Pass stream_branch_dataset argument as filepath or GeoDataframe")

        # merge and drop duplicate columns
        if isinstance(attributes, list):
            what = [on] + [branch_id_attribute] + attributes
        elif isinstance(attributes, str):
            what = [on] + [branch_id_attribute] + [attributes]

        self = self.merge(stream_branch_dataset[what], on=on, how="inner")

        # make sure it's the correct object type
        self = StreamNetwork(self, branch_id_attribute=branch_id_attribute)

        return self

    @staticmethod
    def flip_inlet_outlet_linestring_index(linestring_index):
        # returns -1 for 0 and 0 for -1
        inlet_outlet_linestring_index_dict = {0: -1, -1: 0}

        try:
            return inlet_outlet_linestring_index_dict[linestring_index]
        except KeyError:
            raise ValueError("Linestring index should be 0 or -1")

    def derive_nodes(
        self,
        toNode_attribute="ToNode",
        fromNode_attribute="FromNode",
        reach_id_attribute="ID",
        outlet_linestring_index=0,
        node_prefix=None,
        max_node_digits=8,
        verbose=False,
    ):
        if verbose:
            print("Deriving nodes ...")

        inlet_linestring_index = StreamNetwork.flip_inlet_outlet_linestring_index(outlet_linestring_index)

        # set node prefix to string
        if node_prefix is None:
            node_prefix = ""

        # handle digits and values for node ids
        max_post_node_digits = max_node_digits - len(node_prefix)
        max_node_value = int("9" * max_post_node_digits)

        # sets index of stream branches as reach id attribute
        # if self.index.name != reach_id_attribute:
        # self = self.set_index(reach_id_attribute,drop=True)

        # inlet_coordinates, outlet_coordinates = dict(), dict()
        node_coordinates = dict()
        toNodes, fromNodes = [None] * len(self), [None] * len(self)
        current_node_id = "1".zfill(max_post_node_digits)

        for i, (_, row) in enumerate(self.iterrows()):
            reach_id = row[reach_id_attribute]

            # get foss id for node_prefix
            if len(node_prefix) > 0:
                current_node_prefix = node_prefix
            else:
                current_node_prefix = str(reach_id)[0:4]

            # makes list of coordinates. Merges multi-part geoms
            reach_coordinates = list(row["geometry"].coords)

            inlet_coordinate = reach_coordinates[inlet_linestring_index]
            outlet_coordinate = reach_coordinates[outlet_linestring_index]

            if inlet_coordinate not in node_coordinates:
                current_node_id_with_prefix = current_node_prefix + current_node_id
                node_coordinates[inlet_coordinate] = current_node_id_with_prefix
                fromNodes[i] = current_node_id_with_prefix

                current_node_id = int(current_node_id.lstrip("0")) + 1
                if current_node_id > max_node_value:
                    raise ValueError("Current Node ID exceeding max. Look at source code to change.")
                current_node_id = str(current_node_id).zfill(max_post_node_digits)

            else:
                fromNodes[i] = node_coordinates[inlet_coordinate]

            if outlet_coordinate not in node_coordinates:
                current_node_id_with_prefix = current_node_prefix + current_node_id
                node_coordinates[outlet_coordinate] = current_node_id_with_prefix
                toNodes[i] = current_node_id_with_prefix

                current_node_id = int(current_node_id.lstrip("0")) + 1
                if current_node_id > max_node_value:
                    raise ValueError("Current Node ID exceeding max. Look at source code to change.")
                current_node_id = str(current_node_id).zfill(max_post_node_digits)

            else:
                toNodes[i] = node_coordinates[outlet_coordinate]

        self.loc[:, fromNode_attribute] = fromNodes
        self.loc[:, toNode_attribute] = toNodes

        return self

    def derive_outlets(
        self,
        toNode_attribute="ToNode",
        fromNode_attribute="FromNode",
        outlets_attribute="outlet_id",
        verbose=False,
    ):
        if verbose:
            print("Deriving outlets ...")

        fromNodes = set(i for i in self[fromNode_attribute])

        outlets = [-1] * len(self)

        for i, tn in enumerate(self[toNode_attribute]):
            if tn not in fromNodes:
                outlets[i] = i + 1

        self[outlets_attribute] = outlets

        return self

    def derive_inlets(
        self,
        toNode_attribute="ToNode",
        fromNode_attribute="FromNode",
        inlets_attribute="inlet_id",
        verbose=False,
    ):
        if verbose:
            print("Deriving inlets ...")

        toNodes = set(i for i in self[toNode_attribute])

        inlets = [-1] * len(self)

        for i, fn in enumerate(self[fromNode_attribute]):
            if fn not in toNodes:
                inlets[i] = i + 1

        self[inlets_attribute] = inlets

        return self

    def derive_inlet_points_by_feature(self, branch_id_attribute, outlet_linestring_index):
        """Finds the upstream point of every feature in the stream network"""

        inlet_linestring_index = StreamNetwork.flip_inlet_outlet_linestring_index(outlet_linestring_index)

        feature_inlet_points_gdf = gpd.GeoDataFrame(self.copy())

        self_copy = self.copy()

        for idx in self_copy.index:
            row = self_copy.loc[[idx]]
            if row.geom_type[idx] == "MultiLineString":
                # Convert MultiLineString to LineString
                row = row.explode(index_parts=False)
                row.loc[row[branch_id_attribute].duplicated(), branch_id_attribute] = np.nan
                row = row.dropna(subset=[branch_id_attribute])

            feature_inlet_point = Point(row.geometry[0].coords[inlet_linestring_index])

            feature_inlet_points_gdf.loc[idx, "geometry"] = feature_inlet_point

        return feature_inlet_points_gdf

    def derive_headwater_points_with_inlets(self, inlets_attribute="inlet_id", outlet_linestring_index=0):
        """Derives headwater points file given inlets"""

        # get inlet linestring index
        inlet_linestring_index = StreamNetwork.flip_inlet_outlet_linestring_index(outlet_linestring_index)

        inlet_indices = self.loc[:, inlets_attribute] != -1

        inlets = self.loc[inlet_indices, :].reset_index(drop=True)

        headwater_points_gdf = gpd.GeoDataFrame(inlets.copy())

        for idx, row in inlets.iterrows():
            headwater_point = row.geometry.coords[inlet_linestring_index]

            headwater_point = Point(headwater_point)

            headwater_points_gdf.loc[idx, "geometry"] = headwater_point

        return headwater_points_gdf

    def exclude_attribute_values(self, branch_id_attribute=None, values_excluded=None, verbose=False):
        if (branch_id_attribute is not None) and (values_excluded is not None):
            self = StreamNetwork(
                self[~self[branch_id_attribute].isin(values_excluded)],
                branch_id_attribute=branch_id_attribute,
            )

        if verbose:
            print("Number of df rows = " + str(self.shape[0]))

        return self

    def remove_stream_segments_without_catchments(
        self, catchments, reach_id_attribute="ID", reach_id_attribute_in_catchments="ID", verbose=False
    ):
        if verbose:
            print("Removing stream segments without catchments ...")

        # load catchments
        if isinstance(catchments, gpd.GeoDataFrame):
            pass
        elif isinstance(catchments, str):
            catchments = gpd.read_file(catchments)
        else:
            raise TypeError("Catchments needs to be GeoDataFame or path to vector file")

        self = self.merge(
            catchments.loc[:, reach_id_attribute_in_catchments],
            left_on=reach_id_attribute,
            right_on=reach_id_attribute_in_catchments,
            how="inner",
        )

        return self

    def remove_branches_without_catchments(
        self,
        catchments,
        reach_id_attribute="ID",
        branch_id_attribute="branchID",
        reach_id_attribute_in_catchments="ID",
        verbose=False,
    ):
        if verbose:
            print("Removing stream branches without catchments ...")

        # load catchments
        if isinstance(catchments, gpd.GeoDataFrame):
            pass
        elif isinstance(catchments, str):
            catchments = gpd.read_file(catchments)
        else:
            raise TypeError("Catchments needs to be GeoDataFame or path to vector file")

        unique_stream_branches = self.loc[:, branch_id_attribute].unique()
        unique_catchments = set(catchments.loc[:, reach_id_attribute_in_catchments].unique())

        current_index_name = self.index.name
        self = self.set_index(branch_id_attribute, drop=False)

        for usb in unique_stream_branches:
            try:
                reach_ids_in_branch = set(self.loc[usb, reach_id_attribute].unique())
            except AttributeError:
                reach_ids_in_branch = set([self.loc[usb, reach_id_attribute]])

            if len(reach_ids_in_branch & unique_catchments) == 0:
                # print(f'Dropping {usb}')
                self = self.drop(usb)

        if current_index_name is None:
            self = self.reset_index(drop=True)
        else:
            self = self.set_index(current_index_name, drop=True)

        return self

    def trim_branches_in_waterbodies(self, wbd, branch_id_attribute, verbose=False):
        """
        Recursively trims the reaches from the ends of the branches if they are in a
        waterbody (determined by the Lake attribute).
        """

        def find_downstream_reaches_in_waterbodies(tmp_self, tmp_IDs=[]):
            # Find lowest reach(es)
            downstream_IDs = [
                int(x) for x in tmp_self.From_Node[~tmp_self.To_Node.isin(tmp_self.From_Node)]
            ]  # IDs of most downstream reach(es)

            for downstream_ID in downstream_IDs:
                # Stop if lowest reach is not in a lake
                if tmp_self.Lake[tmp_self.From_Node.astype(int) == downstream_ID].iloc[0] == -9999:
                    continue
                else:
                    # Remove reach from tmp_self
                    tmp_IDs.append(downstream_ID)
                    tmp_self = tmp_self.drop(
                        tmp_self[tmp_self.From_Node.astype(int).isin([downstream_ID])].index
                    )
                    # Repeat for next lowest downstream reach
                    if downstream_ID in tmp_self.To_Node.astype(int).values:
                        return find_downstream_reaches_in_waterbodies(tmp_self, tmp_IDs)
            return tmp_IDs

        def find_upstream_reaches_in_waterbodies(tmp_self, tmp_IDs=[]):
            # Find highest reach(es)
            upstream_IDs = [
                int(x) for x in tmp_self.From_Node[~tmp_self.From_Node.isin(tmp_self.To_Node)]
            ]  # IDs of most upstream reach(es)
            nonlake_reaches = [
                int(x) for x in tmp_self.From_Node[tmp_self.Lake == -9999]
            ]  # IDs of most  reach(es) that are not designated as lake reaches

            for upstream_ID in upstream_IDs:
                # Stop if uppermost reach is not in a lake
                if tmp_self.Lake[tmp_self.From_Node.astype(int) == upstream_ID].iloc[0] == -9999:
                    continue
                else:
                    if (
                        int(tmp_self.To_Node[tmp_self.From_Node.astype(int) == upstream_ID].iloc[0])
                        in nonlake_reaches
                    ):
                        continue
                    # Remove reach from tmp_self
                    tmp_IDs.append(upstream_ID)
                    tmp_self = tmp_self.drop(
                        tmp_self[tmp_self.From_Node.astype(int).isin([upstream_ID])].index
                    )
                    # Repeat for next highest upstream reach
                    return find_upstream_reaches_in_waterbodies(tmp_self, tmp_IDs)
            return tmp_IDs

        if verbose:
            print("Trimming stream branches in waterbodies ...")

        for branch in self[branch_id_attribute].astype(int).unique():
            tmp_self = self[self[branch_id_attribute].astype(int) == branch]

            # load waterbodies
            if isinstance(wbd, str):
                wbd = gpd.read_file(wbd)

            # trim only branches in WBD (to prevent outlet from being trimmed)
            if isinstance(wbd, gpd.GeoDataFrame):
                tmp_self = gpd.sjoin(tmp_self, wbd)

            # If entire branch is in waterbody
            if all(tmp_self.Lake.values != -9999):
                tmp_IDs = tmp_self.From_Node.astype(int)

            else:
                # Find bottom up
                tmp_IDs = find_downstream_reaches_in_waterbodies(tmp_self)

                # Find top down
                tmp_IDs = find_upstream_reaches_in_waterbodies(tmp_self, tmp_IDs)

            if len(tmp_IDs) > 0:
                self = self.drop(self[self.From_Node.astype(int).isin(tmp_IDs)].index)

        return self

    def remove_branches_in_waterbodies(
        self, waterbodies, branch_id_attribute, out_vector_files=None, verbose=False
    ):
        """
        Removes branches completely in waterbodies
        """

        if verbose:
            print("Removing branches in waterbodies")

        # load waterbodies
        if isinstance(waterbodies, str) and isfile(waterbodies):
            waterbodies = gpd.read_file(waterbodies)

        if isinstance(waterbodies, gpd.GeoDataFrame):
            waterbodies = waterbodies.drop('OBJECTID', axis=1)

            # Find branches in waterbodies
            self = self.rename(columns={branch_id_attribute: "bids"})
            sjoined = gpd.sjoin(self, waterbodies, predicate="within")
            self = self.drop(sjoined.index)
            self = self.rename(columns={"bids": branch_id_attribute})

            # if out_vector_files is not None:
            #     if verbose:
            #         print("Writing pruned branches ...")

            # self.write(out_vector_files, index=False)

        return self

    def select_branches_intersecting_huc(self, wbd, buffer_wbd_streams, out_vector_files, verbose=False):
        """
        Select branches that intersect the HUC
        """

        if verbose:
            print("Selecting branches that intersect the HUC")

        branch_id_attribute = self.branch_id_attribute
        attribute_excluded = self.attribute_excluded
        values_excluded = self.values_excluded

        # Check if required input files exist
        for filename in [buffer_wbd_streams, wbd]:
            if not isfile(buffer_wbd_streams):
                raise FileNotFoundError(f"{filename} does not exist")

        # load waterbodies
        if isinstance(wbd, str):
            wbd = gpd.read_file(wbd)

        if isinstance(wbd, gpd.GeoDataFrame):
            # Find branches intersecting HUC
            self = self.rename(columns={branch_id_attribute: "bids"})
            sjoined = gpd.sjoin(self, wbd, predicate="intersects")
            self = self.rename(columns={"bids": branch_id_attribute})

            self = self[self.index.isin(sjoined.index.values)]

            self = StreamNetwork(
                self,
                branch_id_attribute=branch_id_attribute,
                attribute_excluded=attribute_excluded,
                values_excluded=values_excluded,
            )

            if out_vector_files is not None:
                if verbose:
                    print("Writing selected branches ...")

                if self.empty:
                    print(
                        "Sorry, no streams exist and processing can not continue. This could be an empty file."
                    )
                    # sys.exit(FIM_exit_codes.UNIT_NO_BRANCHES.value)  # will send a 60 back
                    return self
                    # sys.exit(FIM_exit_codes.NO_BRANCH_LEVELPATHS_EXIST.value)  # will send a 63 back

                self.write(out_vector_files, index=False)

        return self

    def derive_stream_branches(
        self,
        toNode_attribute="ToNode",
        fromNode_attribute="FromNode",
        upstreams=None,
        outlet_attribute="outlet_id",
        branch_id_attribute="branchID",
        reach_id_attribute="ID",
        comparison_attributes="StreamOrde",
        comparison_function=max,
        max_branch_id_digits=6,
        verbose=False,
    ):
        """Derives stream branches"""

        # checks inputs
        allowed_comparison_function = {max, min}
        if comparison_function not in allowed_comparison_function:
            raise ValueError(f"Only {allowed_comparison_function} comparison functions allowed")

        # sets index of stream branches as reach id attribute
        reset_index = False
        if self.index.name != reach_id_attribute:
            self = self.set_index(reach_id_attribute, drop=True)
            reset_index = True

        # make upstream and downstream dictionaries if none are passed
        if upstreams is None:
            upstreams, _ = self.make_up_and_downstream_dictionaries(
                reach_id_attribute=reach_id_attribute,
                toNode_attribute=toNode_attribute,
                fromNode_attribute=fromNode_attribute,
                verbose=verbose,
            )

        # initialize empty queue, visited set, branch attribute column, and all toNodes set
        Q = deque()
        visited = set()
        self[branch_id_attribute] = [-1] * len(self)

        # progress bar
        progress = tqdm(total=len(self), disable=(not verbose), desc="Stream branches")

        outlet_boolean_mask = self[outlet_attribute] >= 0
        outlet_reach_ids = self.index[outlet_boolean_mask].tolist()

        branch_ids = [
            str(h)[0:4] + str(b + 1).zfill(max_branch_id_digits) for b, h in enumerate(outlet_reach_ids)
        ]

        self.loc[outlet_reach_ids, branch_id_attribute] = branch_ids
        Q = deque(outlet_reach_ids)
        visited = set(outlet_reach_ids)
        bid = int(branch_ids[-1][-max_branch_id_digits:].lstrip("0")) + 1
        progress.update(bid - 1)

        # breath-first traversal
        # while queue contains reaches
        while Q:
            # pop current reach id from queue
            current_reach_id = Q.popleft()

            # update progress
            progress.update(1)

            # get current reach stream order and branch id
            # current_reach_comparison_value = self.at[current_reach_id,comparison_attributes]
            current_reach_branch_id = self.at[current_reach_id, branch_id_attribute]

            # get upstream ids
            upstream_ids = upstreams[current_reach_id]

            # identify upstreams by finding if fromNode exists in set of all toNodes
            if upstream_ids:
                # determine if each upstream has been visited or not
                not_visited_upstream_ids = []  # list to save not visited upstreams
                for us in upstream_ids:
                    # if upstream id has not been visited
                    if us not in visited:
                        # add to visited set and to queue
                        visited.add(us)
                        Q.append(us)
                        not_visited_upstream_ids += [us]

                # if upstreams that are not visited exist
                if not_visited_upstream_ids:
                    # find
                    upstream_reaches_compare_values = self.loc[
                        not_visited_upstream_ids, comparison_attributes
                    ]
                    # matching_value = comparison_function(upstream_reaches_compare_values)

                    # ==================================================================================
                    # If the two stream orders aren't the same, then follow the highest order, otherwise use arbolate sum
                    if (
                        upstream_reaches_compare_values.idxmax()["order_"]
                        == upstream_reaches_compare_values.idxmin()["order_"]
                    ):
                        decision_attribute = "arbolate_sum"
                    else:
                        decision_attribute = "order_"
                    # Continue the current branch up the larger stream
                    continue_id = upstream_reaches_compare_values.idxmax()[decision_attribute]
                    self.loc[continue_id, branch_id_attribute] = current_reach_branch_id
                    # Create a new level path for the smaller tributary(ies)
                    if len(not_visited_upstream_ids) == 1:
                        continue  # only create a new branch if there are 2 upstreams
                    new_upstream_branches = upstream_reaches_compare_values.loc[
                        ~upstream_reaches_compare_values.index.isin([continue_id])
                    ]
                    for new_up_id in new_upstream_branches.index:
                        branch_id = str(current_reach_branch_id)[0:4] + str(bid).zfill(max_branch_id_digits)
                        self.loc[new_up_id, branch_id_attribute] = branch_id
                        bid += 1
                    # ==================================================================================
                    """ NOTE: The above logic uses stream order to override arbolate sum.
                        Use the commented section below if this turns out to be a bad idea!"""
                    # matches = 0 # if upstream matches are more than 1, limits to only one match
                    # for usrcv,nvus in zip(upstream_reaches_compare_values,not_visited_upstream_ids):
                    #    if (usrcv == matching_value) & (matches == 0):
                    #        self.at[nvus,branch_id_attribute] = current_reach_branch_id
                    #        matches += 1
                    #    else:
                    #        branch_id = str(current_reach_branch_id)[0:4] + str(bid).zfill(max_branch_id_digits)
                    #        self.at[nvus,branch_id_attribute] = branch_id
                    #        bid += 1

        progress.close()

        if reset_index:
            self = self.reset_index(drop=False)

        return self

    def make_up_and_downstream_dictionaries(
        self, reach_id_attribute="ID", toNode_attribute="ToNode", fromNode_attribute="FromNode", verbose=False
    ):
        # sets index of stream branches as reach id attribute
        # if self.index.name != reach_id_attribute:
        #    self = self.set_index(reach_id_attribute,drop=True)

        # find upstream and downstream dictionaries
        upstreams, downstreams = dict(), dict()

        for _, row in tqdm(
            self.iterrows(),
            disable=(not verbose),
            total=len(self),
            desc="Upstream and downstream dictionaries",
        ):
            reach_id = row[reach_id_attribute]
            downstreams[reach_id] = self.loc[
                self[fromNode_attribute] == row[toNode_attribute], reach_id_attribute
            ].tolist()
            upstreams[reach_id] = self.loc[
                self[toNode_attribute] == row[fromNode_attribute], reach_id_attribute
            ].tolist()

        return (upstreams, downstreams)

    def get_arbolate_sum(
        self,
        arbolate_sum_attribute="arbolate_sum",
        inlets_attribute="inlet_id",
        reach_id_attribute="ID",
        length_conversion_factor_to_km=0.001,
        upstreams=None,
        downstreams=None,
        toNode_attribute="ToNode",
        fromNode_attribute="FromNode",
        verbose=False,
    ):
        # sets index of stream branches as reach id attribute
        reset_index = False
        if self.index.name != reach_id_attribute:
            self = self.set_index(reach_id_attribute, drop=True)
            reset_index = True

        # make upstream and downstream dictionaries if none are passed
        if (upstreams is None) | (downstreams is None):
            upstreams, downstreams = self.make_up_and_downstream_dictionaries(
                reach_id_attribute=reach_id_attribute,
                toNode_attribute=toNode_attribute,
                fromNode_attribute=fromNode_attribute,
                verbose=verbose,
            )

        # initialize queue, visited set, with inlet reach ids
        inlet_reach_ids = self.index[self[inlets_attribute] >= 0].tolist()
        S = deque(inlet_reach_ids)
        visited = set()

        # initialize arbolate sum, make length km column, make all from nodes set
        self[arbolate_sum_attribute] = self.geometry.length * length_conversion_factor_to_km

        # progress bar
        progress = tqdm(total=len(self), disable=(not verbose), desc="Arbolate sums")

        # depth-first traversal
        # while stack contains reaches
        while S:
            # pop current reach id from queue
            current_reach_id = S.pop()

            # current arbolate sum
            current_reach_arbolate_sum = self.at[current_reach_id, arbolate_sum_attribute]

            # if current reach id is not visited mark as visited
            if current_reach_id not in visited:
                visited.add(current_reach_id)
                progress.update(n=1)

            # get downstream ids
            downstream_ids = downstreams[current_reach_id]

            if downstream_ids:
                for ds in downstream_ids:
                    # figure out of all upstream reaches of ds have been visited
                    upstream_of_ds_ids = set(upstreams[ds])
                    all_upstream_ids_of_ds_are_visited = upstream_of_ds_ids.issubset(visited)

                    # append downstream to stack
                    if all_upstream_ids_of_ds_are_visited:
                        S.append(ds)

                    self.loc[ds, arbolate_sum_attribute] += current_reach_arbolate_sum

        progress.close()

        if reset_index:
            self = self.reset_index(drop=False)

        return self

    def dissolve_by_branch(
        self,
        wbd,
        branch_id_attribute="LevelPathI",
        attribute_excluded="StreamOrde",
        values_excluded=[1, 2],
        out_vector_files=None,
        out_extended_vector_files=None,
        verbose=False,
    ):

        def add_outlet_segments(
            self_extended: gpd.GeoDataFrame,
            self_copy: gpd.GeoDataFrame,
            outlet_id: int,
            ds_outlet_tuple: tuple,
            extended_id: int = None,
        ) -> gpd.GeoDataFrame:
            """
            Recursively adds outlet segments to the stream network

            Parameters
            ----------
            self_ : GeoDataFrame
                Dissolved tream network GeoDataFrame
            self_copy : GeoDataFrame
                Stream network GeoDataFrame
            outlet_id : int
                Outlet segment ID
            ds_outlet_tuple : tuple
                Outlet segment tuple

            Returns
            -------
            GeoDataFrame
                Stream network with outlet segments
            """

            if not extended_id:
                extended_id = outlet_id

            # add outlet segment to stream network
            idx = self_extended['bids_temp'] == outlet.levpa_id
            if self_extended.loc[idx].empty:
                idx = self_extended['ID'] == extended_id

            extended_gs = gpd.GeoSeries(
                [self_extended.loc[idx, 'geometry'].item(), ds_outlet_tuple.geometry]
            ).line_merge()

            if isinstance(extended_gs[0], MultiLineString):
                self_extended.loc[idx, 'geometry'] = MultiLineString(
                    [linestring for linestring in extended_gs[0].geoms] + [extended_gs[1]]
                )
            else:
                self_extended.loc[idx, 'geometry'] = MultiLineString(
                    [extended_gs[0].coords, extended_gs[1].coords]
                )

            if ds_outlet_tuple.to in self_copy.ID.values:
                # find the next downstream segment
                outlet_id = ds_outlet_tuple.to
                for ds_outlet_tuple in self_copy[self_copy.ID == ds_outlet_tuple.to].itertuples():

                    # recursively add outlet segments
                    self_extended = add_outlet_segments(
                        self_extended, self_copy, outlet_id, ds_outlet_tuple, extended_id
                    )

            return self_extended

        if verbose:
            print("Dissolving by branch ...")

        # exclude attributes and their values
        if (attribute_excluded is not None) & (values_excluded is not None):
            values_excluded = set(values_excluded)
            exclude_indices = [False if i in values_excluded else True for i in self[attribute_excluded]]
            self = self.loc[exclude_indices, :]

        # dissolve lines
        self["bids_temp"] = self.loc[:, branch_id_attribute].copy()

        wbd = gpd.read_file(wbd)
        wbd = wbd.drop('shape_Length', axis=1)

        # Filter segments that are in the HUC
        self_in_wbd = gpd.sjoin(self, wbd)
        self_in_wbd = self_in_wbd.drop('index_right', axis=1)

        # ensure the new stream order has the order from it's highest child
        max_stream_order = (
            self_in_wbd[[branch_id_attribute, "order_"]].groupby(branch_id_attribute).max()["order_"].copy()
        )

        # Find the HUC outlet(s) -- downstream segments that intersect WBD boundary
        sjoin = gpd.sjoin(self, wbd, predicate='crosses')

        # Get ID of segments downstream of WBD boundary
        s = self[self['ID'].isin(sjoin['to'])]

        # Find downstream segments outside of WBD
        s_in_wbd = gpd.sjoin(s, wbd)
        s_not_in_wbd = s[~s['ID'].isin(s_in_wbd['ID'])]

        self_copy = self.copy(deep=True)

        self = self_in_wbd.dissolve(by=branch_id_attribute)

        self["order_"] = max_stream_order.values

        if not s_not_in_wbd.empty:
            outlets_extended = self.copy(deep=True)

            # For each outlet
            for outlet in s_not_in_wbd.itertuples():
                # Select segments in levelpath
                temp_df = self_copy[self_copy[branch_id_attribute] == outlet.bids_temp]

                # Check if the levelpath outlet is external
                if not len(temp_df.merge(self_in_wbd, left_on='to', right_on='ID')) == len(temp_df):
                    outlet_id = self_in_wbd.loc[self_in_wbd['to'] == outlet.ID, 'ID'].values[0]
                    outlets_extended = add_outlet_segments(outlets_extended, self_copy, outlet_id, outlet)

            # merges each multi-line string to a singular linestring
            for lpid, row in tqdm(
                outlets_extended.iterrows(),
                total=len(outlets_extended),
                disable=(not verbose),
                desc="Merging mult-part geoms",
            ):
                if isinstance(row.geometry, MultiLineString):
                    merged_line = linemerge(row.geometry)

                    # outlets_extended.loc[lpid,'geometry'] = merged_line
                    try:
                        outlets_extended.loc[lpid, "geometry"] = merged_line
                    except ValueError:
                        merged_line = list(merged_line.geoms)[0]
                        outlets_extended.loc[lpid, "geometry"] = merged_line

            # self[branch_id_attribute] = bids
            outlets_extended = StreamNetwork(
                outlets_extended,
                branch_id_attribute=branch_id_attribute,
                attribute_excluded=attribute_excluded,
                values_excluded=values_excluded,
            )

            outlets_extended = outlets_extended.rename(columns={'bids_temp': branch_id_attribute})

        # merges each multi-line string to a singular linestring
        for lpid, row in tqdm(
            self.iterrows(), total=len(self), disable=(not verbose), desc="Merging mult-part geoms"
        ):
            if isinstance(row.geometry, MultiLineString):
                merged_line = linemerge(row.geometry)

                # self.loc[lpid,'geometry'] = merged_line
                try:
                    self.loc[lpid, "geometry"] = merged_line
                except ValueError:
                    merged_line = list(merged_line.geoms)[0]
                    self.loc[lpid, "geometry"] = merged_line

        # self[branch_id_attribute] = bids
        self = StreamNetwork(
            self,
            branch_id_attribute=branch_id_attribute,
            attribute_excluded=attribute_excluded,
            values_excluded=values_excluded,
        )

<<<<<<< HEAD
        if out_vector_files is not None:
            if verbose:
                print("Writing dissolved branches ...")

            self = self.rename(columns={"bids_temp": branch_id_attribute})

            self.write(out_vector_files, index=False)
=======
        # if out_vector_files is not None:
        #     # base_file_path,extension = splitext(out_vector_files)

        #     if verbose:
        #         print("Writing dissolved branches ...")

        # for bid in tqdm(self.loc[:,branch_id_attribute],total=len(self),disable=(not verbose)):
        # out_vector_file = "{}_{}{}".format(base_file_path,bid,extension)

        # bid_indices = self.loc[:,branch_id_attribute] == bid
        # current_stream_network = StreamNetwork(self.loc[bid_indices,:])

        # current_stream_network.write(out_vector_file,index=False)
        # self.write(out_vector_files, index=False)
>>>>>>> 751b8bf2

        if out_extended_vector_files is not None and not s_not_in_wbd.empty:
            outlets_extended.write(out_extended_vector_files, index=False)
        else:
            self.write(out_extended_vector_files, index=False)

        return self

    def derive_segments(self, inlets_attribute="inlet_id", reach_id_attribute="ID"):
        pass

    def conflate_branches(
        self,
        target_stream_network,
        branch_id_attribute_left="branch_id",
        branch_id_attribute_right="branch_id",
        left_order_attribute="order_",
        right_order_attribute="order_",
        crosswalk_attribute="crosswalk_id",
        verbose=False,
    ):
        # get unique stream orders
        orders = self.loc[:, right_order_attribute].unique()

        # make a dictionary of STR trees for every stream order
        trees = {o: STRtree(target_stream_network.geometry.tolist()) for o in orders}

        # make the crosswalk id attribute and set index
        self.loc[:, crosswalk_attribute] = [None] * len(self)
        self = self.set_index(branch_id_attribute_left)

        # loop through rows of self
        for idx, row in tqdm(
            self.iterrows(), total=len(self), disable=(not verbose), desc="Conflating branches"
        ):
            g = row["geometry"]
            o = row[left_order_attribute]

            tree = trees[o]

            # find nearest geom in target and its index
            matching_geom = tree.nearest(g)
            match_idx = target_stream_network.geometry == matching_geom

            # get the branch ids
            right_branch_id = int(target_stream_network.loc[match_idx, branch_id_attribute_left])
            left_branch_id = idx

            # save the target matching branch id
            self.loc[left_branch_id, crosswalk_attribute] = right_branch_id

        # reset indices
        self = self.reset_index(drop=False)

        return self

    def explode_to_points(self, reach_id_attribute="ID", sampling_size=None, verbose=False):
        points_gdf = self.copy()
        points_gdf = points_gdf.reset_index(drop=True)

        all_exploded_points = [None] * len(points_gdf)
        for idx, row in tqdm(
            self.iterrows(), total=len(self), disable=(not verbose), desc="Exploding Points"
        ):
            geom = row["geometry"]

            exploded_points = [p for p in iter(geom.coords)]

            if sampling_size is None:
                exploded_points = MultiPoint(exploded_points)
            else:
                try:
                    exploded_points = MultiPoint(sample(exploded_points, sampling_size))
                except ValueError:
                    exploded_points = MultiPoint(exploded_points)

            all_exploded_points[idx] = exploded_points

        points_gdf["geometry"] = all_exploded_points

        points_gdf = points_gdf.explode(index_parts=True)
        points_gdf = points_gdf.reset_index(drop=True)

        return points_gdf

    @staticmethod
    def conflate_points(
        source_points, target_points, source_reach_id_attribute, target_reach_id_attribute, verbose=False
    ):
        tree = STRtree(target_points.geometry.tolist())

        # find matching geometry
        matches_dict = dict.fromkeys(source_points.loc[:, source_reach_id_attribute].astype(int).tolist(), [])
        for idx, row in tqdm(
            source_points.iterrows(),
            total=len(source_points),
            disable=(not verbose),
            desc="Conflating points",
        ):
            geom = row["geometry"]
            nearest_target_point = tree.nearest(geom)
            match_idx = target_points.index[target_points.geometry == nearest_target_point].tolist()

            if len(match_idx) > 1:
                match_idx = match_idx[0]
            else:
                match_idx = match_idx[0]

            matched_id = int(target_points.loc[match_idx, target_reach_id_attribute])
            source_id = int(row[source_reach_id_attribute])
            matches_dict[source_id] = matches_dict[source_id] + [matched_id]

            # if len(matches_dict[source_id])>1:
            #    print(matches_dict[source_id])

        # get mode of matches
        if verbose:
            print("Finding mode of matches ...")

        for source_id, matches in matches_dict.items():
            majority = mode(matches).mode
            matches_dict[source_id] = majority[0]

        # make dataframe
        if verbose:
            print("Generating crosswalk table ...")

        crosswalk_table = pd.DataFrame.from_dict(
            matches_dict, orient="index", columns=[target_reach_id_attribute]
        )
        crosswalk_table.index.name = source_reach_id_attribute

        return crosswalk_table

    def clip(self, mask, keep_geom_type=False, verbose=False):
        if verbose:
            print("Clipping streams to mask ...")

        # load mask
        if isinstance(mask, gpd.GeoDataFrame):
            pass
        elif isinstance(mask, str):
            mask = gpd.read_file(mask)
        else:
            raise TypeError("mask needs to be GeoDataFame or path to vector file")

        branch_id_attribute = self.branch_id_attribute
        attribute_excluded = self.attribute_excluded
        values_excluded = self.values_excluded

        self = StreamNetwork(
            gpd.clip(self, mask, keep_geom_type).reset_index(drop=True),
            branch_id_attribute=branch_id_attribute,
            attribute_excluded=attribute_excluded,
            values_excluded=values_excluded,
        )

        return self


class StreamBranchPolygons(StreamNetwork):
    # branch_id_attribute = None
    # values_excluded = None
    # attribute_excluded = None

    def __init__(self, *args, **kwargs):
        super().__init__(*args, **kwargs)

    @classmethod
    def buffer_stream_branches(cls, stream_network, buffer_distance, verbose=True):
        """Buffers stream branches by distance"""

        if verbose:
            print("Buffering stream branches to polygons")

        buffer_distance = int(buffer_distance)

        # buffer lines
        new_bids = [None] * len(stream_network)
        new_geoms = new_bids.copy()
        i = 0

        for _, row in tqdm(stream_network.iterrows(), disable=(not verbose), total=len(stream_network)):
            new_geoms[i] = row[stream_network.geometry.name].buffer(buffer_distance)
            new_bids[i] = i + 1
            i += 1

        # create polys gpd
        polys = stream_network.copy()

        # assign to StreamBranchPolys
        # polys[stream_network.branch_id_attribute] = new_bids
        polys[stream_network.geom_name] = new_geoms
        polys.set_geometry(stream_network.geom_name)

        # assign class and attributes
        polys = cls(
            polys,
            branch_id_attribute=stream_network.branch_id_attribute,
            attribute_excluded=stream_network.attribute_excluded,
            values_excluded=stream_network.values_excluded,
        )

        return polys

    @staticmethod
    def query_vectors_by_branch(
        vector, branch_ids, branch_id_attribute, out_filename_template=None, vector_layer=None
    ):
        # load vaas
        if isinstance(vector, str):
            vector_filename = vector
            # vector = gpd.read_file(vector_filename,layer=vector_layer)
            vector = fiona.open(vector_filename, "r", layer=vector_layer)
        elif isinstance(vector, fiona.Collection):
            pass
        else:
            raise TypeError("Pass vector argument as filepath or fiona collection")

        def __find_matching_record(vector, attribute, value, matching="first"):
            if matching not in ("first", "all"):
                raise ValueError("matching needs to be 'first' or 'all'")

            matches = []
            for rec in vector:
                if rec["properties"][attribute] == value:
                    if matching == "first":
                        matches = [rec]
                        break
                    elif matching == "all":
                        matches += [rec]

            return matches

        # get source information
        source_meta = vector.meta

        # out records
        out_records = []

        for bid in branch_ids:
            out_records += __find_matching_record(vector, branch_id_attribute, bid, matching="all")

        if (out_filename_template is not None) & (len(out_records) != 0):
            base, ext = os.path.splitext(out_filename_template)
            out_filename = base + "_{}".format(bid) + ext

            with fiona.open(out_filename, "w", **source_meta) as out_file:
                out_file.writerecords(out_records)

        # close
        vector.close()

        return out_records

    def clip(self, to_clip, out_filename_template=None, branch_id=None, branch_id_attribute=None):
        """Clips a raster or vector to the stream branch polygons"""

        fileType = "raster"  # default

        # load raster or vector file
        if isinstance(to_clip, DatasetReader):  # if already rasterio dataset
            pass
        elif isinstance(to_clip, str):  # if a string
            try:  # tries to open as rasterio first then geopanda
                to_clip = rasterio.open(to_clip, "r")
            except rasterio.errors.RasterioIOError:
                try:
                    to_clip = gpd.read_file(to_clip)
                    fileType = "vector"
                except DriverError:
                    raise IOError("{} file not found".format(to_clip))

        elif isinstance(to_clip, gpd.GeoDataFrame):  # if a geopanda dataframe
            fileType = "vector"
        else:
            raise TypeError(
                "Pass rasterio dataset,geopandas GeoDataFrame, or filepath to raster or vector file"
            )

        # generator to iterate
        if branch_id is not None:
            # print(iter(tuple([0,self.loc[self.loc[:,branch_id_attribute]==branch_id,:].squeeze()])))
            generator_to_iterate = enumerate(
                [self.loc[self.loc[:, branch_id_attribute] == branch_id, :].squeeze()]
            )
        else:
            generator_to_iterate = self.iterrows()

        return_list = []  # list to return rasterio objects or gdf's

        if fileType == "raster":
            buffered_meta = to_clip.meta.copy()
            buffered_meta.update(blockxsize=256, blockysize=256, tiled=True)

            for i, row in generator_to_iterate:
                buffered_array, buffered_transform = mask(to_clip, [row[self.geom_name]], crop=True)

                buffered_meta.update(
                    height=buffered_array.shape[1],
                    width=buffered_array.shape[2],
                    transform=buffered_transform,
                )

                # write out files
                if out_filename_template is not None:
                    branch_id = row[self.branch_id_attribute]

                    base, ext = os.path.splitext(out_filename_template)
                    out_filename = base + "_{}".format(branch_id) + ext

                    with rasterio.open(out_filename, "w", **buffered_meta) as out:
                        out.write(buffered_array)

                # return files in list
                return_list += [out]

            out.close()

        if fileType == "vector":
            for i, row in generator_to_iterate:
                branch_id = row[self.branch_id_attribute]
                out = gpd.clip(to_clip, row[self.geom_name], keep_geom_type=True)
                return_list += [out]

                if (out_filename_template is not None) & (not out.empty):
                    base, ext = os.path.splitext(out_filename_template)
                    out_filename = base + "_{}".format(branch_id) + ext
                    StreamNetwork.write(out, out_filename)

        return return_list<|MERGE_RESOLUTION|>--- conflicted
+++ resolved
@@ -1161,30 +1161,24 @@
             values_excluded=values_excluded,
         )
 
-<<<<<<< HEAD
         if out_vector_files is not None:
             if verbose:
                 print("Writing dissolved branches ...")
 
-            self = self.rename(columns={"bids_temp": branch_id_attribute})
-
-            self.write(out_vector_files, index=False)
-=======
         # if out_vector_files is not None:
         #     # base_file_path,extension = splitext(out_vector_files)
 
         #     if verbose:
         #         print("Writing dissolved branches ...")
 
-        # for bid in tqdm(self.loc[:,branch_id_attribute],total=len(self),disable=(not verbose)):
-        # out_vector_file = "{}_{}{}".format(base_file_path,bid,extension)
-
-        # bid_indices = self.loc[:,branch_id_attribute] == bid
-        # current_stream_network = StreamNetwork(self.loc[bid_indices,:])
-
-        # current_stream_network.write(out_vector_file,index=False)
-        # self.write(out_vector_files, index=False)
->>>>>>> 751b8bf2
+            # for bid in tqdm(self.loc[:,branch_id_attribute],total=len(self),disable=(not verbose)):
+            # out_vector_file = "{}_{}{}".format(base_file_path,bid,extension)
+
+            # bid_indices = self.loc[:,branch_id_attribute] == bid
+            # current_stream_network = StreamNetwork(self.loc[bid_indices,:])
+
+            # current_stream_network.write(out_vector_file,index=False)
+            self.write(out_vector_files, index=False)
 
         if out_extended_vector_files is not None and not s_not_in_wbd.empty:
             outlets_extended.write(out_extended_vector_files, index=False)
