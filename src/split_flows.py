#!/usr/bin/env python3

'''
Description:
    1) split stream segments based on lake boundaries and input threshold distance
    2) calculate channel slope, manning's n, and LengthKm for each segment
    3) create unique ids using HUC8 boundaries (and unique FIM_ID column)
    4) create network traversal attribute columns (To_Node, From_Node, NextDownID)
    5) create points layer with segment verticies encoded with HydroID's (used for catchment delineation in next step)
'''

import argparse
import build_stream_traversal
import geopandas as gpd
import numpy as np
import os
import pandas as pd
import rasterio
import sys
import time

from collections import OrderedDict
from os import remove,environ,path
from os.path import isfile,split,dirname
from shapely import ops, wkt
from shapely.geometry import Point, LineString, MultiPoint
from shapely.ops import split as shapely_ops_split
from tqdm import tqdm
from utils.shared_functions import getDriver, mem_profile
from utils.shared_variables import FIM_ID
from utils.fim_enums import FIM_exit_codes

@mem_profile
def split_flows(flows_filename,
                dem_filename, 
                split_flows_filename, 
                split_points_filename, 
                wbd8_clp_filename, 
                lakes_filename,
                nwm_streams_filename,
                max_length, 
                slope_min, 
                lakes_buffer_input):

    def snap_and_trim_flow(snapped_point, flows):
        # Find nearest flow line
        if len(flows) > 1:
            sjoin_nearest = gpd.sjoin_nearest(snapped_point, flows, max_distance=100)
            if sjoin_nearest.empty:
                return flows
            
            if len(sjoin_nearest) > 1:
                sjoin_nearest = sjoin_nearest[sjoin_nearest['LINKNO'].isin(sjoin_nearest['DSLINKNO'])]
            
            nearest_index = int(sjoin_nearest['LINKNO'])
            flow = flows[flows['LINKNO']==nearest_index]
            flow.index = [0]

        else:
            flow = flows
            nearest_index = None

        # Snap to DEM flows
        snapped_point['geometry'] = flow.interpolate(flow.project(snapped_point.geometry))[0]

        # Trim flows to snapped point
        # buffer here because python precision issues, print(demDerived_reaches.distance(snapped_point) < 1e-8)
        trimmed_line = shapely_ops_split(flow.iloc[0]['geometry'], snapped_point.iloc[0]['geometry'].buffer(1))
        # Edge cases: line string not split?, nothing is returned, split does not preserve linestring order?
        # Note to dear reader: last here is really the most upstream segment (see crevats above).  When we split we should get 3 segments, the most downstream one
        # the tiny 1 meter segment that falls within the snapped point buffer, and the most upstream one.  We want that last one which is why we trimmed_line[len(trimmed_line)-1]
        last_line_segment = pd.DataFrame({'id':['first'],'geometry':[trimmed_line.geoms[len(trimmed_line.geoms)-1].wkt]})
        last_line_segment['geometry'] = last_line_segment['geometry'].apply(wkt.loads) # can be last_line_segment = gpd.GeoSeries.from_wkt(last_line_segment) # when we update geopandas verisons
        last_line_segment_geodataframe = gpd.GeoDataFrame(last_line_segment).set_crs(flow.crs)

        # replace geometry in merged flowine
        flow_geometry = last_line_segment_geodataframe.iloc[0]['geometry']

        if nearest_index is not None:
            # Update geometry of line closest to snapped_point
            flows.loc[flows['LINKNO']==nearest_index, 'geometry'] = flow_geometry
        else:
            flows['geometry'] = flow_geometry

        return flows

        
    toMetersConversion = 1e-3

    print('Loading data ...')
    flows = gpd.read_file(flows_filename)

    if (len(flows) == 0):
        # this is not an exception, but a custom exit code that can be trapped
        print("No relevant streams within HUC boundaries.")
        sys.exit(FIM_exit_codes.NO_FLOWLINES_EXIST.value)  # will send a 61 back

    wbd8 = gpd.read_file(wbd8_clp_filename)
    dem = rasterio.open(dem_filename,'r')

    if isfile(lakes_filename):
        lakes = gpd.read_file(lakes_filename)
    else:
        lakes = None

    wbd8 = wbd8.filter(items=[FIM_ID, 'geometry'])
    wbd8 = wbd8.set_index(FIM_ID)
    # don't index parts because the new index format causes problems later on
    flows = flows.explode(index_parts=False)

    # temp
    flows = flows.to_crs(wbd8.crs)

    split_flows = []
    slopes = []
    hydro_id = 'HydroID'

    # If loop addressing: https://github.com/NOAA-OWP/inundation-mapping/issues/560
    print ('trimming DEM stream to NWM branch terminus')
    # read in nwm lines, explode to ensure linestrings are the only geometry
    nwm_streams = gpd.read_file(nwm_streams_filename).explode(index_parts=True)

    # Dissolve levelpath if not branch 0
    if 'levpa_id' in nwm_streams.columns:
        if (len(nwm_streams) > 1):
            # Dissolve the linestring (how much faith should I hold that these are digitized with flow?)
            linestring_geo = ops.linemerge(nwm_streams.dissolve(by='levpa_id').iloc[0]['geometry'])
        else:
            linestring_geo = nwm_streams.iloc[0]['geometry']

        # Identify the end vertex (most downstream, should be last), transform into geodataframe
        terminal_nwm_point = []
        last = Point(linestring_geo.coords[-1])
        terminal_nwm_point.append({'ID':'terminal','geometry':last})
        snapped_point = gpd.GeoDataFrame(terminal_nwm_point).set_crs(nwm_streams.crs)

        flows = snap_and_trim_flow(snapped_point, flows)

    # If branch 0: loop over NWM terminal segments
    else:
        nwm_streams_terminal = nwm_streams[nwm_streams['to']==0]
        if not nwm_streams_terminal.empty:
            for i, row in nwm_streams_terminal.iterrows():
                linestring_geo = row['geometry']
                # Identify the end vertex (most downstream, should be last), transform into geodataframe
                terminal_nwm_point = []
                last = Point(linestring_geo.coords[-1])
                terminal_nwm_point.append({'ID':'terminal','geometry':last})
                snapped_point = gpd.GeoDataFrame(terminal_nwm_point).set_crs(nwm_streams.crs)

                flows = snap_and_trim_flow(snapped_point, flows)


    # split at HUC8 boundaries
    print ('splitting stream segments at HUC8 boundaries')
    flows = gpd.overlay(flows, wbd8, how='union',keep_geom_type=True).explode(index_parts=True).reset_index(drop=True)
    flows = flows[~flows.is_empty]

    if (len(flows) == 0):
        # this is not an exception, but a custom exit code that can be trapped
        print("No relevant streams within HUC boundaries.")
        sys.exit(FIM_exit_codes.NO_FLOWLINES_EXIST.value)  # will send a 61 back

    # check for lake features
    if lakes is not None and len(flows) > 0 :
        if len(lakes) > 0:
          print ('splitting stream segments at ' + str(len(lakes)) + ' waterbodies')
          #create splits at lake boundaries
          lakes = lakes.filter(items=['newID', 'geometry'])
          lakes = lakes.set_index('newID')
          flows = gpd.overlay(flows, lakes, how='union',keep_geom_type=True).explode(index_parts=True).reset_index(drop=True)
          lakes_buffer = lakes.copy()
          lakes_buffer['geometry'] = lakes.buffer(lakes_buffer_input) # adding X meter buffer for spatial join comparison (currently using 20meters)

    print ('splitting ' + str(len(flows)) + ' stream segments based on ' + str(max_length) + ' m max length')

    # remove empty geometries
    flows = flows.loc[~flows.is_empty,:]

    if (len(flows) == 0):
        # this is not an exception, but a custom exit code that can be trapped
        print("No relevant streams within HUC boundaries.")
        sys.exit(FIM_exit_codes.NO_FLOWLINES_EXIST.value)  # will send a 61 back

    for i,lineString in tqdm(enumerate(flows.geometry),total=len(flows.geometry)):
        # Reverse geometry order (necessary for BurnLines)
        lineString = LineString(lineString.coords[::-1])

        # skip lines of zero length
        if lineString.length == 0:
            continue

        # existing reaches of less than max_length
        if lineString.length < max_length:
            split_flows = split_flows + [lineString]
            line_points = [point for point in zip(*lineString.coords.xy)]

            # Calculate channel slope
            start_point = line_points[0]; end_point = line_points[-1]
            start_elev,end_elev = [i[0] for i in rasterio.sample.sample_gen(dem,[start_point,end_point])]
            slope = float(abs(start_elev - end_elev) / lineString.length)
            if slope < slope_min:
                slope = slope_min
            slopes = slopes + [slope]
            continue

        splitLength = lineString.length / np.ceil(lineString.length / max_length)

        cumulative_line = []
        line_points = []
        last_point = []

        last_point_in_entire_lineString = list(zip(*lineString.coords.xy))[-1]

        for point in zip(*lineString.coords.xy):

            cumulative_line = cumulative_line + [point]
            line_points = line_points + [point]
            numberOfPoints_in_cumulative_line = len(cumulative_line)

            if last_point:
                cumulative_line = [last_point] + cumulative_line
                numberOfPoints_in_cumulative_line = len(cumulative_line)
            elif numberOfPoints_in_cumulative_line == 1:
                continue

            cumulative_length = LineString(cumulative_line).length

            if cumulative_length >= splitLength:

                splitLineString = LineString(cumulative_line)
                split_flows = split_flows + [splitLineString]

                # Calculate channel slope
                start_point = cumulative_line[0]; end_point = cumulative_line[-1]
                start_elev,end_elev = [i[0] for i in rasterio.sample.sample_gen(dem,[start_point,end_point])]
                slope = float(abs(start_elev - end_elev) / splitLineString.length)
                if slope < slope_min:
                    slope = slope_min
                slopes = slopes + [slope]

                last_point = end_point

                if (last_point == last_point_in_entire_lineString):
                    continue

                cumulative_line = []
                line_points = []

        splitLineString = LineString(cumulative_line)
        split_flows = split_flows + [splitLineString]

        # Calculate channel slope
        start_point = cumulative_line[0]; end_point = cumulative_line[-1]
        start_elev,end_elev = [i[0] for i in rasterio.sample.sample_gen(dem,[start_point,end_point])]
        slope = float(abs(start_elev - end_elev) / splitLineString.length)
        if slope < slope_min:
            slope = slope_min
        slopes = slopes + [slope]

    split_flows_gdf = gpd.GeoDataFrame({'S0' : slopes ,'geometry':split_flows}, crs=flows.crs, geometry='geometry')
    split_flows_gdf['LengthKm'] = split_flows_gdf.geometry.length * toMetersConversion
    if lakes is not None:
        split_flows_gdf = gpd.sjoin(split_flows_gdf, lakes_buffer, how='left', predicate='within') #options: intersects, within, contains, crosses
        split_flows_gdf = split_flows_gdf.rename(columns={"index_right": "LakeID"}).fillna(-999)
    else:
        split_flows_gdf['LakeID'] = -999

    # need to figure out why so many duplicate stream segments for 04010101 FR
    split_flows_gdf = split_flows_gdf.drop_duplicates()

    # Create Ids and Network Traversal Columns
    addattributes = build_stream_traversal.build_stream_traversal_columns()
    tResults=None
    tResults = addattributes.execute(split_flows_gdf, wbd8, hydro_id)
    if tResults[0] == 'OK':
        split_flows_gdf = tResults[1]
    else:
        print ('Error: Could not add network attributes to stream segments')

    # remove single node segments
    split_flows_gdf = split_flows_gdf.query("From_Node != To_Node")

    # Get all vertices
    split_points = OrderedDict()
    for index, segment in split_flows_gdf.iterrows():
        lineString = segment.geometry

        for point in zip(*lineString.coords.xy):
            if point in split_points:
                if segment.NextDownID == split_points[point]:
                    pass
                else:
                    split_points[point] = segment[hydro_id]
            else:
                split_points[point] = segment[hydro_id]

    hydroIDs_points = [hidp for hidp in split_points.values()]
    split_points = [Point(*point) for point in split_points]

    split_points_gdf = gpd.GeoDataFrame({'id': hydroIDs_points , 'geometry':split_points}, crs=flows.crs, geometry='geometry')

    print('Writing outputs ...')

    if isfile(split_flows_filename):
        remove(split_flows_filename)
    if isfile(split_points_filename):
        remove(split_points_filename)

    if (len(split_flows_gdf) == 0):
        # this is not an exception, but a custom exit code that can be trapped
        print("There are no flowlines after stream order filtering.")
        sys.exit(FIM_exit_codes.NO_FLOWLINES_EXIST.value)  # will send a 61 back

    split_flows_gdf.to_file(split_flows_filename,driver=getDriver(split_flows_filename),index=False)

    if len(split_points_gdf) == 0:
        raise Exception("No points exist.")
    split_points_gdf.to_file(split_points_filename,driver=getDriver(split_points_filename),index=False)


if __name__ == '__main__':
    # Parse arguments.
    parser = argparse.ArgumentParser(description='split_flows.py')
    parser.add_argument('-f', '--flows-filename', help='flows-filename',required=True)
    parser.add_argument('-d', '--dem-filename', help='dem-filename',required=True)
    parser.add_argument('-s', '--split-flows-filename', help='split-flows-filename',required=True)
    parser.add_argument('-p', '--split-points-filename', help='split-points-filename',required=True)
    parser.add_argument('-w', '--wbd8-clp-filename', help='wbd8-clp-filename',required=True)
    parser.add_argument('-l', '--lakes-filename', help='lakes-filename',required=True)
    parser.add_argument('-n', '--nwm-streams-filename', help='nwm-streams-filename',required=True)
    parser.add_argument('-m', '--max-length', help='Maximum split distance (meters)', required=True)
<<<<<<< HEAD
    parser.add_argument('-t', '--slope-min', help='Minimum slope', required=True)
    parser.add_argument('-b', '--lakes-buffer-input', help='Lakes buffer distance (meters)', required=True)
    
=======
    parser.add_argument('-t', '--slope-min', help='Slope minimum', required=True)
    parser.add_argument('-b', '--lakes-buffer-input', help='Lakes buffer distance (meters)', required=True)

>>>>>>> ac65cb51
    # Extract to dictionary and assign to variables.
    args = vars(parser.parse_args())

    args['max_length'] = float(args['max_length'])
    args['slope_min'] = float(args['slope_min'])
    args['lakes_buffer_input'] = float(args['lakes_buffer_input'])

    split_flows(**args)<|MERGE_RESOLUTION|>--- conflicted
+++ resolved
@@ -330,15 +330,9 @@
     parser.add_argument('-l', '--lakes-filename', help='lakes-filename',required=True)
     parser.add_argument('-n', '--nwm-streams-filename', help='nwm-streams-filename',required=True)
     parser.add_argument('-m', '--max-length', help='Maximum split distance (meters)', required=True)
-<<<<<<< HEAD
     parser.add_argument('-t', '--slope-min', help='Minimum slope', required=True)
     parser.add_argument('-b', '--lakes-buffer-input', help='Lakes buffer distance (meters)', required=True)
-    
-=======
-    parser.add_argument('-t', '--slope-min', help='Slope minimum', required=True)
-    parser.add_argument('-b', '--lakes-buffer-input', help='Lakes buffer distance (meters)', required=True)
-
->>>>>>> ac65cb51
+
     # Extract to dictionary and assign to variables.
     args = vars(parser.parse_args())
 
