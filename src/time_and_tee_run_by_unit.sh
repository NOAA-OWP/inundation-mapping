--- conflicted
+++ resolved
@@ -1,10 +1,5 @@
 #!/bin/bash -e
 
-<<<<<<< HEAD
-mprof run --include-children /usr/bin/time -v $srcDir/run_by_unit.sh $1 |& tee $outputRunDataDir/logs/$1.log
-mprof plot -o $outputRunDataDir/logs/$1_memory
-exit ${PIPESTATUS[0]}
-=======
 if [[ "$mem" == "1" ]] ; then
   mprof run -o $1.dat --include-children /usr/bin/time -v $srcDir/run_by_unit.sh $1 |& tee $outputRunDataDir/logs/$1.log
   mprof plot -o $outputRunDataDir/logs/$1_memory $1.dat
@@ -12,5 +7,4 @@
   /usr/bin/time -v $srcDir/run_by_unit.sh $1 |& tee $outputRunDataDir/logs/$1.log 
 fi
 
-exit ${PIPESTATUS[0]}
->>>>>>> dbefb75d
+exit ${PIPESTATUS[0]}