#!/bin/bash -e

## Level is equal to the parent script: 'unit' or 'branch'
level=$1

if [ "$level" = "branch" ]; then
    b_arg=$tempCurrentBranchDataDir/nwm_subset_streams_levelPaths_$current_branch_id.gpkg
    z_arg=$tempCurrentBranchDataDir/nwm_catchments_proj_subset_levelPaths_$current_branch_id.gpkg
elif [ "$level" = "unit" ]; then
    # Branch zero has a different source for -b and -z arguments
    b_arg=$tempHucDataDir/nwm_subset_streams.gpkg
    z_arg=$tempHucDataDir/nwm_catchments_proj_subset.gpkg
fi


## MASK LEVEE-PROTECTED AREAS FROM DEM ##
if [ "$mask_leveed_area_toggle" = "True" ] && [ -f $tempHucDataDir/LeveeProtectedAreas_subset.gpkg ]; then
<<<<<<< HEAD
    echo -e $startDiv"Mask levee-protected areas from DEM (*Overwrite dem_meters.tif output) $hucNumber $branch_zero_id"
=======
    echo -e $startDiv"Mask levee-protected areas from DEM (*Overwrite dem_meters.tif output) $hucNumber $current_branch_id"
    date -u
    Tstart
>>>>>>> e7a6b795
    python3 $srcDir/mask_dem.py \
        -dem $tempCurrentBranchDataDir/dem_meters_$current_branch_id.tif \
        -nld $tempHucDataDir/LeveeProtectedAreas_subset.gpkg \
        -catchments $z_arg \
        -out $tempCurrentBranchDataDir/dem_meters_$current_branch_id.tif \
        -b $branch_id_attribute \
        -i $current_branch_id \
        -b0 $branch_zero_id \
        -csv $tempHucDataDir/levee_levelpaths.csv \
        -l $levee_id_attribute
fi

## D8 FLOW ACCUMULATIONS ##
echo -e $startDiv"D8 Flow Accumulations $hucNumber $current_branch_id"
<<<<<<< HEAD
$taudemDir/aread8 -p $tempCurrentBranchDataDir/flowdir_d8_burned_filled_$current_branch_id.tif \
    -ad8 $tempCurrentBranchDataDir/flowaccum_d8_burned_filled_$current_branch_id.tif \
    -wg $tempCurrentBranchDataDir/headwaters_$current_branch_id.tif \
    -nc

# THRESHOLD ACCUMULATIONS ##
echo -e $startDiv"Threshold Accumulations $hucNumber $current_branch_id"
$taudemDir/threshold -ssa $tempCurrentBranchDataDir/flowaccum_d8_burned_filled_$current_branch_id.tif \
    -src $tempCurrentBranchDataDir/demDerived_streamPixels_$current_branch_id.tif \
=======
date -u
Tstart
python3 $srcDir/accumulate_headwaters.py \
    -fd $tempCurrentBranchDataDir/flowdir_d8_burned_filled_$current_branch_id.tif \
    -fa $tempCurrentBranchDataDir/flowaccum_d8_burned_filled_$current_branch_id.tif \
    -wg $tempCurrentBranchDataDir/headwaters_$current_branch_id.tif \
    -stream $tempCurrentBranchDataDir/demDerived_streamPixels_$current_branch_id.tif \
>>>>>>> e7a6b795
    -thresh 1

## PREPROCESSING FOR LATERAL THALWEG ADJUSTMENT ###
echo -e $startDiv"Preprocessing for lateral thalweg adjustment $hucNumber $current_branch_id"
python3 $srcDir/unique_pixel_and_allocation.py \
    -s $tempCurrentBranchDataDir/demDerived_streamPixels_$current_branch_id.tif \
    -o $tempCurrentBranchDataDir/demDerived_streamPixels_ids_$current_branch_id.tif

## ADJUST THALWEG MINIMUM USING LATERAL ZONAL MINIMUM ##
echo -e $startDiv"Performing lateral thalweg adjustment $hucNumber $current_branch_id"
python3 $srcDir/adjust_thalweg_lateral.py \
    -e $tempCurrentBranchDataDir/dem_meters_$current_branch_id.tif \
    -s $tempCurrentBranchDataDir/demDerived_streamPixels_$current_branch_id.tif \
    -a $tempCurrentBranchDataDir/demDerived_streamPixels_ids_"$current_branch_id"_allo.tif \
    -d $tempCurrentBranchDataDir/demDerived_streamPixels_ids_"$current_branch_id"_dist.tif \
    -t 50 \
    -o $tempCurrentBranchDataDir/dem_lateral_thalweg_adj_$current_branch_id.tif \
    -th $thalweg_lateral_elev_threshold

## MASK BURNED DEM FOR STREAMS ONLY ###
echo -e $startDiv"Mask Burned DEM for Thalweg Only $hucNumber $current_branch_id"
gdal_calc.py --quiet --type=Int32 --overwrite --co "COMPRESS=LZW" --co "BIGTIFF=YES" --co "TILED=YES" \
    -A $tempCurrentBranchDataDir/flowdir_d8_burned_filled_$current_branch_id.tif \
    -B $tempCurrentBranchDataDir/demDerived_streamPixels_$current_branch_id.tif \
    --calc="A/B" \
    --outfile="$tempCurrentBranchDataDir/flowdir_d8_burned_filled_flows_$current_branch_id.tif" \
    --NoDataValue=0

## FLOW CONDITION STREAMS ##
echo -e $startDiv"Flow Condition Thalweg $hucNumber $current_branch_id"
$taudemDir/flowdircond -p $tempCurrentBranchDataDir/flowdir_d8_burned_filled_flows_$current_branch_id.tif \
    -z $tempCurrentBranchDataDir/dem_lateral_thalweg_adj_$current_branch_id.tif \
    -zfdc $tempCurrentBranchDataDir/dem_thalwegCond_$current_branch_id.tif

## D8 SLOPES ##
echo -e $startDiv"D8 Slopes from DEM $hucNumber $current_branch_id"
mpiexec -n $ncores_fd $taudemDir2/d8flowdir \
    -fel $tempCurrentBranchDataDir/dem_lateral_thalweg_adj_$current_branch_id.tif \
    -sd8 $tempCurrentBranchDataDir/slopes_d8_dem_meters_$current_branch_id.tif

## STREAMNET FOR REACHES ##
echo -e $startDiv"Stream Net for Reaches $hucNumber $current_branch_id"
$taudemDir/streamnet \
    -p $tempCurrentBranchDataDir/flowdir_d8_burned_filled_$current_branch_id.tif \
    -fel $tempCurrentBranchDataDir/dem_thalwegCond_$current_branch_id.tif \
    -ad8 $tempCurrentBranchDataDir/flowaccum_d8_burned_filled_$current_branch_id.tif \
    -src $tempCurrentBranchDataDir/demDerived_streamPixels_$current_branch_id.tif \
    -ord $tempCurrentBranchDataDir/streamOrder_$current_branch_id.tif \
    -tree $tempCurrentBranchDataDir/treeFile_$current_branch_id.txt \
    -coord $tempCurrentBranchDataDir/coordFile_$current_branch_id.txt \
    -w $tempCurrentBranchDataDir/sn_catchments_reaches_$current_branch_id.tif \
    -net $tempCurrentBranchDataDir/demDerived_reaches_$current_branch_id.shp

## SPLIT DERIVED REACHES ##
echo -e $startDiv"Split Derived Reaches $hucNumber $current_branch_id"
$srcDir/split_flows.py -f $tempCurrentBranchDataDir/demDerived_reaches_$current_branch_id.shp \
    -d $tempCurrentBranchDataDir/dem_thalwegCond_$current_branch_id.tif \
    -s $tempCurrentBranchDataDir/demDerived_reaches_split_$current_branch_id.gpkg \
    -p $tempCurrentBranchDataDir/demDerived_reaches_split_points_$current_branch_id.gpkg \
    -w $tempHucDataDir/wbd8_clp.gpkg -l $tempHucDataDir/nwm_lakes_proj_subset.gpkg \
    -n $b_arg \
    -m $max_split_distance_meters \
    -t $slope_min \
    -b $lakes_buffer_dist_meters

## GAGE WATERSHED FOR REACHES ##
echo -e $startDiv"Gage Watershed for Reaches $hucNumber $current_branch_id"
mpiexec -n $ncores_gw $taudemDir/gagewatershed \
    -p $tempCurrentBranchDataDir/flowdir_d8_burned_filled_$current_branch_id.tif \
    -gw $tempCurrentBranchDataDir/gw_catchments_reaches_$current_branch_id.tif \
    -o $tempCurrentBranchDataDir/demDerived_reaches_split_points_$current_branch_id.gpkg \
    -id $tempCurrentBranchDataDir/idFile_$current_branch_id.txt

## VECTORIZE FEATURE ID CENTROIDS ##
echo -e $startDiv"Vectorize Pixel Centroids $hucNumber $current_branch_id"
$srcDir/reachID_grid_to_vector_points.py \
    -r $tempCurrentBranchDataDir/demDerived_streamPixels_$current_branch_id.tif \
    -i featureID \
    -p $tempCurrentBranchDataDir/flows_points_pixels_$current_branch_id.gpkg

## GAGE WATERSHED FOR PIXELS ##
echo -e $startDiv"Gage Watershed for Pixels $hucNumber $current_branch_id"
mpiexec -n $ncores_gw $taudemDir/gagewatershed \
    -p $tempCurrentBranchDataDir/flowdir_d8_burned_filled_"$current_branch_id".tif \
    -gw $tempCurrentBranchDataDir/gw_catchments_pixels_$current_branch_id.tif \
    -o $tempCurrentBranchDataDir/flows_points_pixels_$current_branch_id.gpkg \
    -id $tempCurrentBranchDataDir/idFile_$current_branch_id.txt

# D8 REM ##
echo -e $startDiv"D8 REM $hucNumber $current_branch_id"
$srcDir/make_rem.py -d $tempCurrentBranchDataDir/dem_thalwegCond_"$current_branch_id".tif \
    -w $tempCurrentBranchDataDir/gw_catchments_pixels_$current_branch_id.tif \
    -o $tempCurrentBranchDataDir/rem_$current_branch_id.tif \
    -t $tempCurrentBranchDataDir/demDerived_streamPixels_$current_branch_id.tif

## BRING DISTANCE DOWN TO ZERO & MASK TO CATCHMENTS##
echo -e $startDiv"Bring negative values in REM to zero and mask to catchments $hucNumber $current_branch_id"
gdal_calc.py --quiet --type=Float32 --overwrite --co "COMPRESS=LZW" --co "BIGTIFF=YES" --co "TILED=YES" \
    -A $tempCurrentBranchDataDir/rem_$current_branch_id.tif \
    -B $tempCurrentBranchDataDir/gw_catchments_reaches_$current_branch_id.tif \
    --calc="(A*(A>=0)*(B>0))" --NoDataValue=$ndv \
    --outfile=$tempCurrentBranchDataDir/"rem_zeroed_masked_$current_branch_id.tif"

## RASTERIZE LANDSEA (OCEAN AREA) POLYGON (IF APPLICABLE) ##
if [ -f $tempHucDataDir/LandSea_subset.gpkg ]; then
    echo -e $startDiv"Rasterize filtered/dissolved ocean/Glake polygon $hucNumber $current_branch_id"
    gdal_rasterize -q -ot Int32 -burn $ndv -a_nodata $ndv -init 1 -co "COMPRESS=LZW" -co "BIGTIFF=YES" \
        -co "TILED=YES" -te $xmin $ymin $xmax $ymax -ts $ncols $nrows $tempHucDataDir/LandSea_subset.gpkg \
        $tempCurrentBranchDataDir/LandSea_subset_$current_branch_id.tif
fi

## POLYGONIZE REACH WATERSHEDS ##
echo -e $startDiv"Polygonize Reach Watersheds $hucNumber $current_branch_id"
gdal_polygonize.py -q -8 -f GPKG $tempCurrentBranchDataDir/gw_catchments_reaches_$current_branch_id.tif \
    $tempCurrentBranchDataDir/gw_catchments_reaches_$current_branch_id.gpkg catchments HydroID

## PROCESS CATCHMENTS AND MODEL STREAMS STEP 1 ##
echo -e $startDiv"Process catchments and model streams $hucNumber $current_branch_id"
python3 $srcDir/filter_catchments_and_add_attributes.py \
    -i $tempCurrentBranchDataDir/gw_catchments_reaches_$current_branch_id.gpkg \
    -f $tempCurrentBranchDataDir/demDerived_reaches_split_$current_branch_id.gpkg \
    -c $tempCurrentBranchDataDir/gw_catchments_reaches_filtered_addedAttributes_$current_branch_id.gpkg \
    -o $tempCurrentBranchDataDir/demDerived_reaches_split_filtered_$current_branch_id.gpkg \
    -w $tempHucDataDir/wbd8_clp.gpkg \
    -u $hucNumber

## RASTERIZE NEW CATCHMENTS AGAIN ##
echo -e $startDiv"Rasterize filtered catchments $hucNumber $current_branch_id"
gdal_rasterize -q -ot Int32 -a HydroID -a_nodata 0 -init 0 -co "COMPRESS=LZW" -co "BIGTIFF=YES" -co "TILED=YES" \
    -te $xmin $ymin $xmax $ymax -ts $ncols $nrows \
    $tempCurrentBranchDataDir/gw_catchments_reaches_filtered_addedAttributes_$current_branch_id.gpkg \
    $tempCurrentBranchDataDir/gw_catchments_reaches_filtered_addedAttributes_$current_branch_id.tif

## MASK SLOPE TO CATCHMENTS ##
echo -e $startDiv"Mask to slopes to catchments $hucNumber $current_branch_id"
gdal_calc.py --quiet --type=Float32 --overwrite --co "COMPRESS=LZW" --co "BIGTIFF=YES" --co "TILED=YES" \
    -A $tempCurrentBranchDataDir/slopes_d8_dem_meters_$current_branch_id.tif \
    -B $tempCurrentBranchDataDir/gw_catchments_reaches_filtered_addedAttributes_$current_branch_id.tif \
    --calc="A*(B>0)" --NoDataValue=$ndv \
    --outfile=$tempCurrentBranchDataDir/slopes_d8_dem_meters_masked_$current_branch_id.tif

## MAKE CATCHMENT AND STAGE FILES ##
echo -e $startDiv"Generate Catchment List and Stage List Files $hucNumber $current_branch_id"
$srcDir/make_stages_and_catchlist.py \
    -f $tempCurrentBranchDataDir/demDerived_reaches_split_filtered_$current_branch_id.gpkg \
    -c $tempCurrentBranchDataDir/gw_catchments_reaches_filtered_addedAttributes_$current_branch_id.gpkg \
    -s $tempCurrentBranchDataDir/stage_$current_branch_id.txt \
    -a $tempCurrentBranchDataDir/catch_list_$current_branch_id.txt \
    -m $stage_min_meters \
    -i $stage_interval_meters \
    -t $stage_max_meters

## MASK REM RASTER TO REMOVE OCEAN AREAS ##
if  [ -f $tempCurrentBranchDataDir/LandSea_subset_$current_branch_id.tif ]; then
    echo -e $startDiv"Additional masking to REM raster to remove ocean/Glake areas $hucNumber $current_branch_id"
    gdal_calc.py --quiet --type=Float32 --overwrite --co "COMPRESS=LZW" --co "BIGTIFF=YES" --co "TILED=YES" \
        -A $tempCurrentBranchDataDir/rem_zeroed_masked_$current_branch_id.tif \
        -B $tempCurrentBranchDataDir/LandSea_subset_$current_branch_id.tif \
        --calc="(A*B)" --NoDataValue=$ndv \
        --outfile=$tempCurrentBranchDataDir/"rem_zeroed_masked_$current_branch_id.tif"
fi

## HYDRAULIC PROPERTIES ##
echo -e $startDiv"Sample reach averaged parameters $hucNumber $current_branch_id"
$taudemDir/catchhydrogeo -hand $tempCurrentBranchDataDir/rem_zeroed_masked_$current_branch_id.tif \
    -catch $tempCurrentBranchDataDir/gw_catchments_reaches_filtered_addedAttributes_$current_branch_id.tif \
    -catchlist $tempCurrentBranchDataDir/catch_list_$current_branch_id.txt \
    -slp $tempCurrentBranchDataDir/slopes_d8_dem_meters_masked_$current_branch_id.tif \
    -h $tempCurrentBranchDataDir/stage_$current_branch_id.txt \
    -table $tempCurrentBranchDataDir/src_base_$current_branch_id.csv

## FINALIZE CATCHMENTS AND MODEL STREAMS ##
echo -e $startDiv"Finalize catchments and model streams $hucNumber $current_branch_id"
python3 $srcDir/add_crosswalk.py \
    -d $tempCurrentBranchDataDir/gw_catchments_reaches_filtered_addedAttributes_$current_branch_id.gpkg \
    -a $tempCurrentBranchDataDir/demDerived_reaches_split_filtered_$current_branch_id.gpkg \
    -s $tempCurrentBranchDataDir/src_base_$current_branch_id.csv \
    -l $tempCurrentBranchDataDir/gw_catchments_reaches_filtered_addedAttributes_crosswalked_$current_branch_id.gpkg \
    -f $tempCurrentBranchDataDir/demDerived_reaches_split_filtered_addedAttributes_crosswalked_$current_branch_id.gpkg \
    -r $tempCurrentBranchDataDir/src_full_crosswalked_$current_branch_id.csv \
    -j $tempCurrentBranchDataDir/src_$current_branch_id.json \
    -x $tempCurrentBranchDataDir/crosswalk_table_$current_branch_id.csv \
    -t $tempCurrentBranchDataDir/hydroTable_$current_branch_id.csv \
    -w $tempHucDataDir/wbd8_clp.gpkg \
    -b $b_arg \
    -y $tempCurrentBranchDataDir/nwm_catchments_proj_subset.tif \
    -m $manning_n \
    -z $z_arg \
    -k $tempCurrentBranchDataDir/small_segments_$current_branch_id.csv \
    -e $min_catchment_area \
<<<<<<< HEAD
    -g $min_stream_length
=======
    -g $min_stream_length
Tcount

## EVALUATE CROSSWALK ##
if [ "$current_branch_id" = "$branch_zero_id" ] && [ "$evaluateCrosswalk" = "1" ] ; then
    echo -e $startDiv"Evaluate crosswalk $hucNumber $current_branch_id"
    date -u
    Tstart
    python3 $toolsDir/evaluate_crosswalk.py \
        -a $tempCurrentBranchDataDir/demDerived_reaches_split_filtered_addedAttributes_crosswalked_$current_branch_id.gpkg \
        -b $b_arg \
        -c $tempHucDataDir/crosswalk_evaluation_$current_branch_id.csv \
        -d $tempHucDataDir/nwm_headwater_points_subset.gpkg \
        -u $hucNumber \
        -z $current_branch_id
    Tcount
fi
>>>>>>> e7a6b795
<|MERGE_RESOLUTION|>--- conflicted
+++ resolved
@@ -15,13 +15,7 @@
 
 ## MASK LEVEE-PROTECTED AREAS FROM DEM ##
 if [ "$mask_leveed_area_toggle" = "True" ] && [ -f $tempHucDataDir/LeveeProtectedAreas_subset.gpkg ]; then
-<<<<<<< HEAD
     echo -e $startDiv"Mask levee-protected areas from DEM (*Overwrite dem_meters.tif output) $hucNumber $branch_zero_id"
-=======
-    echo -e $startDiv"Mask levee-protected areas from DEM (*Overwrite dem_meters.tif output) $hucNumber $current_branch_id"
-    date -u
-    Tstart
->>>>>>> e7a6b795
     python3 $srcDir/mask_dem.py \
         -dem $tempCurrentBranchDataDir/dem_meters_$current_branch_id.tif \
         -nld $tempHucDataDir/LeveeProtectedAreas_subset.gpkg \
@@ -36,25 +30,20 @@
 
 ## D8 FLOW ACCUMULATIONS ##
 echo -e $startDiv"D8 Flow Accumulations $hucNumber $current_branch_id"
-<<<<<<< HEAD
+date -u
+Tstart
 $taudemDir/aread8 -p $tempCurrentBranchDataDir/flowdir_d8_burned_filled_$current_branch_id.tif \
     -ad8 $tempCurrentBranchDataDir/flowaccum_d8_burned_filled_$current_branch_id.tif \
     -wg $tempCurrentBranchDataDir/headwaters_$current_branch_id.tif \
     -nc
+Tcount
 
 # THRESHOLD ACCUMULATIONS ##
 echo -e $startDiv"Threshold Accumulations $hucNumber $current_branch_id"
+date -u
+Tstart
 $taudemDir/threshold -ssa $tempCurrentBranchDataDir/flowaccum_d8_burned_filled_$current_branch_id.tif \
     -src $tempCurrentBranchDataDir/demDerived_streamPixels_$current_branch_id.tif \
-=======
-date -u
-Tstart
-python3 $srcDir/accumulate_headwaters.py \
-    -fd $tempCurrentBranchDataDir/flowdir_d8_burned_filled_$current_branch_id.tif \
-    -fa $tempCurrentBranchDataDir/flowaccum_d8_burned_filled_$current_branch_id.tif \
-    -wg $tempCurrentBranchDataDir/headwaters_$current_branch_id.tif \
-    -stream $tempCurrentBranchDataDir/demDerived_streamPixels_$current_branch_id.tif \
->>>>>>> e7a6b795
     -thresh 1
 
 ## PREPROCESSING FOR LATERAL THALWEG ADJUSTMENT ###
@@ -245,24 +234,5 @@
     -z $z_arg \
     -k $tempCurrentBranchDataDir/small_segments_$current_branch_id.csv \
     -e $min_catchment_area \
-<<<<<<< HEAD
     -g $min_stream_length
-=======
-    -g $min_stream_length
-Tcount
-
-## EVALUATE CROSSWALK ##
-if [ "$current_branch_id" = "$branch_zero_id" ] && [ "$evaluateCrosswalk" = "1" ] ; then
-    echo -e $startDiv"Evaluate crosswalk $hucNumber $current_branch_id"
-    date -u
-    Tstart
-    python3 $toolsDir/evaluate_crosswalk.py \
-        -a $tempCurrentBranchDataDir/demDerived_reaches_split_filtered_addedAttributes_crosswalked_$current_branch_id.gpkg \
-        -b $b_arg \
-        -c $tempHucDataDir/crosswalk_evaluation_$current_branch_id.csv \
-        -d $tempHucDataDir/nwm_headwater_points_subset.gpkg \
-        -u $hucNumber \
-        -z $current_branch_id
-    Tcount
-fi
->>>>>>> e7a6b795
+Tcount