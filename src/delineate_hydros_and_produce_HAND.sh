--- conflicted
+++ resolved
@@ -227,38 +227,7 @@
     -h $tempCurrentBranchDataDir/stage_$current_branch_id.txt \
     -table $tempCurrentBranchDataDir/src_base_$current_branch_id.csv
 
-<<<<<<< HEAD
-=======
-
-## HEAL HAND -- REMOVES HYDROCONDITIONING ARTIFACTS ##
-if [ "$healed_hand_hydrocondition" = true ]; then
-    echo -e $startDiv"Healed HAND to Remove Hydro-conditioning Artifacts $hucNumber $current_branch_id"
-    gdal_calc.py --quiet --type=Float32 --overwrite --co "COMPRESS=LZW" --co "BIGTIFF=YES" --co "TILED=YES" \
-        -R $tempCurrentBranchDataDir/rem_zeroed_masked_$current_branch_id.tif \
-        -D $tempCurrentBranchDataDir/dem_meters_$current_branch_id.tif \
-        -T $tempCurrentBranchDataDir/dem_thalwegCond_$current_branch_id.tif \
-        --calc="R+(D-T)" --NoDataValue=$ndv \
-        --outfile=$tempCurrentBranchDataDir/"rem_zeroed_masked_$current_branch_id.tif"
-fi
-
-
-## HEAL HAND BRIDGES (note resolution is set to 10m)
-# May or may not be a bridge file, depends if the HUC has an applicble one.
-# Writing back over the rem_zeroed_masked branch tif
-if  [ -f $tempHucDataDir/osm_bridges_subset.gpkg ]; then
-    echo -e $startDiv"Burn in bridges $hucNumber $current_branch_id"
-    python3 $srcDir/heal_bridges_osm.py \
-                -g $tempCurrentBranchDataDir/rem_zeroed_masked_$current_branch_id.tif \
-                -s $tempHucDataDir/osm_bridges_subset.gpkg \
-                -p $tempCurrentBranchDataDir/bridge_lines_raster_$current_branch_id.tif \
-                -t $tempCurrentBranchDataDir/rem_zeroed_masked_$current_branch_id.tif \
-                -r $res
-else
-    echo -e $startDiv"No applicable bridge data for $hucNumber"
-fi
-
-
->>>>>>> 39504f35
+
 ## FINALIZE CATCHMENTS AND MODEL STREAMS ##
 echo -e $startDiv"Finalize catchments and model streams $hucNumber $current_branch_id"
 python3 $srcDir/add_crosswalk.py \
@@ -280,6 +249,17 @@
     -e $min_catchment_area \
     -g $min_stream_length
 
+## HEAL HAND -- REMOVES HYDROCONDITIONING ARTIFACTS ##
+if [ "$healed_hand_hydrocondition" = true ]; then
+    echo -e $startDiv"Healed HAND to Remove Hydro-conditioning Artifacts $hucNumber $current_branch_id"
+    gdal_calc.py --quiet --type=Float32 --overwrite --co "COMPRESS=LZW" --co "BIGTIFF=YES" --co "TILED=YES" \
+        -R $tempCurrentBranchDataDir/rem_zeroed_masked_$current_branch_id.tif \
+        -D $tempCurrentBranchDataDir/dem_meters_$current_branch_id.tif \
+        -T $tempCurrentBranchDataDir/dem_thalwegCond_$current_branch_id.tif \
+        --calc="R+(D-T)" --NoDataValue=$ndv \
+        --outfile=$tempCurrentBranchDataDir/"rem_zeroed_masked_$current_branch_id.tif"
+fi
+
 ## HEAL HAND BRIDGES ##
 if  [ -f $tempHucDataDir/osm_bridges_subset.gpkg ]; then
     echo -e $startDiv"Burn in bridges $hucNumber $current_branch_id"
