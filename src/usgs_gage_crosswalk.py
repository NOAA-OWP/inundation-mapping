--- conflicted
+++ resolved
@@ -80,13 +80,9 @@
     def _load_gages(self, gages_filename):
         '''Reads gage geopackage from huc level and filters based on current branch id'''
 
-<<<<<<< HEAD
         usgs_gages = gpd.read_file(gages_filename, engine='fiona')
-=======
-        usgs_gages = gpd.read_file(gages_filename)
         # TODO: Do we need project this usgs gages to huc_CRS as well?
         # usgs_gages.to_crs(huc_CRS, inplace=True)
->>>>>>> 95a1afa3
         return usgs_gages[(usgs_gages.levpa_id == self.branch_id)]
 
     def catchment_sjoin(self, input_catchment_filename, huc_CRS):
