#!/usr/bin/env python3

import argparse
import os
import warnings

import geopandas as gpd
import rasterio

from utils.shared_functions import mem_profile
<<<<<<< HEAD


=======
from os.path import join
>>>>>>> 24f763ea
warnings.simplefilter("ignore")


''' Get elevation at adjusted USGS gages locations

    Parameters
    ----------
    usgs_gages_filename : str
        File path of USGS stations subset layer. i.e. '/data/path/usgs_subset_gages.gpkg'
    input_flows_filename : str
        File path of FIM streams layer. i.e. '/data/path/demDerived_reaches_split_filtered_3246000257.gpkg'
    input_catchment_filename : str
        File path of FIM catchment layer. i.e.
            '/data/path/gw_catchments_reaches_filtered_addedAttributes_3246000257.gpkg'
    dem_filename : str
        File path of original DEM. i.e. '/data/path/dem_meters_3246000257.tif'
    dem_adj_filename : str
        File path of thalweg adjusted DEM. i.e. '/data/path/dem_thalwegCond_3246000257.tif'
    output_directory : str
        Directory to create output table. i.e. '/data/path/'
    branch_id: str
        ID of the current branch i.e. '3246000257'
'''


class GageCrosswalk(object):
    def __init__(self, usgs_subset_gages_filename, branch_id):
        self.branch_id = branch_id
        self.gages = self._load_gages(usgs_subset_gages_filename)

<<<<<<< HEAD
    def run_crosswalk(
        self,
        input_catchment_filename,
        input_flows_filename,
        dem_filename,
        dem_adj_filename,
        output_table_filename,
    ):
        '''Run the gage crosswalk steps:
        1) spatial join to branch catchments layer
        2) snap sites to the dem-derived flows
        3) sample both dems at the snapped points
        4) write the crosswalked points to usgs_elev_table.csv
        '''

=======
    def run_crosswalk(self, input_catchment_filename, input_flows_filename, dem_filename, dem_adj_filename, output_directory):
        '''Run the gage crosswalk steps: 1) spatial join to branch catchments layer 2) snap sites to 
        the dem-derived flows 3) sample both dems at the snapped points 4) write the crosswalked points
        to usgs_elev_table.csv
        '''
>>>>>>> 24f763ea
        if self.gages.empty:
            print(f'There are no gages for branch {branch_id}')
            os._exit(0)
        # Spatial join to fim catchments
        self.catchment_sjoin(input_catchment_filename)
        if self.gages.empty:
            print(f'There are no gages for branch {branch_id}')
            os._exit(0)

        # Snap to dem derived flow lines
        self.snap_to_dem_derived_flows(input_flows_filename)
        # Sample DEM and thalweg adjusted DEM
        self.sample_dem(dem_filename, 'dem_elevation')
        self.sample_dem(dem_adj_filename, 'dem_adj_elevation')
        # Write to csv
        num_gages = len(self.gages)
        print(f"{num_gages} gage{'' if num_gages == 1 else 's'} in branch {self.branch_id}")
        self.write(output_directory)

    def _load_gages(self, gages_filename):
        '''Reads gage geopackage from huc level and filters based on current branch id'''

        usgs_gages = gpd.read_file(gages_filename)
<<<<<<< HEAD
        return usgs_gages[usgs_gages.levpa_id == self.branch_id]
=======
        return  usgs_gages[(usgs_gages.levpa_id == self.branch_id)]
>>>>>>> 24f763ea

    def catchment_sjoin(self, input_catchment_filename):
        '''Spatial joins gages to FIM catchments'''

        input_catchments = gpd.read_file(input_catchment_filename, dtype={'HydroID': int})
        self.gages = gpd.sjoin(self.gages, input_catchments[['HydroID', 'LakeID', 'geometry']], how='inner')

    def snap_to_dem_derived_flows(self, input_flows_filename):
        '''
        Joins to dem derived flow line and produces snap_distance and
        geometry_snapped for sampling DEMs on the thalweg
        '''

        input_flows = gpd.read_file(input_flows_filename)
        input_flows['geometry_ln'] = input_flows.geometry
        self.gages = self.gages.merge(input_flows[['HydroID', 'geometry_ln']], on='HydroID')

        # Snap each point to its feature_id line
        self.gages['geometry_snapped'], self.gages['snap_distance'] = self.gages.apply(
            self.snap_to_line, axis=1, result_type='expand'
        ).T.values
        self.gages.geometry_snapped = self.gages.geometry_snapped.astype('geometry')

    def sample_dem(self, dem_filename, column_name):
        '''
        Sample an input DEM at snapped points. Make sure to run self.gages.set_geometry("geometry_snapped")
        before running this method, otherwise the DEM will be sampled at the actual gage locations.
        '''

        coord_list = [
            (x, y) for x, y in zip(self.gages['geometry_snapped'].x, self.gages['geometry_snapped'].y)
        ]

        with rasterio.open(dem_filename) as dem:
            self.gages[column_name] = [x[0] for x in dem.sample(coord_list)]

    def write(self, output_directory):
        '''Write to csv file'''

        # Prep and write out file
        elev_table = self.gages.copy()
        elev_table.loc[
            elev_table['location_id'] == elev_table['nws_lid'], 'location_id'
        ] = None  # set location_id to None where there isn't a gage
        elev_table = elev_table[elev_table['location_id'].notna()]
        elev_table.source = elev_table.source.apply(str.lower)

        # filter for just ras2fim entries
        ras_elev_table = elev_table[elev_table['source'] == 'ras2fim']
        ras_elev_table = ras_elev_table[["location_id", "HydroID", "feature_id", "levpa_id", "HUC8", "dem_elevation", "dem_adj_elevation","source", "stream_stn"]]
        if not ras_elev_table.empty:
            ras_elev_table.to_csv(join(output_directory, 'ras_elev_table.csv'), index=False)

        # filter for just usgs entries
        usgs_elev_table = elev_table[elev_table['source'] != 'ras2fim']
        if not usgs_elev_table.empty:
            usgs_elev_table.to_csv(join(output_directory, 'usgs_elev_table.csv'), index=False)

    @staticmethod
    def snap_to_line(row):
        if not row.geometry_ln:
            return (None, None)
        snap_geom = row.geometry_ln.interpolate(row.geometry_ln.project(row.geometry))
        return (snap_geom, snap_geom.distance(row.geometry))


if __name__ == '__main__':
    parser = argparse.ArgumentParser(description='Crosswalk USGS sites to HydroID and get elevations')
<<<<<<< HEAD
    parser.add_argument(
        '-gages', '--usgs-gages-filename', help='USGS gage subset at the huc level', required=True
    )
    parser.add_argument('-flows', '--input-flows-filename', help='DEM derived streams', required=True)
    parser.add_argument('-cat', '--input-catchment-filename', help='DEM derived catchments', required=True)
    parser.add_argument('-dem', '--dem-filename', help='DEM', required=True)
    parser.add_argument('-dem_adj', '--dem-adj-filename', help='Thalweg adjusted DEM', required=True)
    parser.add_argument('-outtable', '--output-table-filename', help='Table to append data', required=True)
    parser.add_argument(
        '-b', '--branch-id', help='Branch ID used to filter the gages', type=str, required=True
    )
=======
    parser.add_argument('-gages','--usgs-gages-filename', help='USGS gage subset at the huc level', required=True)
    parser.add_argument('-flows','--input-flows-filename', help='DEM derived streams', required=True)
    parser.add_argument('-cat','--input-catchment-filename', help='DEM derived catchments', required=True)
    parser.add_argument('-dem','--dem-filename',help='DEM',required=True)
    parser.add_argument('-dem_adj','--dem-adj-filename', help='Thalweg adjusted DEM', required=True)
    parser.add_argument('-out','--output-directory', help='Directory where output tables created', required=True)
    parser.add_argument('-b','--branch-id', help='Branch ID used to filter the gages', type=str, required=True)
>>>>>>> 24f763ea

    args = vars(parser.parse_args())

    usgs_gages_filename = args['usgs_gages_filename']
    input_flows_filename = args['input_flows_filename']
    input_catchment_filename = args['input_catchment_filename']
    dem_filename = args['dem_filename']
    dem_adj_filename = args['dem_adj_filename']
    output_directory = args['output_directory']
    branch_id = args['branch_id']

    assert os.path.isfile(usgs_gages_filename), f"The input file {usgs_gages_filename} does not exist."

    # Instantiate class
    gage_crosswalk = GageCrosswalk(usgs_gages_filename, branch_id)
<<<<<<< HEAD
    gage_crosswalk.run_crosswalk(
        input_catchment_filename, input_flows_filename, dem_filename, dem_adj_filename, output_table_filename
    )
=======
    gage_crosswalk.run_crosswalk(input_catchment_filename, input_flows_filename, dem_filename, dem_adj_filename, output_directory)
>>>>>>> 24f763ea

"""
Examples:

python /foss_fim/src/usgs_gage_crosswalk.py -gages /outputs/carson_gms_bogus/02020005/usgs_subset_gages.gpkg
    -flows /outputs/carson_gms_bogus/02020005/branches/3246000305/demDerived_reaches_split_filtered_3246000305.gpkg
    -cat /outputs/carson_gms_bogus/02020005/branches/3246000305/gw_catchments_reaches_filtered_addedAttributes_3246000305.gpkg
    -dem /outputs/carson_gms_bogus/02020005/branches/3246000305/dem_meters_3246000305.tif
    -dem_adj /outputs/carson_gms_bogus/02020005/branches/3246000305/dem_thalwegCond_3246000305.tif
    -outtable /outputs/carson_gms_bogus/02020005/branches/3246000305/usgs_elev_table.csv
    -b 32460003 05

python /foss_fim/src/usgs_gage_crosswalk.py -gages /outputs/carson_gms_bogus/02020005/usgs_subset_gages.gpkg
    -flows /outputs/carson_gms_bogus/02020005/branches/3246000257/demDerived_reaches_split_filtered_3246000257.gpkg
    -cat /outputs/carson_gms_bogus/02020005/branches/3246000257/gw_catchments_reaches_filtered_addedAttributes_3246000257.gpkg
    -dem /outputs/carson_gms_bogus/02020005/branches/3246000257/dem_meters_3246000257.tif
    -dem_adj /outputs/carson_gms_bogus/02020005/branches/3246000257/dem_thalwegCond_3246000257.tif
    -outtable /outputs/carson_gms_bogus/02020005/branches/3246000257/usgs_elev_table.csv
    -b 32460002 57

python /foss_fim/src/usgs_gage_crosswalk.py -gages /outputs/carson_gage_test/04130001/usgs_subset_gages.gpkg
    -flows /outputs/carson_gage_test/04130001/branches/9041000030/demDerived_reaches_split_filtered_9041000030.gpkg
    -cat /outputs/carson_gage_test/04130001/branches/9041000030/gw_catchments_reaches_filtered_addedAttributes_9041000030.gpkg
    -dem /outputs/carson_gage_test/04130001/branches/9041000030/dem_meters_9041000030.tif
    -dem_adj /outputs/carson_gage_test/04130001/branches/904100030/dem_thalwegCond_0941000030.tif
    -outtable /outputs/carson_gage_test/04130001/branches/9041000030/usgs_elev_table.csv
    -b 90410000 30
"""<|MERGE_RESOLUTION|>--- conflicted
+++ resolved
@@ -3,17 +3,14 @@
 import argparse
 import os
 import warnings
+from os.path import join
 
 import geopandas as gpd
 import rasterio
 
 from utils.shared_functions import mem_profile
-<<<<<<< HEAD
-
-
-=======
-from os.path import join
->>>>>>> 24f763ea
+
+
 warnings.simplefilter("ignore")
 
 
@@ -44,29 +41,13 @@
         self.branch_id = branch_id
         self.gages = self._load_gages(usgs_subset_gages_filename)
 
-<<<<<<< HEAD
     def run_crosswalk(
-        self,
-        input_catchment_filename,
-        input_flows_filename,
-        dem_filename,
-        dem_adj_filename,
-        output_table_filename,
+        self, input_catchment_filename, input_flows_filename, dem_filename, dem_adj_filename, output_directory
     ):
-        '''Run the gage crosswalk steps:
-        1) spatial join to branch catchments layer
-        2) snap sites to the dem-derived flows
-        3) sample both dems at the snapped points
-        4) write the crosswalked points to usgs_elev_table.csv
-        '''
-
-=======
-    def run_crosswalk(self, input_catchment_filename, input_flows_filename, dem_filename, dem_adj_filename, output_directory):
-        '''Run the gage crosswalk steps: 1) spatial join to branch catchments layer 2) snap sites to 
+        '''Run the gage crosswalk steps: 1) spatial join to branch catchments layer 2) snap sites to
         the dem-derived flows 3) sample both dems at the snapped points 4) write the crosswalked points
         to usgs_elev_table.csv
         '''
->>>>>>> 24f763ea
         if self.gages.empty:
             print(f'There are no gages for branch {branch_id}')
             os._exit(0)
@@ -90,11 +71,7 @@
         '''Reads gage geopackage from huc level and filters based on current branch id'''
 
         usgs_gages = gpd.read_file(gages_filename)
-<<<<<<< HEAD
-        return usgs_gages[usgs_gages.levpa_id == self.branch_id]
-=======
-        return  usgs_gages[(usgs_gages.levpa_id == self.branch_id)]
->>>>>>> 24f763ea
+        return usgs_gages[(usgs_gages.levpa_id == self.branch_id)]
 
     def catchment_sjoin(self, input_catchment_filename):
         '''Spatial joins gages to FIM catchments'''
@@ -144,7 +121,19 @@
 
         # filter for just ras2fim entries
         ras_elev_table = elev_table[elev_table['source'] == 'ras2fim']
-        ras_elev_table = ras_elev_table[["location_id", "HydroID", "feature_id", "levpa_id", "HUC8", "dem_elevation", "dem_adj_elevation","source", "stream_stn"]]
+        ras_elev_table = ras_elev_table[
+            [
+                "location_id",
+                "HydroID",
+                "feature_id",
+                "levpa_id",
+                "HUC8",
+                "dem_elevation",
+                "dem_adj_elevation",
+                "source",
+                "stream_stn",
+            ]
+        ]
         if not ras_elev_table.empty:
             ras_elev_table.to_csv(join(output_directory, 'ras_elev_table.csv'), index=False)
 
@@ -163,7 +152,6 @@
 
 if __name__ == '__main__':
     parser = argparse.ArgumentParser(description='Crosswalk USGS sites to HydroID and get elevations')
-<<<<<<< HEAD
     parser.add_argument(
         '-gages', '--usgs-gages-filename', help='USGS gage subset at the huc level', required=True
     )
@@ -171,19 +159,12 @@
     parser.add_argument('-cat', '--input-catchment-filename', help='DEM derived catchments', required=True)
     parser.add_argument('-dem', '--dem-filename', help='DEM', required=True)
     parser.add_argument('-dem_adj', '--dem-adj-filename', help='Thalweg adjusted DEM', required=True)
-    parser.add_argument('-outtable', '--output-table-filename', help='Table to append data', required=True)
+    parser.add_argument(
+        '-out', '--output-directory', help='Directory where output tables created', required=True
+    )
     parser.add_argument(
         '-b', '--branch-id', help='Branch ID used to filter the gages', type=str, required=True
     )
-=======
-    parser.add_argument('-gages','--usgs-gages-filename', help='USGS gage subset at the huc level', required=True)
-    parser.add_argument('-flows','--input-flows-filename', help='DEM derived streams', required=True)
-    parser.add_argument('-cat','--input-catchment-filename', help='DEM derived catchments', required=True)
-    parser.add_argument('-dem','--dem-filename',help='DEM',required=True)
-    parser.add_argument('-dem_adj','--dem-adj-filename', help='Thalweg adjusted DEM', required=True)
-    parser.add_argument('-out','--output-directory', help='Directory where output tables created', required=True)
-    parser.add_argument('-b','--branch-id', help='Branch ID used to filter the gages', type=str, required=True)
->>>>>>> 24f763ea
 
     args = vars(parser.parse_args())
 
@@ -199,13 +180,9 @@
 
     # Instantiate class
     gage_crosswalk = GageCrosswalk(usgs_gages_filename, branch_id)
-<<<<<<< HEAD
     gage_crosswalk.run_crosswalk(
-        input_catchment_filename, input_flows_filename, dem_filename, dem_adj_filename, output_table_filename
-    )
-=======
-    gage_crosswalk.run_crosswalk(input_catchment_filename, input_flows_filename, dem_filename, dem_adj_filename, output_directory)
->>>>>>> 24f763ea
+        input_catchment_filename, input_flows_filename, dem_filename, dem_adj_filename, output_directory
+    )
 
 """
 Examples:
