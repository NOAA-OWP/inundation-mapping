#!/usr/bin/env python3

import argparse

import numpy as np
import rasterio

from utils.shared_functions import mem_profile


@mem_profile
def burn_in_levees(dem_filename, nld_filename, out_dem_filename):
    # TODO Document this code
<<<<<<< HEAD
    dem = rasterio.open(dem_filename)
    nld = rasterio.open(nld_filename)
=======
    with rasterio.open(dem_filename) as dem, rasterio.open(nld_filename) as nld:
        dem_data = dem.read(1)
        nld_data = nld.read(1)

        no_data = nld.nodata
>>>>>>> 24f763ea

        nld_m = np.where(nld_data == int(no_data), no_data, nld_data.astype(rasterio.float32))

        dem_profile = dem.profile.copy()

        dem_nld_burn = np.maximum(dem_data, nld_m)

    with rasterio.open(out_dem_filename, "w", **dem_profile, BIGTIFF="YES") as dest:
        dest.write(dem_nld_burn, indexes=1)


<<<<<<< HEAD
    with rasterio.open(out_dem_filename, "w", **dem_profile, BIGTIFF='YES') as dest:
        dest.write(dem_nld_burn, indexes=1)


if __name__ == '__main__':
    parser = argparse.ArgumentParser(description='Burn in NLD elevations')
    parser.add_argument('-dem', '--dem-filename', help='DEM filename', required=True, type=str)
    parser.add_argument('-nld', '--nld-filename', help='NLD filename', required=True, type=str)
    parser.add_argument('-out', '--out-dem-filename', help='out DEM filename', required=True, type=str)
=======
if __name__ == "__main__":
    parser = argparse.ArgumentParser(description="Burn in NLD elevations")
    parser.add_argument("-dem", "--dem-filename", help="DEM filename", required=True, type=str)
    parser.add_argument("-nld", "--nld-filename", help="NLD filename", required=True, type=str)
    parser.add_argument("-out", "--out-dem-filename", help="out DEM filename", required=True, type=str)
>>>>>>> 24f763ea

    args = vars(parser.parse_args())

    dem_filename = args["dem_filename"]
    nld_filename = args["nld_filename"]
    out_dem_filename = args["out_dem_filename"]

    burn_in_levees(dem_filename, nld_filename, out_dem_filename)<|MERGE_RESOLUTION|>--- conflicted
+++ resolved
@@ -11,16 +11,11 @@
 @mem_profile
 def burn_in_levees(dem_filename, nld_filename, out_dem_filename):
     # TODO Document this code
-<<<<<<< HEAD
-    dem = rasterio.open(dem_filename)
-    nld = rasterio.open(nld_filename)
-=======
     with rasterio.open(dem_filename) as dem, rasterio.open(nld_filename) as nld:
         dem_data = dem.read(1)
         nld_data = nld.read(1)
 
         no_data = nld.nodata
->>>>>>> 24f763ea
 
         nld_m = np.where(nld_data == int(no_data), no_data, nld_data.astype(rasterio.float32))
 
@@ -32,23 +27,11 @@
         dest.write(dem_nld_burn, indexes=1)
 
 
-<<<<<<< HEAD
-    with rasterio.open(out_dem_filename, "w", **dem_profile, BIGTIFF='YES') as dest:
-        dest.write(dem_nld_burn, indexes=1)
-
-
-if __name__ == '__main__':
-    parser = argparse.ArgumentParser(description='Burn in NLD elevations')
-    parser.add_argument('-dem', '--dem-filename', help='DEM filename', required=True, type=str)
-    parser.add_argument('-nld', '--nld-filename', help='NLD filename', required=True, type=str)
-    parser.add_argument('-out', '--out-dem-filename', help='out DEM filename', required=True, type=str)
-=======
 if __name__ == "__main__":
     parser = argparse.ArgumentParser(description="Burn in NLD elevations")
     parser.add_argument("-dem", "--dem-filename", help="DEM filename", required=True, type=str)
     parser.add_argument("-nld", "--nld-filename", help="NLD filename", required=True, type=str)
     parser.add_argument("-out", "--out-dem-filename", help="out DEM filename", required=True, type=str)
->>>>>>> 24f763ea
 
     args = vars(parser.parse_args())
 
