--- conflicted
+++ resolved
@@ -163,7 +163,6 @@
 python3 -m memory_profiler $srcDir/burn_in_levees.py -dem $tempHucDataDir/dem_meters.tif -nld $tempCurrentBranchDataDir/nld_rasterized_elev_$branch_zero_id.tif -out $tempHucDataDir/dem_meters.tif
 Tcount
 
-<<<<<<< HEAD
 ## RASTERIZE REACH BOOLEAN (1 & 0) - BRANCH 0 (include all NWM streams) ##
 echo -e $startDiv"Rasterize Reach Boolean $hucNumber $branch_zero_id"
 date -u
@@ -181,8 +180,6 @@
     Tcount
 fi
 
-=======
->>>>>>> 8348fd79
 ## RASTERIZE NWM Levelpath HEADWATERS (1 & 0) ##
 echo -e $startDiv"Rasterize NWM Headwaters $hucNumber $branch_zero_id"
 date -u
