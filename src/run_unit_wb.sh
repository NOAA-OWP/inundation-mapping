--- conflicted
+++ resolved
@@ -90,7 +90,6 @@
 echo -e $startDiv"Generating Level Paths for $hucNumber"
 date -u
 Tstart
-<<<<<<< HEAD
 $srcDir/derive_level_paths.py -i $tempHucDataDir/nwm_subset_streams.gpkg \
     -s $tempHucDataDir/wbd_buffered_streams.gpkg \
     -b $branch_id_attribute \
@@ -101,10 +100,8 @@
     -c $tempHucDataDir/nwm_catchments_proj_subset.gpkg \
     -t $tempHucDataDir/nwm_catchments_proj_subset_levelPaths.gpkg \
     -n $tempHucDataDir/nwm_subset_streams_levelPaths_dissolved_headwaters.gpkg \
-    -w $tempHucDataDir/nwm_lakes_proj_subset.gpkg
-=======
-$srcDir/derive_level_paths.py -i $tempHucDataDir/nwm_subset_streams.gpkg -s $tempHucDataDir/wbd_buffered_streams.gpkg -b $branch_id_attribute -r "ID" -o $tempHucDataDir/nwm_subset_streams_levelPaths.gpkg -d $tempHucDataDir/nwm_subset_streams_levelPaths_dissolved.gpkg -e $tempHucDataDir/nwm_headwaters.gpkg -c $tempHucDataDir/nwm_catchments_proj_subset.gpkg -t $tempHucDataDir/nwm_catchments_proj_subset_levelPaths.gpkg -n $tempHucDataDir/nwm_subset_streams_levelPaths_dissolved_headwaters.gpkg -w $tempHucDataDir/nwm_lakes_proj_subset.gpkg -wbd $tempHucDataDir/wbd.gpkg
->>>>>>> 24f763ea
+    -w $tempHucDataDir/nwm_lakes_proj_subset.gpkg \
+    -wbd $tempHucDataDir/wbd.gpkg
 
 # test if we received a non-zero code back from derive_level_paths.py
 #subscript_exit_code=$?
@@ -335,16 +332,14 @@
     echo -e $startDiv"Assigning USGS gages to branches for $hucNumber"
     date -u
     Tstart
-<<<<<<< HEAD
-    python3 -m memory_profiler $srcDir/usgs_gage_unit_setup.py -gages $inputsDir/usgs_gages/usgs_gages.gpkg \
+    python3 -m memory_profiler $srcDir/usgs_gage_unit_setup.py \
+        -gages $inputsDir/usgs_gages/usgs_gages.gpkg \
         -nwm $tempHucDataDir/nwm_subset_streams_levelPaths.gpkg \
+        -ras $inputsDir/rating_curve/ras2fim_exports/reformat_ras_rating_curve_points.gpkg \
         -o $tempHucDataDir/usgs_subset_gages.gpkg \
         -huc $hucNumber \
         -ahps $inputsDir/ahps_sites/nws_lid.gpkg \
         -bzero_id $branch_zero_id
-=======
-    python3 -m memory_profiler $srcDir/usgs_gage_unit_setup.py -gages $inputsDir/usgs_gages/usgs_gages.gpkg -nwm $tempHucDataDir/nwm_subset_streams_levelPaths.gpkg -ras $inputsDir/rating_curve/ras2fim_exports/reformat_ras_rating_curve_points.gpkg -o $tempHucDataDir/usgs_subset_gages.gpkg -huc $hucNumber -ahps $inputsDir/ahps_sites/nws_lid.gpkg -bzero_id $branch_zero_id 
->>>>>>> 24f763ea
     Tcount
 fi
 
@@ -353,17 +348,13 @@
     echo -e $startDiv"USGS Crosswalk $hucNumber $branch_zero_id"
     date -u
     Tstart
-<<<<<<< HEAD
-    python3 $srcDir/usgs_gage_crosswalk.py -gages $tempHucDataDir/usgs_subset_gages_$branch_zero_id.gpkg \
+    python3 $srcDir/usgs_gage_crosswalk.py \
+        -gages $tempHucDataDir/usgs_subset_gages_$branch_zero_id.gpkg \
         -flows $tempCurrentBranchDataDir/demDerived_reaches_split_filtered_$branch_zero_id.gpkg \
         -cat $tempCurrentBranchDataDir/gw_catchments_reaches_filtered_addedAttributes_crosswalked_$branch_zero_id.gpkg \
         -dem $tempCurrentBranchDataDir/dem_meters_$branch_zero_id.tif \
         -dem_adj $tempCurrentBranchDataDir/dem_thalwegCond_$branch_zero_id.tif \
-        -outtable $tempCurrentBranchDataDir/usgs_elev_table.csv \
-        -b $branch_zero_id
-=======
-    python3 $srcDir/usgs_gage_crosswalk.py -gages $tempHucDataDir/usgs_subset_gages_$branch_zero_id.gpkg -flows $tempCurrentBranchDataDir/demDerived_reaches_split_filtered_$branch_zero_id.gpkg -cat $tempCurrentBranchDataDir/gw_catchments_reaches_filtered_addedAttributes_crosswalked_$branch_zero_id.gpkg -dem $tempCurrentBranchDataDir/dem_meters_$branch_zero_id.tif -dem_adj $tempCurrentBranchDataDir/dem_thalwegCond_$branch_zero_id.tif -out $tempCurrentBranchDataDir -b $branch_zero_id
->>>>>>> 24f763ea
+        -out $tempCurrentBranchDataDir -b $branch_zero_id
     Tcount
 fi
 
