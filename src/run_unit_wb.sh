--- conflicted
+++ resolved
@@ -17,7 +17,6 @@
 
 branchSummaryLogFile=$outputDestDir/logs/branch/"$hucNumber"_summary_branch.log
 
-<<<<<<< HEAD
 huc2Identifier=${hucNumber:0:2}
 
 
@@ -37,9 +36,6 @@
 echo -e $startDiv"Using CRS: $huc_CRS" ## debug
 
 ## INITIALIZE TOTAL TIME TIMER ##
-=======
-## INITIALIZE TOTAL UNIT AND IT'S BRANCHES TIMER ##
->>>>>>> f2062140
 T_total_start
 huc_start_time=`date +%s`
 date -u
@@ -98,13 +94,7 @@
 
 ## STREAM BRANCH POLYGONS
 echo -e $startDiv"Generating Stream Branch Polygons for $hucNumber"
-<<<<<<< HEAD
-date -u
-Tstart
-$srcDir/buffer_stream_branches.py -a $tempHucDataDir/$dem_domain_filename \
-=======
 $srcDir/buffer_stream_branches.py -a $tempHucDataDir/HUC6_dem_domain.gpkg \
->>>>>>> f2062140
     -s $tempHucDataDir/nwm_subset_streams_levelPaths_dissolved.gpkg \
     -i $branch_id_attribute \
     -d $branch_buffer_distance_meters \
@@ -129,13 +119,9 @@
 [ ! -f $tempCurrentBranchDataDir/dem_meters.tif ] && \
 gdalwarp -cutline $tempHucDataDir/wbd_buffered.gpkg -crop_to_cutline -ot Float32 -r bilinear -of "GTiff" \
     -overwrite -co "BLOCKXSIZE=512" -co "BLOCKYSIZE=512" -co "TILED=YES" -co "COMPRESS=LZW" \
-<<<<<<< HEAD
     -co "BIGTIFF=YES" -t_srs $huc_CRS $input_DEM $tempHucDataDir/dem_meters.tif
 
 Tcount
-=======
-    -co "BIGTIFF=YES" -t_srs $DEFAULT_FIM_PROJECTION_CRS $input_DEM $tempHucDataDir/dem_meters.tif -q
->>>>>>> f2062140
 
 ## GET RASTER METADATA
 echo -e $startDiv"Get DEM Metadata $hucNumber $branch_zero_id"
