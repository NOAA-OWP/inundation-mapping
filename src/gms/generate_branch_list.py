--- conflicted
+++ resolved
@@ -28,11 +28,7 @@
     parser.add_argument('-d','--stream-network-dissolved', help='Dissolved stream network', required=True)
     parser.add_argument('-b','--branch-id-attribute', help='Branch ID attribute to use in dissolved stream network', required=True)
     parser.add_argument('-o','--output-branch-list', help='Output branch list', required=True)
-<<<<<<< HEAD
-    parser.add_argument('-z','--branch-zero', help='Branch Zero ID', required=False)
-=======
     parser.add_argument('-z','--branch-zero', help='Optional Branch Zero ID (str) to be added to the branch list. Usually this will be "0".', required=False)
->>>>>>> 235268fc
     
     args = vars(parser.parse_args())
 
