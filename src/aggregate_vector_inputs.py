--- conflicted
+++ resolved
@@ -1,10 +1,6 @@
 #!/usr/bin/env python3
 
 import os
-<<<<<<< HEAD
-import sys
-=======
->>>>>>> dbefb75d
 # sys.path.append('/foss_fim/src')
 import geopandas as gpd
 from utils.shared_variables import PREP_PROJECTION
@@ -178,22 +174,12 @@
 
     huc_intersection = gpd.GeoDataFrame({'geometry': intersecting_points, 'NHDPlusID': nhdplus_ids,'mainstem': mainstem_flag},crs=nwm_streams.crs,geometry='geometry')
     huc_intersection = huc_intersection.drop_duplicates()
-<<<<<<< HEAD
 
     del nwm_streams,wbd
 
     return huc_intersection
-=======
->>>>>>> dbefb75d
-
-    del nwm_streams,wbd
-
-    return huc_intersection
-
-
-def collect_stream_attributes(nhdplus_vectors_dir, huc):
-
-<<<<<<< HEAD
+
+
 def collect_stream_attributes(nhdplus_vectors_dir, huc):
 
     print (f"Starting attribute collection for HUC {huc}",flush=True)
@@ -203,15 +189,6 @@
     vaa_filename = os.path.join(nhdplus_vectors_dir,huc,'NHDPlusFlowLineVAA' + str(huc) + '.gpkg')
     flowline_filename = os.path.join(nhdplus_vectors_dir,huc,'NHDFlowline' + str(huc) + '.gpkg')
 
-=======
-    print (f"Starting attribute collection for HUC {huc}",flush=True)
-
-    # Collecting NHDPlus HR attributes
-    burnline_filename = os.path.join(nhdplus_vectors_dir,huc,'NHDPlusBurnLineEvent' + str(huc) + '.gpkg')
-    vaa_filename = os.path.join(nhdplus_vectors_dir,huc,'NHDPlusFlowLineVAA' + str(huc) + '.gpkg')
-    flowline_filename = os.path.join(nhdplus_vectors_dir,huc,'NHDFlowline' + str(huc) + '.gpkg')
-
->>>>>>> dbefb75d
     if os.path.exists(os.path.join(nhdplus_vectors_dir,huc,'NHDPlusBurnLineEvent' + str(huc) + '.gpkg')):
 
         burnline = gpd.read_file(burnline_filename)
@@ -232,14 +209,11 @@
         nhd_streams = nhd_streams.loc[nhd_streams.geometry!=None,:] # special case: remove segments without geometries
         nhd_streams['HUC4'] = str(huc)
 
-<<<<<<< HEAD
-=======
         # special case; breach in network at Tiber Dam
         if huc == '1003' and nhd_streams.loc[nhd_streams.NHDPlusID==23001300078682.0,'DnLevelPat'] == 23001300001574.0:
             nhd_streams = nhd_streams.loc[nhd_streams.NHDPlusID!=23001300009084.0]
             nhd_streams.loc[nhd_streams.NHDPlusID==23001300078682.0,'DnLevelPat'] = 23001300001566.0
 
->>>>>>> dbefb75d
         # Write out NHDPlus HR aggregated
         nhd_streams_agg_fileName = os.path.join(nhdplus_vectors_dir,huc,'NHDPlusBurnLineEvent' + str(huc) + '_agg.gpkg')
         nhd_streams.to_file(nhd_streams_agg_fileName,driver=getDriver(nhd_streams_agg_fileName),index=False)
@@ -321,7 +295,6 @@
             nhd_huc8_intersections = nhd_huc8_intersections[column_order]
             adj_nhd_headwater_points_all = adj_nhd_headwater_points.append(nhd_huc8_intersections)
             adj_nhd_headwater_points_all = adj_nhd_headwater_points_all.reset_index(drop=True)
-<<<<<<< HEAD
 
             adj_nhd_streams_all_fileName = os.path.join(nhdplus_vectors_dir,huc,'NHDPlusBurnLineEvent' + str(huc) + '_adj.gpkg')
             adj_nhd_headwaters_all_fileName = os.path.join(nhdplus_vectors_dir,huc,'nhd' + str(huc) + '_headwaters_adj.gpkg')
@@ -339,26 +312,7 @@
         del nhd_streams_fr
 
     print(f"finished stream subset for HUC {huc}",flush=True)
-=======
-
-            adj_nhd_streams_all_fileName = os.path.join(nhdplus_vectors_dir,huc,'NHDPlusBurnLineEvent' + str(huc) + '_adj.gpkg')
-            adj_nhd_headwaters_all_fileName = os.path.join(nhdplus_vectors_dir,huc,'nhd' + str(huc) + '_headwaters_adj.gpkg')
-
-            # Write out FR adjusted
-            adj_nhd_streams_all.to_file(adj_nhd_streams_all_fileName,driver=getDriver(adj_nhd_streams_all_fileName),index=False)
-            adj_nhd_headwater_points_all.to_file(adj_nhd_headwaters_all_fileName,driver=getDriver(adj_nhd_headwaters_all_fileName),index=False)
-
-            del adj_nhd_streams_all, adj_nhd_headwater_points_all
-
-        else:
-
-            print (f"skipping headwater adjustments for HUC {huc}")
-
-        del nhd_streams_fr
-
-    print(f"finished stream subset for HUC {huc}",flush=True)
-
->>>>>>> dbefb75d
+
 
 def aggregate_stream_networks(nhdplus_vectors_dir,agg_nhd_headwaters_adj_fileName,agg_nhd_streams_adj_fileName,huc_list):
 
@@ -367,7 +321,6 @@
         # aggregated final filenames
         nhd_agg_adj_huc_subset = os.path.join(nhdplus_vectors_dir,huc,'NHDPlusBurnLineEvent' + str(huc) + '_adj.gpkg')
         nhd_agg_adj_headwaters_subset = os.path.join(nhdplus_vectors_dir,huc,'nhd' + str(huc) + '_headwaters_adj.gpkg')
-<<<<<<< HEAD
 
         if os.path.isfile(nhd_agg_adj_huc_subset):
             adj_nhd_streams_all = gpd.read_file(nhd_agg_adj_huc_subset)
@@ -396,36 +349,6 @@
 
     for huc in os.listdir(nhdplus_vectors_dir):
 
-=======
-
-        if os.path.isfile(nhd_agg_adj_huc_subset):
-            adj_nhd_streams_all = gpd.read_file(nhd_agg_adj_huc_subset)
-
-            # Write out FR adjusted
-            if os.path.isfile(agg_nhd_streams_adj_fileName):
-                adj_nhd_streams_all.to_file(agg_nhd_streams_adj_fileName,driver=getDriver(agg_nhd_streams_adj_fileName),index=False, mode='a')
-            else:
-                adj_nhd_streams_all.to_file(agg_nhd_streams_adj_fileName,driver=getDriver(agg_nhd_streams_adj_fileName),index=False)
-
-            del adj_nhd_streams_all
-
-        if os.path.isfile(nhd_agg_adj_headwaters_subset):
-            adj_nhd_headwater_points_all = gpd.read_file(nhd_agg_adj_headwaters_subset)
-
-            # Write out FR adjusted
-            if os.path.isfile(agg_nhd_headwaters_adj_fileName):
-                adj_nhd_headwater_points_all.to_file(agg_nhd_headwaters_adj_fileName,driver=getDriver(agg_nhd_headwaters_adj_fileName),index=False, mode='a')
-            else:
-                adj_nhd_headwater_points_all.to_file(agg_nhd_headwaters_adj_fileName,driver=getDriver(agg_nhd_headwaters_adj_fileName),index=False)
-
-            del adj_nhd_headwater_points_all
-
-
-def clean_up_intermediate_files(nhdplus_vectors_dir):
-
-    for huc in os.listdir(nhdplus_vectors_dir):
-
->>>>>>> dbefb75d
         agg_path= os.path.join(nhdplus_vectors_dir,huc,'NHDPlusBurnLineEvent' + str(huc) + '_agg.gpkg')
         streams_adj_path= os.path.join(nhdplus_vectors_dir,huc,'NHDPlusBurnLineEvent' + str(huc) + '_adj.gpkg')
         headwater_adj_path= os.path.join(nhdplus_vectors_dir,huc,'nhd' + str(huc) + '_headwaters_adj.gpkg')
@@ -435,50 +358,15 @@
 
         if os.path.exists(streams_adj_path):
             os.remove(streams_adj_path)
-<<<<<<< HEAD
 
         if os.path.exists(headwater_adj_path):
             os.remove(headwater_adj_path)
 
 
-if(__name__=='__main__'):
+if __name__ == '__main__':
 
     # # Generate NWM Headwaters
-    # print ('deriving nwm headwater points')
-    # nwm_headwaters = findHeadWaterPoints(nwm_streams_orig_filename)
-    # nwm_headwaters['ID'] = nwm_headwaters.index + 1
-    # nwm_headwaters.to_file(nwm_headwaters_filename,driver=getDriver(nwm_headwaters_filename),index=False,layer='nwm_headwaters')
-    # del nwm_headwaters, nwm_streams
-    #
-    # # Identify NWM MS Streams
-    # print ('identifing nwm ms streams')
-    # ms_segments = identify_nwm_ms_streams(nwm_streams_orig_filename,ahps_filename,nwm_streams_all_filename)
-    #
-    # # Identify NWM MS Catchments
-    # print ('identifing nwm ms catchments')
-    # nwm_catchments = gpd.read_file(nwm_catchments_orig_filename)
-    # # Add column to FR nwm layer to indicate MS segments
-    # nwm_catchments['mainstem'] = np.where(nwm_catchments.ID.isin(ms_segments), 1, 0)
-    # nwm_catchments.to_file(nwm_catchments_all_filename,driver=getDriver(nwm_catchments_all_filename),index=False,layer='nwm_catchments')
-    # del nwm_catchments, ms_segments
-
-    # # Generate NWM intersection points with WBD4 boundaries
-    # print ('deriving NWM fr/ms intersection points')
-    # huc4_intersection = find_nwm_incoming_streams(nwm_streams_all_filename,wbd_filename,4)
-    # huc4_intersection.to_file(nwm_huc4_intersections_filename,driver=getDriver(nwm_huc4_intersections_filename),layer='huc4_intersection')
-    # del huc4_intersection
-
-=======
-
-        if os.path.exists(headwater_adj_path):
-            os.remove(headwater_adj_path)
-
-
-if __name__ == '__main__':
-
-    # # Generate NWM Headwaters
-
->>>>>>> dbefb75d
+
     print ('loading HUC4s')
     wbd4 = gpd.read_file(wbd_filename, layer='WBDHU4')
     print ('loading HUC8s')
@@ -492,21 +380,14 @@
         streams_adj_path= os.path.join(nhdplus_vectors_dir,huc,'NHDPlusBurnLineEvent' + str(huc) + '_adj.gpkg')
         if not os.path.isfile(streams_adj_path):
             missing_subsets = missing_subsets + [huc]
-<<<<<<< HEAD
-=======
-
->>>>>>> dbefb75d
+
 
     print (f"Subsetting stream network for {len(missing_subsets)} HUC4s")
     num_workers=11
 
     with ProcessPoolExecutor(max_workers=num_workers) as executor:
         # Preprocess nhd hr and add attributes
-<<<<<<< HEAD
-        collect_attributes = [executor.submit(collect_stream_attributes, nhdplus_vectors_dir, str(huc)) for huc in huc_list]
-=======
         # collect_attributes = [executor.submit(collect_stream_attributes, nhdplus_vectors_dir, str(huc)) for huc in huc_list]
->>>>>>> dbefb75d
         # Subset nhd hr network
         subset_results = [executor.submit(subset_stream_networks, subset_arg_list, str(huc)) for huc in missing_subsets]
 
@@ -514,11 +395,7 @@
 
     # Aggregate subset nhd networks for entire nwm domain
     print ('Aggregating subset NHD networks for entire NWM domain')
-<<<<<<< HEAD
-    aggregate_stream_networks(nhdplus_vectors_dir,agg_nhd_headwaters_adj_fileName,agg_nhd_streams_adj_fileName,huc_list)
-=======
     aggregate_stream_networks(nhdplus_vectors_dir,agg_nhd_headwaters_adj_fileName,agg_nhd_streams_adj_fileName,missing_subsets)
->>>>>>> dbefb75d
 
     # Remove intermediate files
     # clean_up_intermediate_files(nhdplus_vectors_dir)