--- conflicted
+++ resolved
@@ -7,15 +7,10 @@
 import numpy as np
 from utils.shared_functions import mem_profile
 
-@profile
-def adjust_thalweg_laterally(elevation_raster, stream_raster, allocation_raster, cost_distance_raster, cost_distance_tolerance, dem_lateral_thalweg_adj,lateral_elevation_threshold):
 
-<<<<<<< HEAD
-=======
 @mem_profile
 def adjust_thalweg_laterally(elevation_raster, stream_raster, allocation_raster, cost_distance_raster, cost_distance_tolerance, dem_lateral_thalweg_adj,lateral_elevation_threshold):
 
->>>>>>> dbefb75d
     # ------------------------------------------- Get catchment_min_dict --------------------------------------------------- #
     # The following algorithm searches for the zonal minimum elevation in each pixel catchment
     @njit
@@ -37,11 +32,7 @@
 
         return(zone_min_dict)
 
-<<<<<<< HEAD
-    # Open the masked gw_catchments_pixels_masked and dem_thalwegCond_masked.
-=======
     # Open files.
->>>>>>> dbefb75d
     elevation_raster_object = rasterio.open(elevation_raster)
     allocation_zone_raster_object = rasterio.open(allocation_raster)
     cost_distance_raster_object = rasterio.open(cost_distance_raster)
@@ -52,18 +43,10 @@
     # -- Create zone_min_dict -- #
     zone_min_dict = typed.Dict.empty(types.int32,types.float32)  # Initialize an empty dictionary to store the catchment minimums
     # Update catchment_min_dict with pixel sheds minimum.
-<<<<<<< HEAD
-
-    for ji, window in elevation_raster_object.block_windows(1):  # Iterate over windows, using elevation_raster_object as template.
-        elevation_window = elevation_raster_object.read(1,window=window).ravel()  # Define elevation_window.
-        zone_window = allocation_zone_raster_object.read(1,window=window).ravel()  # Define zone_window.
-        cost_window = cost_distance_raster_object.read(1, window=window).ravel()  # Define cost_window.
-=======
     for ji, window in elevation_raster_object.block_windows(1):  # Iterate over windows, using elevation_raster_object as template
         elevation_window = elevation_raster_object.read(1,window=window).ravel()  # Define elevation_window
         zone_window = allocation_zone_raster_object.read(1,window=window).ravel()  # Define zone_window
         cost_window = cost_distance_raster_object.read(1, window=window).ravel()  # Define cost_window
->>>>>>> dbefb75d
 
         # Call numba-optimized function to update catchment_min_dict with pixel sheds minimum.
         zone_min_dict = make_zone_min_dict(elevation_window, zone_min_dict, zone_window, cost_window, int(cost_distance_tolerance), meta['nodata'])
@@ -83,10 +66,6 @@
         dem_window_to_return = np.empty_like (dem_window)
         dem_window_to_return[:] = dem_window
 
-<<<<<<< HEAD
-
-=======
->>>>>>> dbefb75d
         for i,elev_m in enumerate(zone_window):
             i = int(i)
             elev_m = int(elev_m)
@@ -108,18 +87,6 @@
     allocation_zone_raster_object = rasterio.open(allocation_raster)
     thalweg_object = rasterio.open(stream_raster)
 
-<<<<<<< HEAD
-
-    dem_lateral_thalweg_adj_object = rasterio.open(dem_lateral_thalweg_adj, 'w', **meta)
-
-    for ji, window in elevation_raster_object.block_windows(1):  # Iterate over windows, using dem_rasterio_object as template.
-        dem_window = elevation_raster_object.read(1,window=window)  # Define dem_window.
-        window_shape = dem_window.shape
-        dem_window = dem_window.ravel()
-
-        zone_window = allocation_zone_raster_object.read(1,window=window).ravel()  # Define catchments_window.
-        thalweg_window = thalweg_object.read(1,window=window).ravel()  # Define thalweg_window.
-=======
     dem_lateral_thalweg_adj_object = rasterio.open(dem_lateral_thalweg_adj, 'w', **meta)
 
     for ji, window in elevation_raster_object.block_windows(1):  # Iterate over windows, using dem_rasterio_object as template
@@ -129,7 +96,6 @@
 
         zone_window = allocation_zone_raster_object.read(1,window=window).ravel()  # Define catchments_window
         thalweg_window = thalweg_object.read(1,window=window).ravel()  # Define thalweg_window
->>>>>>> dbefb75d
 
         # Call numba-optimized function to reassign thalweg cell values to catchment minimum value.
         minimized_dem_window = minimize_thalweg_elevation(dem_window, zone_min_dict, zone_window, thalweg_window)
@@ -137,11 +103,6 @@
 
         dem_lateral_thalweg_adj_object.write(minimized_dem_window, window=window, indexes=1)
 
-<<<<<<< HEAD
-        dem_lateral_thalweg_adj_object.write(minimized_dem_window, window=window, indexes=1)
-
-=======
->>>>>>> dbefb75d
     elevation_raster_object.close()
     allocation_zone_raster_object.close()
     cost_distance_raster_object.close()
