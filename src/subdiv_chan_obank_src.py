#!/usr/bin/env python3
import argparse
import datetime as dt
import multiprocessing
import os
import re
import shutil
import sys
import traceback
import warnings
from functools import reduce
from multiprocessing import Pool
from os.path import dirname, isdir, isfile, join
from pathlib import Path

import matplotlib.pyplot as plt
import numpy as np
import pandas as pd
import seaborn as sns
from tqdm import tqdm


sns.set_theme(style="whitegrid")
warnings.simplefilter(action='ignore', category=FutureWarning)

"""
    Compute channel geomety and Manning's equation using subdivision method (separate in-channel vs. overbank)
    Also apply unique Manning's n-values for channel and overbank using a user provided feature_id csv

    Parameters
    ----------
    fim_dir : str
        Directory containing FIM output folders.
    mann_n_table : str
        Path to a csv file containing Manning's n values by feature_id
        (must contain variables "feature_id", "channel_n", "overbank_n")
    file_suffix : str
        Optional: Suffix to append to the output log file
    number_of_jobs : str
        Number of jobs.
    src_plot_option : str
        Optional (True or False): use this flag to crate src plots for all hydroids (long run time)
"""


def variable_mannings_calc(args):
    in_src_bankfull_filename = args[0]
    df_mann = args[1]
    huc = args[2]
    branch_id = args[3]
    htable_filename = args[4]
    output_suffix = args[5]
    src_plot_option = args[6]
    huc_output_dir = args[7]

    ## Read the src_full_crosswalked.csv
    log_text = 'Calculating modified SRC: ' + str(huc) + '  branch id: ' + str(branch_id) + '\n'
    try:
        df_src_orig = pd.read_csv(in_src_bankfull_filename, dtype={'feature_id': 'int64'})

        ## Check that the channel ratio column the user specified exists in the def
        if 'Stage_bankfull' not in df_src_orig.columns:
            print(
                'WARNING --> '
                + str(huc)
                + '  branch id: '
                + str(branch_id)
                + in_src_bankfull_filename
                + ' does not contain the specified bankfull column: '
                + 'Stage_bankfull'
            )
            print('Skipping --> ' + str(huc) + '  branch id: ' + str(branch_id))
            log_text += (
                'WARNING --> '
                + str(huc)
                + '  branch id: '
                + str(branch_id)
                + in_src_bankfull_filename
                + ' does not contain the specified bankfull column: '
                + 'Stage_bankfull'
                + '\n'
            )
        else:
            df_src_orig.drop(
                [
                    'channel_n',
                    'overbank_n',
                    'subdiv_applied',
                    'Discharge (m3s-1)_subdiv',
                    'Volume_chan (m3)',
                    'Volume_obank (m3)',
                    'BedArea_chan (m2)',
                    'BedArea_obank (m2)',
                    'WettedPerimeter_chan (m)',
                    'WettedPerimeter_obank (m)',
                ],
                axis=1,
                inplace=True,
                errors='ignore',
            )  # drop these cols (in case vmann was previously performed)

            ## Calculate subdiv geometry variables
            print('Calculating subdiv variables for SRC: ' + str(huc) + '  branch id: ' + str(branch_id))
            log_text = (
                'Calculating subdiv variables for SRC: ' + str(huc) + '  branch id: ' + str(branch_id) + '\n'
            )
            df_src = subdiv_geometry(df_src_orig)

            ## Merge (crosswalk) the df of Manning's n with the SRC df
            ##   (using the channel/fplain delination in the 'Stage_bankfull')
            df_src = df_src.merge(df_mann, how='left', on='feature_id')
            check_null = df_src['channel_n'].isnull().sum() + df_src['overbank_n'].isnull().sum()
            if check_null > 0:
                log_text += (
                    str(huc)
                    + '  branch id: '
                    + str(branch_id)
                    + ' --> '
                    + 'Null feature_ids found in crosswalk btw roughness dataframe and src dataframe'
                    + ' --> missing entries= '
                    + str(check_null / 84)
                    + '\n'
                )

            ## Check if there are any missing data in the 'Stage_bankfull' column
            ##   (these are locations where subdiv will not be applied)
            df_src['subdiv_applied'] = np.where(
                df_src['Stage_bankfull'].isnull(), False, True
            )  # create field to identify where vmann is applied (True=yes; False=no)

            ## Calculate Manning's equation discharge for channel, overbank, and total
            df_src = subdiv_mannings_eq(df_src)

            ## Use the default discharge column when vmann is not being applied
            df_src['Discharge (m3s-1)_subdiv'] = np.where(
                df_src['subdiv_applied'] == False,
                df_src['Discharge (m3s-1)'],
                df_src['Discharge (m3s-1)_subdiv'],
            )  # reset the discharge value back to the original if vmann=false

            ## Output new SRC with bankfull column
            df_src.to_csv(in_src_bankfull_filename, index=False)

            ## Output new hydroTable with updated discharge and ManningN column
            df_src_trim = df_src[
                [
                    'HydroID',
                    'Stage',
                    'Bathymetry_source',
                    'subdiv_applied',
                    'channel_n',
                    'overbank_n',
                    'Discharge (m3s-1)_subdiv',
                ]
            ]
            df_src_trim = df_src_trim.rename(
                columns={'Stage': 'stage', 'Discharge (m3s-1)_subdiv': 'subdiv_discharge_cms'}
            )
            df_src_trim['discharge_cms'] = df_src_trim[
                'subdiv_discharge_cms'
            ]  # create a copy of vmann modified discharge (used to track future changes)
            df_htable = pd.read_csv(
                htable_filename,
                dtype={'HUC': str, 'last_updated': object, 'submitter': object, 'obs_source': object},
            )

            ## drop the previously modified discharge column to be replaced with updated version
<<<<<<< HEAD
            df_htable.drop(
                ['subdiv_applied', 'discharge_cms', 'overbank_n', 'channel_n', 'subdiv_discharge_cms'],
                axis=1,
                errors='ignore',
                inplace=True,
            )
            df_htable = df_htable.merge(
                df_src_trim, how='left', left_on=['HydroID', 'stage'], right_on=['HydroID', 'stage']
            )
=======
            df_htable.drop(['subdiv_applied','discharge_cms','overbank_n','channel_n','subdiv_discharge_cms','Bathymetry_source'], axis=1, errors='ignore', inplace=True) 
            df_htable = df_htable.merge(df_src_trim, how='left', left_on=['HydroID','stage'], right_on=['HydroID','stage'])
>>>>>>> 24f763ea

            ## Output new hydroTable csv
            if output_suffix != "":
                htable_filename = os.path.splitext(htable_filename)[0] + output_suffix + '.csv'
            df_htable.to_csv(htable_filename, index=False)

            log_text += 'Completed: ' + str(huc)

            ## plot rating curves
            if src_plot_option:
                if isdir(huc_output_dir) is False:
                    os.mkdir(huc_output_dir)
                generate_src_plot(df_src, huc_output_dir)
    except Exception as ex:
        summary = traceback.StackSummary.extract(traceback.walk_stack(None))
        print(
            'WARNING: ' + str(huc) + '  branch id: ' + str(branch_id) + " subdivision failed for some reason"
        )
        # print(f"*** {ex}")
        # print(''.join(summary.format()))
        log_text += (
            'ERROR --> '
            + str(huc)
            + '  branch id: '
            + str(branch_id)
            + " subdivision failed (details: "
            + (f"*** {ex}")
            + (''.join(summary.format()))
            + '\n'
        )

    return log_text


def subdiv_geometry(df_src):
    ## Calculate in-channel volume & bed area
    df_src['Volume_chan (m3)'] = np.where(
        df_src['Stage'] <= df_src['Stage_bankfull'],
        df_src['Volume (m3)'],
        (
            df_src['Volume_bankfull']
            + ((df_src['Stage'] - df_src['Stage_bankfull']) * df_src['SurfArea_bankfull'])
        ),
    )
    df_src['BedArea_chan (m2)'] = np.where(
        df_src['Stage'] <= df_src['Stage_bankfull'], df_src['BedArea (m2)'], df_src['BedArea_bankfull']
    )
    df_src['WettedPerimeter_chan (m)'] = np.where(
        df_src['Stage'] <= df_src['Stage_bankfull'],
        (df_src['BedArea_chan (m2)'] / df_src['LENGTHKM'] / 1000),
        (df_src['BedArea_chan (m2)'] / df_src['LENGTHKM'] / 1000)
        + ((df_src['Stage'] - df_src['Stage_bankfull']) * 2),
    )

    ## Calculate overbank volume & bed area
    df_src['Volume_obank (m3)'] = np.where(
        df_src['Stage'] > df_src['Stage_bankfull'], (df_src['Volume (m3)'] - df_src['Volume_chan (m3)']), 0.0
    )
    df_src['BedArea_obank (m2)'] = np.where(
        df_src['Stage'] > df_src['Stage_bankfull'],
        (df_src['BedArea (m2)'] - df_src['BedArea_chan (m2)']),
        0.0,
    )
    df_src['WettedPerimeter_obank (m)'] = df_src['BedArea_obank (m2)'] / df_src['LENGTHKM'] / 1000
    return df_src


def subdiv_mannings_eq(df_src):
    ## Calculate discharge (channel) using Manning's equation
    df_src.drop(
        ['WetArea_chan (m2)', 'HydraulicRadius_chan (m)', 'Discharge_chan (m3s-1)', 'Velocity_chan (m/s)'],
        axis=1,
        inplace=True,
        errors='ignore',
    )  # drop these cols (in case subdiv was previously performed)
    df_src['WetArea_chan (m2)'] = df_src['Volume_chan (m3)'] / df_src['LENGTHKM'] / 1000
    df_src['HydraulicRadius_chan (m)'] = df_src['WetArea_chan (m2)'] / df_src['WettedPerimeter_chan (m)']
    df_src['HydraulicRadius_chan (m)'].fillna(0, inplace=True)
    df_src['Discharge_chan (m3s-1)'] = (
        df_src['WetArea_chan (m2)']
        * pow(df_src['HydraulicRadius_chan (m)'], 2.0 / 3)
        * pow(df_src['SLOPE'], 0.5)
        / df_src['channel_n']
    )
    df_src['Velocity_chan (m/s)'] = df_src['Discharge_chan (m3s-1)'] / df_src['WetArea_chan (m2)']
    df_src['Velocity_chan (m/s)'].fillna(0, inplace=True)

    ## Calculate discharge (overbank) using Manning's equation
    df_src.drop(
        [
            'WetArea_obank (m2)',
            'HydraulicRadius_obank (m)',
            'Discharge_obank (m3s-1)',
            'Velocity_obank (m/s)',
        ],
        axis=1,
        inplace=True,
        errors='ignore',
    )  # drop these cols (in case subdiv was previously performed)
    df_src['WetArea_obank (m2)'] = df_src['Volume_obank (m3)'] / df_src['LENGTHKM'] / 1000
    df_src['HydraulicRadius_obank (m)'] = df_src['WetArea_obank (m2)'] / df_src['WettedPerimeter_obank (m)']
    df_src.replace([np.inf, -np.inf], np.nan, inplace=True)  # need to replace inf instances (divide by 0)
    df_src['HydraulicRadius_obank (m)'].fillna(0, inplace=True)
    df_src['Discharge_obank (m3s-1)'] = (
        df_src['WetArea_obank (m2)']
        * pow(df_src['HydraulicRadius_obank (m)'], 2.0 / 3)
        * pow(df_src['SLOPE'], 0.5)
        / df_src['overbank_n']
    )
    df_src['Velocity_obank (m/s)'] = df_src['Discharge_obank (m3s-1)'] / df_src['WetArea_obank (m2)']
    df_src['Velocity_obank (m/s)'].fillna(0, inplace=True)

    ## Calcuate the total of the subdivided discharge (channel + overbank)
    df_src.drop(
        ['Discharge (m3s-1)_subdiv'], axis=1, inplace=True, errors='ignore'
    )  # drop these cols (in case subdiv was previously performed)
    df_src['Discharge (m3s-1)_subdiv'] = df_src['Discharge_chan (m3s-1)'] + df_src['Discharge_obank (m3s-1)']
    df_src.loc[df_src['Stage'] == 0, ['Discharge (m3s-1)_subdiv']] = 0
    return df_src


def generate_src_plot(df_src, plt_out_dir):
    ## create list of unique hydroids
    hydroids = df_src.HydroID.unique().tolist()

    ## plot each hydroid SRC in the huc
    for hydroid in hydroids:
        print("Creating SRC plot: " + str(hydroid))
        plot_df = df_src.loc[df_src['HydroID'] == hydroid]

        f, ax = plt.subplots(figsize=(6.5, 6.5))
        ax.set_title(str(hydroid))
        sns.despine(f, left=True, bottom=True)
        sns.scatterplot(x='Discharge (m3s-1)', y='Stage', data=plot_df, label="Orig SRC", ax=ax, color='blue')
        sns.scatterplot(
            x='Discharge (m3s-1)_subdiv',
            y='Stage',
            data=plot_df,
            label="SRC w/ Subdiv",
            ax=ax,
            color='orange',
        )
        sns.scatterplot(
            x='Discharge_chan (m3s-1)',
            y='Stage',
            data=plot_df,
            label="SRC Channel",
            ax=ax,
            color='green',
            s=8,
        )
        sns.scatterplot(
            x='Discharge_obank (m3s-1)',
            y='Stage',
            data=plot_df,
            label="SRC Overbank",
            ax=ax,
            color='purple',
            s=8,
        )
        sns.lineplot(x='Discharge (m3s-1)', y='Stage_bankfull', data=plot_df, color='green', ax=ax)
        plt.fill_between(plot_df['Discharge (m3s-1)'], plot_df['Stage_bankfull'], alpha=0.5)
        plt.text(
            plot_df['Discharge (m3s-1)'].median(),
            plot_df['Stage_bankfull'].median(),
            "NWM Bankfull Approx: " + str(plot_df['Stage_bankfull'].median()),
        )
        ax.legend()
        plt.savefig(plt_out_dir + os.sep + str(hydroid) + '_vmann.png', dpi=175, bbox_inches='tight')
        plt.close()


def multi_process(variable_mannings_calc, procs_list, log_file, number_of_jobs, verbose):
    ## Initiate multiprocessing
    available_cores = multiprocessing.cpu_count()
    if number_of_jobs > available_cores:
        number_of_jobs = available_cores - 2
        print(
            "Provided job number exceeds the number of available cores. "
            + str(number_of_jobs)
            + " max jobs will be used instead."
        )

    print(
        "Computing subdivided SRC and applying variable Manning's n to channel/overbank for"
        f"{len(procs_list)} branches using {number_of_jobs} jobs"
    )
    with Pool(processes=number_of_jobs) as pool:
        if verbose:
            map_output = tqdm(pool.imap(variable_mannings_calc, procs_list), total=len(procs_list))
            tuple(map_output)  # fetch the lazy results
        else:
            map_output = pool.map(variable_mannings_calc, procs_list)
    log_file.writelines(["%s\n" % item for item in map_output])


def run_prep(fim_dir, mann_n_table, output_suffix, number_of_jobs, verbose, src_plot_option):
    procs_list = []

    print(
        'Writing progress to log file here: '
        + str(join(fim_dir, 'logs', 'subdiv_src_' + output_suffix + '.log'))
    )
    print('This may take a few minutes...')
    ## Create a time var to log run time
    begin_time = dt.datetime.now()

    ## initiate log file
    log_file = open(join(fim_dir, 'logs', 'subdiv_src_' + output_suffix + '.log'), "w")
    log_file.write('START TIME: ' + str(begin_time) + '\n')
    log_file.write('#########################################################\n\n')

    ## Check that the input fim_dir exists
    assert os.path.isdir(fim_dir), 'ERROR: could not find the input fim_dir location: ' + str(fim_dir)
    ## Check that the manning's roughness input filepath exists and then read to dataframe
    assert os.path.isfile(mann_n_table), 'Can not find the input roughness/feature_id file: ' + str(
        mann_n_table
    )

    ## Read the Manning's n csv (ensure that it contains feature_id, channel mannings, floodplain mannings)
    print('Importing the Manning roughness data file: ' + mann_n_table)
    df_mann = pd.read_csv(mann_n_table, dtype={'feature_id': 'int64'})
    if (
        'channel_n' not in df_mann.columns
        or 'overbank_n' not in df_mann.columns
        or 'feature_id' not in df_mann.columns
    ):
        print(
            'Missing required data column ("feature_id","channel_n", and/or "overbank_n")!!! --> ' + df_mann
        )
    else:
        print('Running the variable_mannings_calc function...')

        ## Loop through hucs in the fim_dir and create list of variables to feed to multiprocessing
        huc_list = os.listdir(fim_dir)
        huc_list.sort()  # sort huc_list for helping track progress in future print statments
        for huc in huc_list:
            # if huc != 'logs' and huc[-3:] != 'log' and huc[-4:] != '.csv':
            if re.match(r'\d{8}', huc):
                huc_branches_dir = os.path.join(fim_dir, huc, 'branches')
                for branch_id in os.listdir(huc_branches_dir):
                    branch_dir = os.path.join(huc_branches_dir, branch_id)
                    in_src_bankfull_filename = join(branch_dir, 'src_full_crosswalked_' + branch_id + '.csv')
                    htable_filename = join(branch_dir, 'hydroTable_' + branch_id + '.csv')
                    huc_plot_output_dir = join(branch_dir, 'src_plots')

                    if isfile(in_src_bankfull_filename) and isfile(htable_filename):
                        procs_list.append(
                            [
                                in_src_bankfull_filename,
                                df_mann,
                                huc,
                                branch_id,
                                htable_filename,
                                output_suffix,
                                src_plot_option,
                                huc_plot_output_dir,
                            ]
                        )
                    else:
                        print(
                            'HUC: '
                            + str(huc)
                            + '  branch id: '
                            + str(branch_id)
                            + '\nWARNING --> can not find required file (src_full_crosswalked_bankfull_*.csv '
                            + 'or hydroTable_*.csv) in the fim output dir: '
                            + str(branch_dir)
                            + ' - skipping this branch!!!\n'
                        )
                        log_file.write(
                            'HUC: '
                            + str(huc)
                            + '  branch id: '
                            + str(branch_id)
                            + '\nWARNING --> can not find required file (src_full_crosswalked_bankfull_*.csv '
                            + 'or hydroTable_*.csv) in the fim output dir: '
                            + str(branch_dir)
                            + ' - skipping this branch!!!\n'
                        )

        ## Pass huc procs_list to multiprocessing function
        multi_process(variable_mannings_calc, procs_list, log_file, number_of_jobs, verbose)

        ## Record run time and close log file
        end_time = dt.datetime.now()
        log_file.write('END TIME: ' + str(end_time) + '\n')
        tot_run_time = end_time - begin_time
        log_file.write('TOTAL RUN TIME: ' + str(tot_run_time))
        log_file.close()


if __name__ == '__main__':
    parser = argparse.ArgumentParser(
        description="Subdivide the default SRC to compute a seperate channel component and overbank"
        "component. Impliment user provided Manning's n values for in-channel vs. overbank flow. "
        "Recalculate Manning's eq for discharge"
    )
    parser.add_argument('-fim_dir', '--fim-dir', help='FIM output dir', required=True, type=str)
    parser.add_argument(
        '-mann',
        '--mann-n-table',
        help="Path to a csv file containing Manning's n values by featureid",
        required=True,
        type=str,
    )
    parser.add_argument(
        '-suff',
        '--output-suffix',
        help="Suffix to append to the output log file (e.g. '_global_06_011')",
        default="",
        required=False,
        type=str,
    )
    parser.add_argument(
        '-j',
        '--number-of-jobs',
        help='OPTIONAL: number of workers (default=8)',
        required=False,
        default=8,
        type=int,
    )
    parser.add_argument(
        '-vb',
        '--verbose',
        help='OPTIONAL: verbose progress bar',
        required=False,
        default=None,
        action='store_true',
    )
    parser.add_argument(
        '-plots',
        '--src-plot-option',
        help='OPTIONAL flag: use this flag to create src plots for all hydroids. WARNING - long runtime',
        default=False,
        required=False,
        action='store_true',
    )

    args = vars(parser.parse_args())

    fim_dir = args['fim_dir']
    mann_n_table = args['mann_n_table']
    output_suffix = args['output_suffix']
    number_of_jobs = args['number_of_jobs']
    verbose = bool(args['verbose'])
    src_plot_option = args['src_plot_option']

    run_prep(fim_dir, mann_n_table, output_suffix, number_of_jobs, verbose, src_plot_option)<|MERGE_RESOLUTION|>--- conflicted
+++ resolved
@@ -165,9 +165,15 @@
             )
 
             ## drop the previously modified discharge column to be replaced with updated version
-<<<<<<< HEAD
             df_htable.drop(
-                ['subdiv_applied', 'discharge_cms', 'overbank_n', 'channel_n', 'subdiv_discharge_cms'],
+                [
+                    'subdiv_applied',
+                    'discharge_cms',
+                    'overbank_n',
+                    'channel_n',
+                    'subdiv_discharge_cms',
+                    'Bathymetry_source',
+                ],
                 axis=1,
                 errors='ignore',
                 inplace=True,
@@ -175,10 +181,6 @@
             df_htable = df_htable.merge(
                 df_src_trim, how='left', left_on=['HydroID', 'stage'], right_on=['HydroID', 'stage']
             )
-=======
-            df_htable.drop(['subdiv_applied','discharge_cms','overbank_n','channel_n','subdiv_discharge_cms','Bathymetry_source'], axis=1, errors='ignore', inplace=True) 
-            df_htable = df_htable.merge(df_src_trim, how='left', left_on=['HydroID','stage'], right_on=['HydroID','stage'])
->>>>>>> 24f763ea
 
             ## Output new hydroTable csv
             if output_suffix != "":
