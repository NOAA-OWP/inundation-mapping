#!/usr/bin/env python3

import geopandas as gpd
import pandas as pd
import numpy as np
from collections import deque
import argparse
import pygeos
from shapely.wkb import dumps
from utils.shared_functions import getDriver


def subset_nhd_network(huc4,huc4_mask,selected_wbd8,nhd_streams_,headwaters_filename,headwater_id,nwm_intersections_filename,mainstem_flag=False):

    headwater_streams = pd.DataFrame()

    if mainstem_flag == False:
        nhd_streams = gpd.read_file(nhd_streams_)
        headwater_col = 'is_headwater'
        id_col = 'headwaters_id'
        n = -1
    else:
        nhd_streams = nhd_streams_.copy()
        headwater_col = 'mainstem'
        id_col = 'nws_lid'
        n = ''

    # Locate the closest NHDPlus HR stream segment to NWM headwater points. Done by HUC8 to reduce processing time and to contain NWM headwater in the same HUC
    for index, row in selected_wbd8.iterrows():
        huc = row["HUC8"]

        # Double check that this is a nested HUC (probably overkill)
        if huc.startswith(str(huc4)):

            huc8_mask = selected_wbd8.loc[selected_wbd8.HUC8==huc]
            huc8_mask = huc8_mask.reset_index(drop=True)

            # Masking headwaters by HUC8
            headwaters_mask = gpd.read_file(headwaters_filename, mask = huc8_mask)
            # headwaters_mask = headwaters_mask.loc[headwaters_mask.headwater=True]
            headwaters_mask = headwaters_mask.reset_index(drop=True)

            # Masking subset streams by HUC8
            if mainstem_flag == False:
                streams_subset = gpd.read_file(nhd_streams_, mask = huc8_mask)
            else:
                streams_subset = nhd_streams.loc[nhd_streams.HUC8==huc].copy()

            if not streams_subset.empty:
                streams_subset[headwater_col] = False
                streams_subset = streams_subset.reset_index(drop=True)

                # Create WKB geometry column
                streams_subset['b_geom'] = None
                for index, linestring in enumerate(streams_subset.geometry):
                    streams_subset.at[index, 'b_geom'] = dumps(linestring)

                # Create pygeos nhd stream geometries from WKB representation
                streambin_geom = pygeos.io.from_wkb(streams_subset['b_geom'])

                # Add HUC8 column
                streams_subset['HUC8'] = str(huc)
<<<<<<< HEAD

                # Add headwaters_id column
                streams_subset[id_col] = n

                # Find stream segment closest to headwater point
                # co_located_sites = headwaters_mask.loc[headwaters_mask.co_located==True].to_list()
                # true_headwater_sites = headwaters_mask.loc[headwaters_mask.co_located==False].to_list()

                # additional headwaters = function_to_determine_true_headwater(co_located_sites)
                # headwaters_mask = true_headwater_sites.append(additional)

=======

                # Add headwaters_id column
                streams_subset[id_col] = n

                # Find stream segment closest to headwater point
>>>>>>> 25c3ec15
                for index, point in headwaters_mask.iterrows():

                    # Convert headwaterpoint geometries to WKB representation
                    wkb_points = dumps(point.geometry)

                    # Create pygeos headwaterpoint geometries from WKB representation
                    pointbin_geom = pygeos.io.from_wkb(wkb_points)

                    # Distance to each stream segment
                    distances = pygeos.measurement.distance(streambin_geom, pointbin_geom)

                    # Find minimum distance
                    min_index = np.argmin(distances)

                    # Closest segment to headwater
                    streams_subset.loc[min_index,headwater_col] = True
                    streams_subset.loc[min_index,id_col] = point[headwater_id]

                headwater_streams = headwater_streams.append(streams_subset[['NHDPlusID',headwater_col,id_col,'HUC8']])

    headwater_streams = headwater_streams.sort_values(headwater_col, ascending=False).drop_duplicates('NHDPlusID') # keeps headwater=True for conflicting duplicates

    if mainstem_flag == False:
        nhd_streams = nhd_streams.merge(headwater_streams,on='NHDPlusID',how='inner')
    else:
        headwater_streams = headwater_streams.drop(columns=['HUC8'])
        nhd_streams = nhd_streams.merge(headwater_streams,on='NHDPlusID',how='outer')
        nhd_streams[id_col] = nhd_streams[id_col].fillna(n)
        nhd_streams[headwater_col] = nhd_streams[headwater_col].fillna(0)

    del selected_wbd8, streams_subset, headwater_streams

    huc4_mask_buffer = huc4_mask.buffer(10)

    # Identify inflowing streams
    nwm_intersections = gpd.read_file(nwm_intersections_filename, mask=huc4_mask_buffer)

    if mainstem_flag == False:
        nhd_streams['downstream_of_headwater'] = False
    else:
        nwm_intersections = nwm_intersections.loc[nwm_intersections.mainstem==1]

    nhd_streams = nhd_streams.explode()
    nhd_streams = nhd_streams.reset_index(drop=True)

    # Find stream segment closest to nwm intersection point
    for index, point in nwm_intersections.iterrows():

        # Distance to each stream segment
        distances = nhd_streams.distance(point.geometry)

        # Find minimum distance
        min_index = np.argmin(distances)

        # Update attributes for incoming stream
        nhd_streams.loc[min_index,headwater_col] = True

        if mainstem_flag == False:
            nhd_streams.loc[min_index,'downstream_of_headwater'] = True
            nhd_streams['is_relevant_stream'] = nhd_streams[headwater_col].copy()

    # Trace down from headwaters
    nhd_streams.set_index('NHDPlusID',inplace=True,drop=False)

    nhd_streams = get_downstream_segments(nhd_streams,headwater_col,mainstem_flag)

    nhd_streams = nhd_streams.loc[nhd_streams['is_relevant_stream'],:]
    nhd_streams.reset_index(drop=True,inplace=True)

    return nhd_streams

def get_downstream_segments(streams, attribute,mainstem_flag):

    Q = deque(streams.loc[streams[attribute],'NHDPlusID'].tolist())
    visited = set()

    while Q:
        q = Q.popleft()
        if q in visited:
            continue

        visited.add(q)
        toNode,DnLevelPat = streams.loc[q,['ToNode','DnLevelPat']]

        try:
            downstream_ids = streams.loc[streams['FromNode'] == toNode,:].index.tolist()
        except ValueError: # 18050002 has duplicate nhd stream feature
            if len(toNode.unique()) == 1:
                toNode = toNode.iloc[0]
                downstream_ids = streams.loc[streams['FromNode'] == toNode,:].index.tolist()

        # If multiple downstream_ids are returned select the ids that are along the main flow path (i.e. exclude segments that are diversions)
        if len(set(downstream_ids))>1: # special case: remove duplicate NHDPlusIDs
            relevant_ids = [segment for segment in downstream_ids if DnLevelPat == streams.loc[segment,'LevelPathI']]
        else:
            relevant_ids = downstream_ids

        if mainstem_flag == False:
            streams.loc[relevant_ids,'is_relevant_stream'] = True
            streams.loc[relevant_ids,'downstream_of_headwater'] = True
        else:
            streams.loc[relevant_ids,'mainstem'] = True

        for i in relevant_ids:
            if i not in visited:
                Q.append(i)

    return(streams)

if __name__ == '__main__':

    parser = argparse.ArgumentParser(description='Reduce NHDPlus HR network based on headwater points')
    parser.add_argument('-n','--huc-number',help='HUC number',required=True,type=str)
    parser.add_argument('-b','--huc4-mask',help='HUC4 mask',required=True)
    parser.add_argument('-w','--selected-wbd8',help='WBD8 layer',required=True)
    parser.add_argument('-t','--nhd-streams',help='NHDPlus HR geodataframe',required=True)
    parser.add_argument('-a','--headwaters-filename',help='Headwaters points layer name',required=True,type=str)
    parser.add_argument('-s','--subset-nhd-streams-fileName',help='Output streams layer name',required=False,type=str,default=None)
    parser.add_argument('-i','--headwater-id',help='Headwater points ID column',required=True)
    parser.add_argument('-c','--nwm-intersections-filename',help='NWM HUC4 intersection points',required=True)
    parser.add_argument('-d','--mainstem-flag',help='flag for mainstems network',required=False,default=False)

    args = vars(parser.parse_args())

    huc_number = args['huc_number']
    huc4_mask = args['huc4_mask']
    selected_wbd8 = args['selected_wbd8']
    nhd_streams = args['nhd_streams']
    headwaters_filename = args['headwaters_filename']
    subset_nhd_streams_fileName = args['subset_nhd_streams_fileName']
    headwater_id = args['headwater_id']
    nwm_intersections_filename = args['nwm_intersections_filename']
    mainstem_flag = args['mainstem_flag']

    subset_streams_gdf = subset_nhd_network(huc_number,huc4_mask,selected_wbd8,nhd_streams,headwaters_filename,headwater_id,nwm_intersections_filename,mainstem_flag=False)

    if subset_nhd_streams_fileName is not None:
        subset_streams_gdf.to_file(subset_nhd_streams_fileName,driver=getDriver(subset_nhd_streams_fileName),index=False)<|MERGE_RESOLUTION|>--- conflicted
+++ resolved
@@ -7,6 +7,7 @@
 import argparse
 import pygeos
 from shapely.wkb import dumps
+from shapely.geometry import Point
 from utils.shared_functions import getDriver
 
 
@@ -29,7 +30,7 @@
     for index, row in selected_wbd8.iterrows():
         huc = row["HUC8"]
 
-        # Double check that this is a nested HUC (probably overkill)
+        # Double check that this is a nested HUC
         if huc.startswith(str(huc4)):
 
             huc8_mask = selected_wbd8.loc[selected_wbd8.HUC8==huc]
@@ -37,7 +38,6 @@
 
             # Masking headwaters by HUC8
             headwaters_mask = gpd.read_file(headwaters_filename, mask = huc8_mask)
-            # headwaters_mask = headwaters_mask.loc[headwaters_mask.headwater=True]
             headwaters_mask = headwaters_mask.reset_index(drop=True)
 
             # Masking subset streams by HUC8
@@ -45,6 +45,9 @@
                 streams_subset = gpd.read_file(nhd_streams_, mask = huc8_mask)
             else:
                 streams_subset = nhd_streams.loc[nhd_streams.HUC8==huc].copy()
+                if headwaters_mask.is_headwater.dtype != 'int': headwaters_mask.is_headwater = headwaters_mask.is_headwater.astype('int')
+                if headwaters_mask.is_colocated.dtype != 'int': headwaters_mask.is_colocated = headwaters_mask.is_colocated.astype('int')
+                headwaters_mask = headwaters_mask.loc[headwaters_mask.is_headwater==True]
 
             if not streams_subset.empty:
                 streams_subset[headwater_col] = False
@@ -60,25 +63,11 @@
 
                 # Add HUC8 column
                 streams_subset['HUC8'] = str(huc)
-<<<<<<< HEAD
 
                 # Add headwaters_id column
                 streams_subset[id_col] = n
 
-                # Find stream segment closest to headwater point
-                # co_located_sites = headwaters_mask.loc[headwaters_mask.co_located==True].to_list()
-                # true_headwater_sites = headwaters_mask.loc[headwaters_mask.co_located==False].to_list()
-
-                # additional headwaters = function_to_determine_true_headwater(co_located_sites)
-                # headwaters_mask = true_headwater_sites.append(additional)
-
-=======
-
-                # Add headwaters_id column
-                streams_subset[id_col] = n
-
-                # Find stream segment closest to headwater point
->>>>>>> 25c3ec15
+                distance_from_upstream = {}
                 for index, point in headwaters_mask.iterrows():
 
                     # Convert headwaterpoint geometries to WKB representation
@@ -93,9 +82,30 @@
                     # Find minimum distance
                     min_index = np.argmin(distances)
 
+                    headwater_point_name = point[headwater_id]
+
+                    # Find stream segment closest to headwater point
+                    if mainstem_flag==True:
+
+                        if point.is_colocated==True:
+
+                            closest_stream = streams_subset.iloc[min_index]
+                            distance_to_line = point.geometry.distance(Point(closest_stream.geometry.coords[-1]))
+
+                            print(f"{point.nws_lid} distance on line {closest_stream.NHDPlusID}:  {np.round(distance_to_line,1)}")
+                            if not closest_stream.NHDPlusID in distance_from_upstream.keys():
+
+                                distance_from_upstream[closest_stream.NHDPlusID] = [point.nws_lid,distance_to_line]
+
+                            elif distance_from_upstream[closest_stream.NHDPlusID][1] > distance_to_line:
+
+                                distance_from_upstream[closest_stream.NHDPlusID] = [point.nws_lid,distance_to_line]
+
+                            headwater_point_name = distance_from_upstream[closest_stream.NHDPlusID][0]
+
                     # Closest segment to headwater
                     streams_subset.loc[min_index,headwater_col] = True
-                    streams_subset.loc[min_index,id_col] = point[headwater_id]
+                    streams_subset.loc[min_index,id_col] = headwater_point_name
 
                 headwater_streams = headwater_streams.append(streams_subset[['NHDPlusID',headwater_col,id_col,'HUC8']])
 
