--- conflicted
+++ resolved
@@ -15,7 +15,18 @@
 from utils.shared_variables import DOWNSTREAM_THRESHOLD, ROUGHNESS_MIN_THRESH, ROUGHNESS_MAX_THRESH
 
 
-def update_rating_curve(fim_directory, water_edge_median_df, htable_path, huc, branch_id, catchments_poly_path, debug_outputs_option, source_tag, merge_prev_adj=False, down_dist_thresh=DOWNSTREAM_THRESHOLD):
+def update_rating_curve(
+    fim_directory,
+    water_edge_median_df,
+    htable_path,
+    huc,
+    branch_id,
+    catchments_poly_path,
+    debug_outputs_option,
+    source_tag,
+    merge_prev_adj=False,
+    down_dist_thresh=DOWNSTREAM_THRESHOLD,
+):
     '''
     This script ingests a dataframe containing observed data (HAND elevation and flow) and then calculates new SRC roughness values via Manning's equation. The new roughness values are averaged for each HydroID and then progated downstream and a new discharge value is calculated where applicable.
 
@@ -28,7 +39,7 @@
     - Create df grouped by hydroid with ahps_lid and huc number and then pivot the magnitude column to display n value for each magnitude at each hydroid
     - Create df with the most recent collection time entry and submitter attribs
     - Cacluate median ManningN to handle cases with multiple hydroid entries and create a df with the median hydroid_ManningN value per feature_id
-    - Rename the original hydrotable variables to allow new calculations to use the primary var name 
+    - Rename the original hydrotable variables to allow new calculations to use the primary var name
     - Check for large variabilty in the calculated Manning's N values (for cases with mutliple entries for a single hydroid)
     - Create attributes to traverse the flow network between HydroIDs
     - Calculate group_calb_coef (mean calb n for consective hydroids) and apply values downsteam to non-calb hydroids (constrained to first Xkm of hydroids - set downstream diststance var as input arg)
@@ -46,7 +57,7 @@
     - htable_path:          path to the current HUC hydroTable.csv
     - huc:                  string variable for the HUC id # (huc8 or huc6)
     - branch_id:            string variable for the branch id
-    - catchments_poly_path: path to the current HUC catchments polygon layer .gpkg 
+    - catchments_poly_path: path to the current HUC catchments polygon layer .gpkg
     - debug_outputs_option: optional input argument to output additional intermediate data files (csv files with SRC calculations)
     - source_tag:           input text tag used to specify the type/source of the input obs data used for the SRC adjustments (e.g. usgs_rating or point_obs)
     - merge_prev_adj:       boolean argument to specify when to merge previous SRC adjustments vs. overwrite (default=False)
@@ -58,12 +69,29 @@
     - output_src_json:      src.json file with new SRC discharge values
 
     '''
-    print("Processing " + str(source_tag) + " calibration for huc --> " + str(huc) + '  branch id: ' + str(branch_id))
-    log_text = "\nProcessing " + str(source_tag) + " calibration for huc --> " + str(huc) + '  branch id: ' + str(branch_id) + '\n'
+    print(
+        "Processing "
+        + str(source_tag)
+        + " calibration for huc --> "
+        + str(huc)
+        + '  branch id: '
+        + str(branch_id)
+    )
+    log_text = (
+        "\nProcessing "
+        + str(source_tag)
+        + " calibration for huc --> "
+        + str(huc)
+        + '  branch id: '
+        + str(branch_id)
+        + '\n'
+    )
     log_text += "DOWNSTREAM_THRESHOLD: " + str(down_dist_thresh) + 'km\n'
     log_text += "Merge Previous Adj Values: " + str(merge_prev_adj) + '\n'
     df_nvalues = water_edge_median_df.copy()
-    df_nvalues = df_nvalues[ (df_nvalues.hydroid.notnull()) & (df_nvalues.hydroid > 0) ] # remove null entries that do not have a valid hydroid
+    df_nvalues = df_nvalues[
+        (df_nvalues.hydroid.notnull()) & (df_nvalues.hydroid > 0)
+    ]  # remove null entries that do not have a valid hydroid
 
     ## Determine calibration data type for naming calb dataframe column
     if source_tag == 'point_obs':
@@ -76,9 +104,11 @@
         log_text += "ERROR - unknown calibration data source type: " + str(source_tag) + '\n'
 
     ## Read in the hydroTable.csv and check wether it has previously been updated (rename default columns if needed)
-    df_htable = pd.read_csv(htable_path, dtype={'HUC': object, 'last_updated':object, 'submitter':object, 'obs_source':object})
-    df_prev_adj = pd.DataFrame() # initialize empty df for populating/checking later
-    if 'precalb_discharge_cms' not in df_htable.columns: # need this column to exist before continuing
+    df_htable = pd.read_csv(
+        htable_path, dtype={'HUC': object, 'last_updated': object, 'submitter': object, 'obs_source': object}
+    )
+    df_prev_adj = pd.DataFrame()  # initialize empty df for populating/checking later
+    if 'precalb_discharge_cms' not in df_htable.columns:  # need this column to exist before continuing
         df_htable['calb_applied'] = False
         df_htable['last_updated'] = pd.NA
         df_htable['submitter'] = pd.NA
@@ -87,58 +117,135 @@
         df_htable['calb_coef_usgs'] = pd.NA
         df_htable['calb_coef_spatial'] = pd.NA
         df_htable['calb_coef_final'] = pd.NA
-    if df_htable['precalb_discharge_cms'].isnull().values.any(): # check if there are not valid values in the column (True = no previous calibration outputs)
+    if (
+        df_htable['precalb_discharge_cms'].isnull().values.any()
+    ):  # check if there are not valid values in the column (True = no previous calibration outputs)
         df_htable['precalb_discharge_cms'] = df_htable['discharge_cms'].values
 
     ## The section below allows for previous calibration modifications (i.e. usgs rating calbs) to be available in the final calibration outputs
-    if merge_prev_adj and not df_htable['calb_coef_final'].isnull().all(): # check if the merge_prev_adj setting is True and there are valid 'calb_coef_final' values from previous calibration outputs
+    if (
+        merge_prev_adj and not df_htable['calb_coef_final'].isnull().all()
+    ):  # check if the merge_prev_adj setting is True and there are valid 'calb_coef_final' values from previous calibration outputs
         # Create a subset of hydrotable with previous adjusted SRC attributes
-        df_prev_adj_htable = df_htable.copy()[['HydroID','submitter','last_updated','obs_source','calb_coef_final']] 
-        df_prev_adj_htable = df_prev_adj_htable.rename(columns={'submitter':'submitter_prev','last_updated':'last_updated_prev','calb_coef_final':'calb_coef_final_prev','obs_source':'obs_source_prev'})
+        df_prev_adj_htable = df_htable.copy()[
+            ['HydroID', 'submitter', 'last_updated', 'obs_source', 'calb_coef_final']
+        ]
+        df_prev_adj_htable = df_prev_adj_htable.rename(
+            columns={
+                'submitter': 'submitter_prev',
+                'last_updated': 'last_updated_prev',
+                'calb_coef_final': 'calb_coef_final_prev',
+                'obs_source': 'obs_source_prev',
+            }
+        )
         df_prev_adj_htable = df_prev_adj_htable.groupby(["HydroID"]).first()
         # Only keep previous USGS rating curve adjustments (previous spatial obs adjustments are not retained)
-        df_prev_adj = df_prev_adj_htable[df_prev_adj_htable['obs_source_prev'].str.contains("usgs_rating|ras2fim_rating", na=False)] 
-        log_text += 'HUC: ' + str(huc) + '  Branch: ' + str(branch_id) + ': found previous hydroTable calibration attributes --> retaining previous calb attributes for blending...\n'
-    
+        df_prev_adj = df_prev_adj_htable[
+            df_prev_adj_htable['obs_source_prev'].str.contains("usgs_rating|ras2fim_rating", na=False)
+        ]
+        log_text += (
+            'HUC: '
+            + str(huc)
+            + '  Branch: '
+            + str(branch_id)
+            + ': found previous hydroTable calibration attributes --> retaining previous calb attributes for blending...\n'
+        )
+
     # Delete previous adj columns to prevent duplicate variable issues (if src_roughness_optimization.py was previously applied)
-    df_htable = df_htable.drop(['discharge_cms','submitter','last_updated',calb_type,'calb_coef_final','calb_applied','obs_source'], axis=1, errors='ignore') 
-    df_htable = df_htable.rename(columns={'precalb_discharge_cms':'discharge_cms'})
+    df_htable = df_htable.drop(
+        [
+            'discharge_cms',
+            'submitter',
+            'last_updated',
+            calb_type,
+            'calb_coef_final',
+            'calb_applied',
+            'obs_source',
+        ],
+        axis=1,
+        errors='ignore',
+    )
+    df_htable = df_htable.rename(columns={'precalb_discharge_cms': 'discharge_cms'})
 
     ## loop through the user provided point data --> stage/flow dataframe row by row
     for index, row in df_nvalues.iterrows():
         if row.hydroid not in df_htable['HydroID'].values:
-            print('ERROR: HydroID for calb point was not found in the hydrotable (check hydrotable) for HUC: ' + str(huc) + '  branch id: ' + str(branch_id) + ' hydroid: ' + str(row.hydroid))
-            log_text += 'ERROR: HydroID for calb point was not found in the hydrotable (check hydrotable) for HUC: ' + str(huc) + '  branch id: ' + str(branch_id) + ' hydroid: ' + str(row.hydroid) + '\n'
+            print(
+                'ERROR: HydroID for calb point was not found in the hydrotable (check hydrotable) for HUC: '
+                + str(huc)
+                + '  branch id: '
+                + str(branch_id)
+                + ' hydroid: '
+                + str(row.hydroid)
+            )
+            log_text += (
+                'ERROR: HydroID for calb point was not found in the hydrotable (check hydrotable) for HUC: '
+                + str(huc)
+                + '  branch id: '
+                + str(branch_id)
+                + ' hydroid: '
+                + str(row.hydroid)
+                + '\n'
+            )
         else:
-            df_htable_hydroid = df_htable[(df_htable.HydroID == row.hydroid) & (df_htable.stage > 0)] # filter htable for entries with matching hydroid and ignore stage 0 (first possible stage match at 1ft)
+            df_htable_hydroid = df_htable[
+                (df_htable.HydroID == row.hydroid) & (df_htable.stage > 0)
+            ]  # filter htable for entries with matching hydroid and ignore stage 0 (first possible stage match at 1ft)
             if df_htable_hydroid.empty:
-                print('ERROR: df_htable_hydroid is empty but expected data: ' + str(huc) + '  branch id: ' + str(branch_id) + ' hydroid: ' + str(row.hydroid))
-                log_text += 'ERROR: df_htable_hydroid is empty but expected data: ' + str(huc) + '  branch id: ' + str(branch_id) + ' hydroid: ' + str(row.hydroid) + '\n'
-                
-            find_src_stage = df_htable_hydroid.loc[df_htable_hydroid['stage'].sub(row.hand).abs().idxmin()] # find closest matching stage to the user provided HAND value
+                print(
+                    'ERROR: df_htable_hydroid is empty but expected data: '
+                    + str(huc)
+                    + '  branch id: '
+                    + str(branch_id)
+                    + ' hydroid: '
+                    + str(row.hydroid)
+                )
+                log_text += (
+                    'ERROR: df_htable_hydroid is empty but expected data: '
+                    + str(huc)
+                    + '  branch id: '
+                    + str(branch_id)
+                    + ' hydroid: '
+                    + str(row.hydroid)
+                    + '\n'
+                )
+
+            find_src_stage = df_htable_hydroid.loc[
+                df_htable_hydroid['stage'].sub(row.hand).abs().idxmin()
+            ]  # find closest matching stage to the user provided HAND value
             ## copy the corresponding htable values for the matching stage->HAND lookup
-            df_nvalues.loc[index,'feature_id'] = find_src_stage.feature_id
-            df_nvalues.loc[index,'LakeID'] = find_src_stage.LakeID
-            df_nvalues.loc[index,'NextDownID'] = find_src_stage.NextDownID
-            df_nvalues.loc[index,'LENGTHKM'] = find_src_stage.LENGTHKM
-            df_nvalues.loc[index,'src_stage'] = find_src_stage.stage
-            df_nvalues.loc[index,'channel_n'] = find_src_stage.channel_n
-            df_nvalues.loc[index,'overbank_n'] = find_src_stage.overbank_n
-            df_nvalues.loc[index,'discharge_cms'] = find_src_stage.discharge_cms
+            df_nvalues.loc[index, 'feature_id'] = find_src_stage.feature_id
+            df_nvalues.loc[index, 'LakeID'] = find_src_stage.LakeID
+            df_nvalues.loc[index, 'NextDownID'] = find_src_stage.NextDownID
+            df_nvalues.loc[index, 'LENGTHKM'] = find_src_stage.LENGTHKM
+            df_nvalues.loc[index, 'src_stage'] = find_src_stage.stage
+            df_nvalues.loc[index, 'channel_n'] = find_src_stage.channel_n
+            df_nvalues.loc[index, 'overbank_n'] = find_src_stage.overbank_n
+            df_nvalues.loc[index, 'discharge_cms'] = find_src_stage.discharge_cms
 
     ## Calculate calibration coefficient
-    df_nvalues = df_nvalues.rename(columns={'hydroid':'HydroID'}) # rename the previous ManningN column
-    df_nvalues['hydroid_calb_coef'] = df_nvalues['discharge_cms']/df_nvalues['flow'] # Qobs / Qsrc
+    df_nvalues = df_nvalues.rename(columns={'hydroid': 'HydroID'})  # rename the previous ManningN column
+    df_nvalues['hydroid_calb_coef'] = df_nvalues['discharge_cms'] / df_nvalues['flow']  # Qobs / Qsrc
 
     ## Calcuate a "calibration adjusted" n value using channel and overbank n-values multiplied by calb_coef
-    df_nvalues['channel_n_calb'] = df_nvalues['hydroid_calb_coef']*df_nvalues['channel_n']
-    df_nvalues['overbank_n_calb'] = df_nvalues['hydroid_calb_coef']*df_nvalues['overbank_n']
+    df_nvalues['channel_n_calb'] = df_nvalues['hydroid_calb_coef'] * df_nvalues['channel_n']
+    df_nvalues['overbank_n_calb'] = df_nvalues['hydroid_calb_coef'] * df_nvalues['overbank_n']
 
     ## Create dataframe to check for unrealistic/egregious calibration adjustments by applying the calibration coefficient to the Manning's n values and setting an acceptable range (values set in tools_shared_variables.py --> >0.8 or <0.001)
-    df_nvalues['Mann_flag'] = np.where((df_nvalues['channel_n_calb'] >= ROUGHNESS_MAX_THRESH) | (df_nvalues['overbank_n_calb'] >= ROUGHNESS_MAX_THRESH) | (df_nvalues['channel_n_calb'] <= ROUGHNESS_MIN_THRESH) | (df_nvalues['overbank_n_calb'] <= ROUGHNESS_MIN_THRESH) | (df_nvalues['hydroid_calb_coef'].isnull()),'Fail','Pass')
-    df_mann_flag = df_nvalues[(df_nvalues['Mann_flag'] == 'Fail')][['HydroID','hydroid_calb_coef','channel_n_calb','overbank_n_calb']]
+    df_nvalues['Mann_flag'] = np.where(
+        (df_nvalues['channel_n_calb'] >= ROUGHNESS_MAX_THRESH)
+        | (df_nvalues['overbank_n_calb'] >= ROUGHNESS_MAX_THRESH)
+        | (df_nvalues['channel_n_calb'] <= ROUGHNESS_MIN_THRESH)
+        | (df_nvalues['overbank_n_calb'] <= ROUGHNESS_MIN_THRESH)
+        | (df_nvalues['hydroid_calb_coef'].isnull()),
+        'Fail',
+        'Pass',
+    )
+    df_mann_flag = df_nvalues[(df_nvalues['Mann_flag'] == 'Fail')][
+        ['HydroID', 'hydroid_calb_coef', 'channel_n_calb', 'overbank_n_calb']
+    ]
     if not df_mann_flag.empty:
-        log_text += '!!! Flaged Mannings Roughness values below !!!' +'\n'
+        log_text += '!!! Flaged Mannings Roughness values below !!!' + '\n'
         log_text += df_mann_flag.to_string() + '\n'
 
     ## Create magnitude and ahps column by subsetting the "layer" attribute
@@ -148,16 +255,18 @@
     df_nvalues = df_nvalues.drop(['layer'], axis=1)
 
     ## Create df grouped by hydroid with ahps_lid and huc number
-    df_huc_lid = df_nvalues.groupby(["HydroID"]).first()[['ahps_lid','huc']]
+    df_huc_lid = df_nvalues.groupby(["HydroID"]).first()[['ahps_lid', 'huc']]
     df_huc_lid.columns = pd.MultiIndex.from_product([['info'], df_huc_lid.columns])
 
     ## pivot the magnitude column to display n value for each magnitude at each hydroid
-    df_nvalues_mag = df_nvalues.pivot_table(index='HydroID', columns='magnitude', values=['hydroid_calb_coef'], aggfunc='mean') # if there are multiple entries per hydroid and magnitude - aggregate using mean
-    
+    df_nvalues_mag = df_nvalues.pivot_table(
+        index='HydroID', columns='magnitude', values=['hydroid_calb_coef'], aggfunc='mean'
+    )  # if there are multiple entries per hydroid and magnitude - aggregate using mean
+
     ## Optional: Export csv with the newly calculated Manning's N values
     if debug_outputs_option:
         output_calc_n_csv = os.path.join(fim_directory, calb_type + '_src_calcs_' + branch_id + '.csv')
-        df_nvalues.to_csv(output_calc_n_csv,index=False)
+        df_nvalues.to_csv(output_calc_n_csv, index=False)
 
     ## filter the modified Manning's n dataframe for values out side allowable range
     df_nvalues = df_nvalues[df_nvalues['Mann_flag'] == 'Pass']
@@ -165,41 +274,54 @@
     ## Check that there are valid entries in the calculate roughness df after filtering
     if not df_nvalues.empty:
         ## Create df with the most recent collection time entry and submitter attribs
-        df_updated = df_nvalues[['HydroID','coll_time','submitter','ahps_lid']] # subset the dataframe
-        df_updated = df_updated.sort_values('coll_time').drop_duplicates(['HydroID'],keep='last') # sort by collection time and then drop duplicate HydroIDs (keep most recent coll_time per HydroID)
-        df_updated = df_updated.rename(columns={'coll_time':'last_updated'})
+        df_updated = df_nvalues[['HydroID', 'coll_time', 'submitter', 'ahps_lid']]  # subset the dataframe
+        df_updated = df_updated.sort_values('coll_time').drop_duplicates(
+            ['HydroID'], keep='last'
+        )  # sort by collection time and then drop duplicate HydroIDs (keep most recent coll_time per HydroID)
+        df_updated = df_updated.rename(columns={'coll_time': 'last_updated'})
 
         ## cacluate median ManningN to handle cases with multiple hydroid entries
         df_mann_hydroid = df_nvalues.groupby(["HydroID"])[['hydroid_calb_coef']].median()
 
         ## Create a df with the median hydroid_ManningN value per feature_id
-        #df_mann_featid = df_nvalues.groupby(["feature_id"])[['hydroid_ManningN']].mean()
-        #df_mann_featid = df_mann_featid.rename(columns={'hydroid_ManningN':'featid_ManningN'})
+        # df_mann_featid = df_nvalues.groupby(["feature_id"])[['hydroid_ManningN']].mean()
+        # df_mann_featid = df_mann_featid.rename(columns={'hydroid_ManningN':'featid_ManningN'})
 
         ## Rename the original hydrotable variables to allow new calculations to use the primary var name
-        df_htable = df_htable.rename(columns={'discharge_cms':'precalb_discharge_cms'})
+        df_htable = df_htable.rename(columns={'discharge_cms': 'precalb_discharge_cms'})
 
         ## Check for large variabilty in the calculated Manning's N values (for cases with mutliple entries for a singel hydroid)
-        df_nrange = df_nvalues.groupby('HydroID').agg({'hydroid_calb_coef': ['median', 'min', 'max', 'std', 'count']})
-        df_nrange['hydroid_calb_coef','range'] = df_nrange['hydroid_calb_coef','max'] - df_nrange['hydroid_calb_coef','min']
-        df_nrange = df_nrange.join(df_nvalues_mag, how='outer') # join the df_nvalues_mag containing hydroid_manningn values per flood magnitude category
-        df_nrange = df_nrange.merge(df_huc_lid, how='outer', on='HydroID') # join the df_huc_lid df to add attributes for lid and huc#
-        log_text += 'Statistics for Modified Roughness Calcs -->' +'\n'
+        df_nrange = df_nvalues.groupby('HydroID').agg(
+            {'hydroid_calb_coef': ['median', 'min', 'max', 'std', 'count']}
+        )
+        df_nrange['hydroid_calb_coef', 'range'] = (
+            df_nrange['hydroid_calb_coef', 'max'] - df_nrange['hydroid_calb_coef', 'min']
+        )
+        df_nrange = df_nrange.join(
+            df_nvalues_mag, how='outer'
+        )  # join the df_nvalues_mag containing hydroid_manningn values per flood magnitude category
+        df_nrange = df_nrange.merge(
+            df_huc_lid, how='outer', on='HydroID'
+        )  # join the df_huc_lid df to add attributes for lid and huc#
+        log_text += 'Statistics for Modified Roughness Calcs -->' + '\n'
         log_text += df_nrange.to_string() + '\n'
         log_text += '----------------------------------------\n'
 
         ## Optional: Output csv with SRC calc stats
         if debug_outputs_option:
-            output_stats_n_csv = os.path.join(fim_directory, calb_type + '_src_coef_vals_stats_' + branch_id + '.csv')
-            df_nrange.to_csv(output_stats_n_csv,index=True)
+            output_stats_n_csv = os.path.join(
+                fim_directory, calb_type + '_src_coef_vals_stats_' + branch_id + '.csv'
+            )
+            df_nrange.to_csv(output_stats_n_csv, index=True)
 
         ## subset the original hydrotable dataframe and subset to one row per HydroID
-        df_nmerge = df_htable[['HydroID','feature_id','NextDownID','LENGTHKM','LakeID','order_']].drop_duplicates(['HydroID'],keep='first') 
+        df_nmerge = df_htable[
+            ['HydroID', 'feature_id', 'NextDownID', 'LENGTHKM', 'LakeID', 'order_']
+        ].drop_duplicates(['HydroID'], keep='first')
 
         ## Need to check that there are non-lake hydroids in the branch hydrotable (prevents downstream error)
         df_htable_check_lakes = df_nmerge.loc[df_nmerge['LakeID'] == -999]
         if not df_htable_check_lakes.empty:
-
             ## Create attributes to traverse the flow network between HydroIDs
             df_nmerge = branch_network_tracer(df_nmerge)
 
@@ -212,135 +334,273 @@
 
             ## Create a df with the median hydroid_calb_coef value per feature_id
             df_mann_featid = df_nmerge.groupby(["feature_id"])[['hydroid_calb_coef']].mean()
-            df_mann_featid = df_mann_featid.rename(columns={'hydroid_calb_coef':'featid_calb_coef'})
-            df_mann_featid_attrib = df_nmerge.groupby('feature_id').first() # create a seperate df with attributes to apply to other hydroids that share a featureid
-            df_mann_featid_attrib = df_mann_featid_attrib[df_mann_featid_attrib['submitter'].notna()][['last_updated','submitter']]
+            df_mann_featid = df_mann_featid.rename(columns={'hydroid_calb_coef': 'featid_calb_coef'})
+            df_mann_featid_attrib = df_nmerge.groupby(
+                'feature_id'
+            ).first()  # create a seperate df with attributes to apply to other hydroids that share a featureid
+            df_mann_featid_attrib = df_mann_featid_attrib[df_mann_featid_attrib['submitter'].notna()][
+                ['last_updated', 'submitter']
+            ]
             df_nmerge = df_nmerge.merge(df_mann_featid, how='left', on='feature_id').set_index('feature_id')
             df_nmerge = df_nmerge.combine_first(df_mann_featid_attrib).reset_index()
-            
+
             if not df_nmerge['hydroid_calb_coef'].isnull().all():
-
                 ## Create the calibration coefficient column by combining the hydroid_calb_coef with the featid_calb_coef (use feature_id value if the hydroid is in a feature_id that contains valid hydroid_calb_coef value(s))
-                conditions  = [ (df_nmerge['hydroid_calb_coef'].isnull()) & (df_nmerge['featid_calb_coef'].notnull()), (df_nmerge['hydroid_calb_coef'].isnull()) & (df_nmerge['featid_calb_coef'].isnull()) & (df_nmerge['group_calb_coef'].notnull()) ]
-                choices     = [ df_nmerge['featid_calb_coef'], df_nmerge['group_calb_coef'] ]
+                conditions = [
+                    (df_nmerge['hydroid_calb_coef'].isnull()) & (df_nmerge['featid_calb_coef'].notnull()),
+                    (df_nmerge['hydroid_calb_coef'].isnull())
+                    & (df_nmerge['featid_calb_coef'].isnull())
+                    & (df_nmerge['group_calb_coef'].notnull()),
+                ]
+                choices = [df_nmerge['featid_calb_coef'], df_nmerge['group_calb_coef']]
                 df_nmerge[calb_type] = np.select(conditions, choices, default=df_nmerge['hydroid_calb_coef'])
                 df_nmerge['obs_source'] = np.where(df_nmerge[calb_type].notnull(), source_tag, pd.NA)
-                df_nmerge = df_nmerge.drop(['feature_id','NextDownID','LENGTHKM','LakeID','order_'], axis=1, errors='ignore') # drop these columns to avoid duplicates where merging with the full hydroTable df
-                
+                df_nmerge = df_nmerge.drop(
+                    ['feature_id', 'NextDownID', 'LENGTHKM', 'LakeID', 'order_'], axis=1, errors='ignore'
+                )  # drop these columns to avoid duplicates where merging with the full hydroTable df
+
                 ## Merge in previous SRC adjustments (where available) for hydroIDs that do not have a new adjusted roughness value
                 if not df_prev_adj.empty:
-                    df_nmerge = pd.merge(df_nmerge,df_prev_adj, on='HydroID', how='outer')
-                    df_nmerge['submitter'] = np.where((df_nmerge[calb_type].isnull() & df_nmerge['calb_coef_final_prev'].notnull()),df_nmerge['submitter_prev'],df_nmerge['submitter'])
-                    df_nmerge['last_updated'] = np.where((df_nmerge[calb_type].isnull() & df_nmerge['calb_coef_final_prev'].notnull()),df_nmerge['last_updated_prev'],df_nmerge['last_updated'])
-                    df_nmerge['obs_source'] = np.where((df_nmerge[calb_type].isnull() & df_nmerge['calb_coef_final_prev'].notnull()),df_nmerge['obs_source_prev'],df_nmerge['obs_source'])
-                    df_nmerge['calb_coef_final'] = np.where((df_nmerge[calb_type].isnull() & df_nmerge['calb_coef_final_prev'].notnull()),df_nmerge['calb_coef_final_prev'],df_nmerge[calb_type])
-                    df_nmerge = df_nmerge.drop(['submitter_prev','last_updated_prev','calb_coef_final_prev','obs_source_prev'], axis=1, errors='ignore')
+                    df_nmerge = pd.merge(df_nmerge, df_prev_adj, on='HydroID', how='outer')
+                    df_nmerge['submitter'] = np.where(
+                        (df_nmerge[calb_type].isnull() & df_nmerge['calb_coef_final_prev'].notnull()),
+                        df_nmerge['submitter_prev'],
+                        df_nmerge['submitter'],
+                    )
+                    df_nmerge['last_updated'] = np.where(
+                        (df_nmerge[calb_type].isnull() & df_nmerge['calb_coef_final_prev'].notnull()),
+                        df_nmerge['last_updated_prev'],
+                        df_nmerge['last_updated'],
+                    )
+                    df_nmerge['obs_source'] = np.where(
+                        (df_nmerge[calb_type].isnull() & df_nmerge['calb_coef_final_prev'].notnull()),
+                        df_nmerge['obs_source_prev'],
+                        df_nmerge['obs_source'],
+                    )
+                    df_nmerge['calb_coef_final'] = np.where(
+                        (df_nmerge[calb_type].isnull() & df_nmerge['calb_coef_final_prev'].notnull()),
+                        df_nmerge['calb_coef_final_prev'],
+                        df_nmerge[calb_type],
+                    )
+                    df_nmerge = df_nmerge.drop(
+                        ['submitter_prev', 'last_updated_prev', 'calb_coef_final_prev', 'obs_source_prev'],
+                        axis=1,
+                        errors='ignore',
+                    )
                 else:
                     df_nmerge['calb_coef_final'] = df_nmerge[calb_type]
-                
-                
+
                 ## Update the catchments polygon .gpkg with joined attribute - "src_calibrated"
                 if os.path.isfile(catchments_poly_path):
                     input_catchments = gpd.read_file(catchments_poly_path)
                     ## Create new "src_calibrated" column for viz query
-                    if 'src_calibrated' in input_catchments.columns: # check if this attribute already exists and drop if needed
-<<<<<<< HEAD
-                        input_catchments = input_catchments.drop(['src_calibrated'], axis=1, errors='ignore')
-=======
-                        input_catchments.drop(['src_calibrated','obs_source','calb_coef_final'], axis=1, inplace=True, errors='ignore')
->>>>>>> 24f763ea
-                    df_nmerge['src_calibrated'] = np.where(df_nmerge['calb_coef_final'].notnull(), 'True', 'False')
-                    output_catchments = input_catchments.merge(df_nmerge[['HydroID','src_calibrated','obs_source','calb_coef_final']], how='left', on='HydroID')
+                    if (
+                        'src_calibrated' in input_catchments.columns
+                    ):  # check if this attribute already exists and drop if needed
+                        input_catchments.drop(
+                            ['src_calibrated', 'obs_source', 'calb_coef_final'], axis=1, errors='ignore'
+                        )
+                    df_nmerge['src_calibrated'] = np.where(
+                        df_nmerge['calb_coef_final'].notnull(), 'True', 'False'
+                    )
+                    output_catchments = input_catchments.merge(
+                        df_nmerge[['HydroID', 'src_calibrated', 'obs_source', 'calb_coef_final']],
+                        how='left',
+                        on='HydroID',
+                    )
                     output_catchments['src_calibrated'].fillna('False', inplace=True)
-                    output_catchments.to_file(catchments_poly_path,driver="GPKG",index=False) # overwrite the previous layer
+                    output_catchments.to_file(
+                        catchments_poly_path, driver="GPKG", index=False
+                    )  # overwrite the previous layer
                     df_nmerge = df_nmerge.drop(['src_calibrated'], axis=1, errors='ignore')
                 ## Optional ouputs: 1) merge_n_csv csv with all of the calculated n values and 2) a catchments .gpkg with new joined attributes
                 if debug_outputs_option:
-                    output_merge_n_csv = os.path.join(fim_directory, calb_type + '_merge_vals_' + branch_id + '.csv')
-                    df_nmerge.to_csv(output_merge_n_csv,index=False)
+                    output_merge_n_csv = os.path.join(
+                        fim_directory, calb_type + '_merge_vals_' + branch_id + '.csv'
+                    )
+                    df_nmerge.to_csv(output_merge_n_csv, index=False)
                     ## output new catchments polygon layer with several new attributes appended
                     if os.path.isfile(catchments_poly_path):
                         input_catchments = gpd.read_file(catchments_poly_path)
-                        output_catchments_fileName = os.path.join(os.path.split(catchments_poly_path)[0],"gw_catchments_src_adjust_" + str(branch_id) + ".gpkg")
+                        output_catchments_fileName = os.path.join(
+                            os.path.split(catchments_poly_path)[0],
+                            "gw_catchments_src_adjust_" + str(branch_id) + ".gpkg",
+                        )
                         output_catchments = input_catchments.merge(df_nmerge, how='left', on='HydroID')
-                        output_catchments.to_file(output_catchments_fileName,driver="GPKG",index=False)
+                        output_catchments.to_file(output_catchments_fileName, driver="GPKG", index=False)
 
                 ## Merge the final ManningN dataframe to the original hydroTable
-                df_nmerge = df_nmerge.drop(['ahps_lid','start_catch','route_count','branch_id','hydroid_calb_coef','featid_calb_coef','group_calb_coef',], axis=1, errors='ignore') # drop these columns to avoid duplicates where merging with the full hydroTable df
+                df_nmerge = df_nmerge.drop(
+                    [
+                        'ahps_lid',
+                        'start_catch',
+                        'route_count',
+                        'branch_id',
+                        'hydroid_calb_coef',
+                        'featid_calb_coef',
+                        'group_calb_coef',
+                    ],
+                    axis=1,
+                    errors='ignore',
+                )  # drop these columns to avoid duplicates where merging with the full hydroTable df
                 df_htable = df_htable.merge(df_nmerge, how='left', on='HydroID')
-                df_htable['calb_applied'] = np.where(df_htable['calb_coef_final'].notnull(), 'True', 'False') # create true/false column to clearly identify where new roughness values are applied
+                df_htable['calb_applied'] = np.where(
+                    df_htable['calb_coef_final'].notnull(), 'True', 'False'
+                )  # create true/false column to clearly identify where new roughness values are applied
 
                 ## Calculate new discharge_cms with new adjusted ManningN
-                df_htable['discharge_cms'] = np.where(df_htable['calb_coef_final'].isnull(), df_htable['precalb_discharge_cms'], df_htable['precalb_discharge_cms']/df_htable['calb_coef_final'])
+                df_htable['discharge_cms'] = np.where(
+                    df_htable['calb_coef_final'].isnull(),
+                    df_htable['precalb_discharge_cms'],
+                    df_htable['precalb_discharge_cms'] / df_htable['calb_coef_final'],
+                )
 
                 ## Replace discharge_cms with 0 or -999 if present in the original discharge (carried over from thalweg notch workaround in SRC post-processing)
-                df_htable['discharge_cms'].mask(df_htable['precalb_discharge_cms']==0.0,0.0,inplace=True)
-                df_htable['discharge_cms'].mask(df_htable['precalb_discharge_cms']==-999,-999,inplace=True)
+                df_htable['discharge_cms'].mask(df_htable['precalb_discharge_cms'] == 0.0, 0.0, inplace=True)
+                df_htable['discharge_cms'].mask(
+                    df_htable['precalb_discharge_cms'] == -999, -999, inplace=True
+                )
 
                 ## Export a new hydroTable.csv and overwrite the previous version
                 out_htable = os.path.join(fim_directory, 'hydroTable_' + branch_id + '.csv')
-                df_htable.to_csv(out_htable,index=False)
+                df_htable.to_csv(out_htable, index=False)
 
             else:
-                print('ALERT!! HUC: ' + str(huc) + '  branch id: ' + str(branch_id) + ' --> no valid hydroid roughness calculations after removing lakeid catchments from consideration')
-                log_text += 'ALERT!! HUC: ' + str(huc) + '  branch id: ' + str(branch_id) + ' --> no valid hydroid roughness calculations after removing lakeid catchments from consideration\n'
+                print(
+                    'ALERT!! HUC: '
+                    + str(huc)
+                    + '  branch id: '
+                    + str(branch_id)
+                    + ' --> no valid hydroid roughness calculations after removing lakeid catchments from consideration'
+                )
+                log_text += (
+                    'ALERT!! HUC: '
+                    + str(huc)
+                    + '  branch id: '
+                    + str(branch_id)
+                    + ' --> no valid hydroid roughness calculations after removing lakeid catchments from consideration\n'
+                )
         else:
-                print('WARNING!! HUC: ' + str(huc) + '  branch id: ' + str(branch_id) + ' --> hydrotable is empty after removing lake catchments (will ignore branch)')
-                log_text += 'ALERT!! HUC: ' + str(huc) + '  branch id: ' + str(branch_id) + ' --> hydrotable is empty after removing lake catchments (will ignore branch)\n'
+            print(
+                'WARNING!! HUC: '
+                + str(huc)
+                + '  branch id: '
+                + str(branch_id)
+                + ' --> hydrotable is empty after removing lake catchments (will ignore branch)'
+            )
+            log_text += (
+                'ALERT!! HUC: '
+                + str(huc)
+                + '  branch id: '
+                + str(branch_id)
+                + ' --> hydrotable is empty after removing lake catchments (will ignore branch)\n'
+            )
     else:
-        print('ALERT!! HUC: ' + str(huc) + '  branch id: ' + str(branch_id) + ' --> no valid roughness calculations - please check point data and src calculations to evaluate')
-        log_text += 'ALERT!! HUC: ' + str(huc) + '  branch id: ' + str(branch_id) + ' --> no valid roughness calculations - please check point data and src calculations to evaluate\n'
+        print(
+            'ALERT!! HUC: '
+            + str(huc)
+            + '  branch id: '
+            + str(branch_id)
+            + ' --> no valid roughness calculations - please check point data and src calculations to evaluate'
+        )
+        log_text += (
+            'ALERT!! HUC: '
+            + str(huc)
+            + '  branch id: '
+            + str(branch_id)
+            + ' --> no valid roughness calculations - please check point data and src calculations to evaluate\n'
+        )
 
     log_text += 'Completed: ' + str(huc) + ' --> branch: ' + str(branch_id) + '\n'
     log_text += '#########################################################\n'
     print("Completed huc: " + str(huc) + ' --> branch: ' + str(branch_id))
-    return(log_text)
+    return log_text
+
 
 def branch_network_tracer(df_input_htable):
-    df_input_htable = df_input_htable.astype({'NextDownID': 'int64'}) # ensure attribute has consistent format as int
-    df_input_htable = df_input_htable.loc[df_input_htable['LakeID'] == -999] # remove all hydroids associated with lake/water body (these often have disjoined artifacts in the network)
-    df_input_htable["start_catch"] = ~df_input_htable['HydroID'].isin(df_input_htable['NextDownID']) # define start catchments as hydroids that are not found in the "NextDownID" attribute for all other hydroids
-            
-    df_input_htable = df_input_htable.set_index('HydroID',drop=False) # set index to the hydroid
-    branch_heads = deque(df_input_htable[df_input_htable['start_catch'] == True]['HydroID'].tolist()) # create deque of hydroids to define start points in the while loop
-    visited = set() # create set to keep track of all hydroids that have been accounted for
-    branch_count = 0 # start branch id 
+    df_input_htable = df_input_htable.astype(
+        {'NextDownID': 'int64'}
+    )  # ensure attribute has consistent format as int
+    df_input_htable = df_input_htable.loc[
+        df_input_htable['LakeID'] == -999
+    ]  # remove all hydroids associated with lake/water body (these often have disjoined artifacts in the network)
+    df_input_htable["start_catch"] = ~df_input_htable['HydroID'].isin(
+        df_input_htable['NextDownID']
+    )  # define start catchments as hydroids that are not found in the "NextDownID" attribute for all other hydroids
+
+    df_input_htable = df_input_htable.set_index('HydroID', drop=False)  # set index to the hydroid
+    branch_heads = deque(
+        df_input_htable[df_input_htable['start_catch'] == True]['HydroID'].tolist()
+    )  # create deque of hydroids to define start points in the while loop
+    visited = set()  # create set to keep track of all hydroids that have been accounted for
+    branch_count = 0  # start branch id
     while branch_heads:
-        hid = branch_heads.popleft() # pull off left most hydroid from deque of start hydroids
-        Q = deque(df_input_htable[df_input_htable['HydroID'] == hid]['HydroID'].tolist()) # create a new deque that will be used to populate all relevant downstream hydroids
-        vert_count = 0; branch_count += 1
+        hid = branch_heads.popleft()  # pull off left most hydroid from deque of start hydroids
+        Q = deque(
+            df_input_htable[df_input_htable['HydroID'] == hid]['HydroID'].tolist()
+        )  # create a new deque that will be used to populate all relevant downstream hydroids
+        vert_count = 0
+        branch_count += 1
         while Q:
             q = Q.popleft()
             if q not in visited:
-                df_input_htable.loc[df_input_htable.HydroID==q,'route_count'] = vert_count # assign var with flow order ranking
-                df_input_htable.loc[df_input_htable.HydroID==q,'branch_id'] = branch_count # assign var with current branch id
+                df_input_htable.loc[
+                    df_input_htable.HydroID == q, 'route_count'
+                ] = vert_count  # assign var with flow order ranking
+                df_input_htable.loc[
+                    df_input_htable.HydroID == q, 'branch_id'
+                ] = branch_count  # assign var with current branch id
                 vert_count += 1
                 visited.add(q)
-                nextid = df_input_htable.loc[q,'NextDownID'] # find the id for the next downstream hydroid
-                order = df_input_htable.loc[q,'order_'] # find the streamorder for the current hydroid
-            
+                nextid = df_input_htable.loc[q, 'NextDownID']  # find the id for the next downstream hydroid
+                order = df_input_htable.loc[q, 'order_']  # find the streamorder for the current hydroid
+
                 if nextid not in visited and nextid in df_input_htable.HydroID:
-                    check_confluence = (df_input_htable.NextDownID == nextid).sum() > 1 # check if the NextDownID is referenced by more than one hydroid (>1 means this is a confluence)
-                    nextorder = df_input_htable.loc[nextid,'order_'] # find the streamorder for the next downstream hydroid
-                    if nextorder > order and check_confluence == True: # check if the nextdownid streamorder is greater than the current hydroid order and the nextdownid is a confluence (more than 1 upstream hydroid draining to it)
-                        branch_heads.append(nextid) # found a terminal point in the network (append to branch_heads for second pass)
-                        continue # if above conditions are True than stop traversing downstream and move on to next starting hydroid
+                    check_confluence = (
+                        df_input_htable.NextDownID == nextid
+                    ).sum() > 1  # check if the NextDownID is referenced by more than one hydroid (>1 means this is a confluence)
+                    nextorder = df_input_htable.loc[
+                        nextid, 'order_'
+                    ]  # find the streamorder for the next downstream hydroid
+                    if (
+                        nextorder > order and check_confluence == True
+                    ):  # check if the nextdownid streamorder is greater than the current hydroid order and the nextdownid is a confluence (more than 1 upstream hydroid draining to it)
+                        branch_heads.append(
+                            nextid
+                        )  # found a terminal point in the network (append to branch_heads for second pass)
+                        continue  # if above conditions are True than stop traversing downstream and move on to next starting hydroid
                     Q.append(nextid)
-    df_input_htable = df_input_htable.reset_index(drop=True) # reset index (previously using hydroid as index)
-    df_input_htable = df_input_htable.sort_values(['branch_id','route_count']) # sort the dataframe by branch_id and then by route_count (need this ordered to ensure upstream to downstream ranking for each branch)
-    return(df_input_htable)
+    df_input_htable = df_input_htable.reset_index(
+        drop=True
+    )  # reset index (previously using hydroid as index)
+    df_input_htable = df_input_htable.sort_values(
+        ['branch_id', 'route_count']
+    )  # sort the dataframe by branch_id and then by route_count (need this ordered to ensure upstream to downstream ranking for each branch)
+    return df_input_htable
+
 
 def group_manningn_calc(df_nmerge, down_dist_thresh):
     ## Calculate group_calb_coef (mean calb n for consective hydroids) and apply values downsteam to non-calb hydroids (constrained to first Xkm of hydroids - set downstream diststance var as input arg
-    #df_nmerge = df_nmerge.sort_values(by=['NextDownID'])
-    dist_accum = 0; hyid_count = 0; hyid_accum_count = 0; 
-    run_accum_mann = 0; group_calb_coef = 0; branch_start = 1                                       # initialize counter and accumulation variables
-    lid_count = 0; prev_lid = 'x'
-    for index, row in df_nmerge.iterrows():                                                         # loop through the df (parse by hydroid)
-        if int(df_nmerge.loc[index,'branch_id']) != branch_start:                                   # check if start of new branch
-            dist_accum = 0; hyid_count = 0; hyid_accum_count = 0;                                   # initialize counter vars
-            run_accum_mann = 0; group_calb_coef = 0                                                 # initialize counter vars
-            branch_start = int(df_nmerge.loc[index,'branch_id'])                                    # reassign the branch_start var to evaluate on next iteration
+    # df_nmerge = df_nmerge.sort_values(by=['NextDownID'])
+    dist_accum = 0
+    hyid_count = 0
+    hyid_accum_count = 0
+    run_accum_mann = 0
+    group_calb_coef = 0
+    branch_start = 1  # initialize counter and accumulation variables
+    lid_count = 0
+    prev_lid = 'x'
+    for index, row in df_nmerge.iterrows():  # loop through the df (parse by hydroid)
+        if int(df_nmerge.loc[index, 'branch_id']) != branch_start:  # check if start of new branch
+            dist_accum = 0
+            hyid_count = 0
+            hyid_accum_count = 0
+            # initialize counter vars
+            run_accum_mann = 0
+            group_calb_coef = 0  # initialize counter vars
+            branch_start = int(
+                df_nmerge.loc[index, 'branch_id']
+            )  # reassign the branch_start var to evaluate on next iteration
             # use the code below to withold downstream hydroid_calb_coef values (use this for downstream evaluation tests)
             '''
             lid_count = 0                                                                         
@@ -354,30 +614,48 @@
                 lid_count = 1
             prev_lid = df_nmerge.loc[index,'ahps_lid']
             '''
-        if np.isnan(df_nmerge.loc[index,'hydroid_calb_coef']):                                      # check if the hydroid_calb_coef value is nan (indicates a non-calibrated hydroid)
-            df_nmerge.loc[index,'accum_dist'] = row['LENGTHKM'] + dist_accum                        # calculate accumulated river distance
-            dist_accum += row['LENGTHKM']                                                           # add hydroid length to the dist_accum var
-            hyid_count = 0                                                                          # reset the hydroid counter to 0
-            df_nmerge.loc[index,'hyid_accum_count'] = hyid_accum_count                              # output the hydroid accum counter
-            if dist_accum < down_dist_thresh:                                                       # check if the accum distance is less than Xkm downstream from valid hydroid_calb_coef group value
-                if hyid_accum_count > 1:                                                            # only apply the group_calb_coef if there are 2 or more valid hydorids that contributed to the upstream group_calb_coef
-                    df_nmerge.loc[index,'group_calb_coef'] = group_calb_coef                        # output the group_calb_coef var
+        if np.isnan(
+            df_nmerge.loc[index, 'hydroid_calb_coef']
+        ):  # check if the hydroid_calb_coef value is nan (indicates a non-calibrated hydroid)
+            df_nmerge.loc[index, 'accum_dist'] = (
+                row['LENGTHKM'] + dist_accum
+            )  # calculate accumulated river distance
+            dist_accum += row['LENGTHKM']  # add hydroid length to the dist_accum var
+            hyid_count = 0  # reset the hydroid counter to 0
+            df_nmerge.loc[index, 'hyid_accum_count'] = hyid_accum_count  # output the hydroid accum counter
+            if (
+                dist_accum < down_dist_thresh
+            ):  # check if the accum distance is less than Xkm downstream from valid hydroid_calb_coef group value
+                if (
+                    hyid_accum_count > 1
+                ):  # only apply the group_calb_coef if there are 2 or more valid hydorids that contributed to the upstream group_calb_coef
+                    df_nmerge.loc[
+                        index, 'group_calb_coef'
+                    ] = group_calb_coef  # output the group_calb_coef var
             else:
-                run_avg_mann = 0                                                                    # reset the running average manningn variable (greater than 10km downstream)
-        else:                                                                                       # performs the following for hydroids that have a valid hydroid_calb_coef value
-            dist_accum = 0; hyid_count += 1                                                         # initialize vars
-            df_nmerge.loc[index,'accum_dist'] = 0                                                   # output the accum_dist value (set to 0)
-            if hyid_count == 1:                                                                     # checks if this the first in a series of valid hydroid_calb_coef values
-                run_accum_mann = 0; hyid_accum_count = 0                                            # initialize counter and running accumulated manningN value
-            group_calb_coef = (row['hydroid_calb_coef'] + run_accum_mann)/float(hyid_count)         # calculate the group_calb_coef (NOTE: this will continue to change as more hydroid values are accumulated in the "group" moving downstream)
-            df_nmerge.loc[index,'group_calb_coef'] = group_calb_coef                                # output the group_calb_coef var 
-            df_nmerge.loc[index,'hyid_count'] = hyid_count                                          # output the hyid_count var 
-            run_accum_mann += row['hydroid_calb_coef']                                              # add current hydroid manningn value to the running accum mann var
-            hyid_accum_count += 1                                                                   # increase the # of hydroid accum counter
-            df_nmerge.loc[index,'hyid_accum_count'] = hyid_accum_count                              # output the hyid_accum_count var
+                run_avg_mann = 0  # reset the running average manningn variable (greater than 10km downstream)
+        else:  # performs the following for hydroids that have a valid hydroid_calb_coef value
+            dist_accum = 0
+            hyid_count += 1  # initialize vars
+            df_nmerge.loc[index, 'accum_dist'] = 0  # output the accum_dist value (set to 0)
+            if hyid_count == 1:  # checks if this the first in a series of valid hydroid_calb_coef values
+                run_accum_mann = 0
+                hyid_accum_count = 0  # initialize counter and running accumulated manningN value
+            group_calb_coef = (row['hydroid_calb_coef'] + run_accum_mann) / float(
+                hyid_count
+            )  # calculate the group_calb_coef (NOTE: this will continue to change as more hydroid values are accumulated in the "group" moving downstream)
+            df_nmerge.loc[index, 'group_calb_coef'] = group_calb_coef  # output the group_calb_coef var
+            df_nmerge.loc[index, 'hyid_count'] = hyid_count  # output the hyid_count var
+            run_accum_mann += row[
+                'hydroid_calb_coef'
+            ]  # add current hydroid manningn value to the running accum mann var
+            hyid_accum_count += 1  # increase the # of hydroid accum counter
+            df_nmerge.loc[index, 'hyid_accum_count'] = hyid_accum_count  # output the hyid_accum_count var
 
     ## Delete unnecessary intermediate outputs
     if 'hyid_count' in df_nmerge.columns:
-        df_nmerge = df_nmerge.drop(['hyid_count','accum_dist','hyid_accum_count'], axis=1, errors='ignore') # drop hydroid counter if it exists
-    #df_nmerge = df_nmerge.drop(['accum_dist','hyid_accum_count'], axis=1) # drop accum vars from group calc
-    return(df_nmerge)+        df_nmerge = df_nmerge.drop(
+            ['hyid_count', 'accum_dist', 'hyid_accum_count'], axis=1, errors='ignore'
+        )  # drop hydroid counter if it exists
+    # df_nmerge = df_nmerge.drop(['accum_dist','hyid_accum_count'], axis=1) # drop accum vars from group calc
+    return df_nmerge