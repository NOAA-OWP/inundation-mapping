--- conflicted
+++ resolved
@@ -48,10 +48,7 @@
 profile = 'black'
 line_length = 110
 multi_line_output = 3
-<<<<<<< HEAD
-=======
 line_length = 110
->>>>>>> b6624948
 lines_after_imports = 2
 
 [tool.flake8]
