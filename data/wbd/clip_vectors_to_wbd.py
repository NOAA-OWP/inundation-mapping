#!/usr/bin/env python3

import argparse
import logging
import sys

import geopandas as gpd
import pandas as pd
import rasterio as rio
from shapely.geometry import LineString, MultiPolygon, Point, Polygon
from shapely.ops import nearest_points

from utils.shared_functions import getDriver


gpd.options.io_engine = "pyogrio"


def extend_outlet_streams(streams, wbd_buffered, wbd):
    """
    Extend outlet streams to nearest buffered WBD boundary
    """

    wbd['geometry'] = wbd.geometry.boundary
    wbd = gpd.GeoDataFrame(data=wbd, geometry='geometry')

    wbd_buffered["linegeom"] = wbd_buffered.geometry

    # Select only the streams that are outlets
    levelpath_outlets = streams[streams['to'] == 0]

    # Select only the streams that don't intersect the WBD boundary line
    levelpath_outlets = levelpath_outlets[~levelpath_outlets.intersects(wbd['geometry'].iloc[0])]

    levelpath_outlets['nearest_point'] = None
    levelpath_outlets['last'] = None

<<<<<<< HEAD
    # print(list(levelpath_outlets.columns))

=======
>>>>>>> b0d3aaa7
    levelpath_outlets = levelpath_outlets.explode(index_parts=False)

    for index, row in levelpath_outlets.iterrows():
        coords = [(coords) for coords in list(row['geometry'].coords)]
        last_coord = coords[-1]
        levelpath_outlets.at[index, 'last'] = Point(last_coord)

    wbd_buffered['geometry'] = wbd_buffered.geometry.boundary
    wbd_buffered = gpd.GeoDataFrame(data=wbd_buffered, geometry='geometry')

    for index, row in levelpath_outlets.iterrows():
        levelpath_geom = row['last']
        nearest_point = nearest_points(levelpath_geom, wbd_buffered)
<<<<<<< HEAD
        nearest_point_wbd = nearest_points(levelpath_geom, wbd)

        levelpath_outlets.at[index, 'nearest_point'] = nearest_point[1]['geometry'].iloc[0]
        levelpath_outlets.at[index, 'nearest_point_wbd'] = nearest_point_wbd[1]['geometry'].iloc[0]

        levelpath_outlets_nearest_points = levelpath_outlets.at[index, 'nearest_point']
        levelpath_outlets_nearest_points_wbd = levelpath_outlets.at[index, 'nearest_point_wbd']
        if isinstance(levelpath_outlets_nearest_points, pd.Series):
            levelpath_outlets_nearest_points = levelpath_outlets_nearest_points.iloc[-1]

        # Extend outlet stream only if nearest snap point is within 100m of the end of WBD
        if Point(row['geometry'].coords[-1]).distance(levelpath_outlets_nearest_points_wbd) < 100:
            levelpath_outlets.at[index, 'geometry'] = LineString(
                list(row['geometry'].coords) + list([levelpath_outlets_nearest_points.coords[0]])
            )
=======

        levelpath_outlets.at[index, 'nearest_point'] = nearest_point[1]['geometry'].iloc[0]

        levelpath_outlets_nearest_points = levelpath_outlets.at[index, 'nearest_point']
        if isinstance(levelpath_outlets_nearest_points, pd.Series):
            levelpath_outlets_nearest_points = levelpath_outlets_nearest_points.iloc[-1]

        levelpath_outlets.at[index, 'geometry'] = LineString(
            list(row['geometry'].coords) + list([levelpath_outlets_nearest_points.coords[0]])
        )
>>>>>>> b0d3aaa7

    levelpath_outlets = gpd.GeoDataFrame(data=levelpath_outlets, geometry='geometry')
    levelpath_outlets = levelpath_outlets.drop(columns=['last', 'nearest_point'])

    # Replace the streams in the original file with the extended streams
    streams = streams[~streams['ID'].isin(levelpath_outlets['ID'])]
    streams = pd.concat([streams, levelpath_outlets], ignore_index=True)

    return streams


def subset_vector_layers(
    subset_nwm_lakes,
    subset_nwm_streams,
    hucCode,
    subset_nwm_headwaters,
    wbd_buffer_filename,
    wbd_streams_buffer_filename,
    wbd_filename,
    dem_filename,
    dem_domain,
    nwm_lakes,
    nwm_catchments,
    subset_nwm_catchments,
    nld_lines,
    nld_lines_preprocessed,
    landsea,
    nwm_streams,
    subset_landsea,
    nwm_headwaters,
    subset_nld_lines,
    subset_nld_lines_preprocessed,
    wbd_buffer_distance,
    levee_protected_areas,
    subset_levee_protected_areas,
    osm_bridges,
    subset_osm_bridges,
    is_alaska,
    huc_CRS,
):

    # print(f"Getting Cell Size for {hucCode}", flush=True)
    with rio.open(dem_filename) as dem_raster:
        dem_cellsize = max(dem_raster.res)

    wbd = gpd.read_file(wbd_filename, engine="pyogrio", use_arrow=True)
    dem_domain = gpd.read_file(dem_domain, engine="pyogrio", use_arrow=True)

    # Get wbd buffer
    logging.info(f"Create wbd buffer for {hucCode}")
    wbd_buffer = wbd.copy()
    wbd_buffer.geometry = wbd_buffer.geometry.buffer(wbd_buffer_distance, resolution=32)
    wbd_buffer = gpd.clip(wbd_buffer, dem_domain)

    # Clip ocean water polygon for future masking ocean areas (where applicable)
    logging.info(f"Clip ocean water polygon for {hucCode}")
    landsea = gpd.read_file(landsea, mask=wbd_buffer, engine="fiona")
    if not landsea.empty:
        # print(f"Create landsea gpkg for {hucCode}", flush=True)
        landsea.to_file(
            subset_landsea, driver=getDriver(subset_landsea), index=False, crs=huc_CRS, engine="fiona"
        )

        # Exclude landsea area from WBD and wbd_buffer
        wbd = wbd.overlay(landsea, how='difference')
        wbd.to_file(
            wbd_filename,
            layer='WBDHU8',
            driver=getDriver(wbd_filename),
            index=False,
            crs=huc_CRS,
            engine="fiona",
        )

        wbd_buffer = wbd_buffer.overlay(landsea, how='difference')

    del landsea

    # Make the streams buffer smaller than the wbd_buffer so streams don't reach the edge of the DEM
    logging.info(f"Create stream buffer for {hucCode}")
    wbd_streams_buffer = wbd_buffer.copy()
    wbd_streams_buffer.geometry = wbd_streams_buffer.geometry.buffer(-8 * dem_cellsize, resolution=32)

    wbd_buffer = wbd_buffer[['geometry']]
    wbd_streams_buffer = wbd_streams_buffer[['geometry']]
    wbd_buffer.to_file(
        wbd_buffer_filename, driver=getDriver(wbd_buffer_filename), index=False, crs=huc_CRS, engine="fiona"
    )
    wbd_streams_buffer.to_file(
        wbd_streams_buffer_filename,
        driver=getDriver(wbd_streams_buffer_filename),
        index=False,
        crs=huc_CRS,
        engine="fiona",
    )

    # Clip levee-protected areas polygons for future masking ocean areas (where applicable)
    # print(f"Subsetting Levee Protected Areas for {hucCode}", flush=True)
    logging.info(f"Clip levee-protected areas for {hucCode}")
    levee_protected_areas = gpd.read_file(levee_protected_areas, mask=wbd_buffer, engine="fiona")
    if not levee_protected_areas.empty:
        levee_protected_areas.to_file(
            subset_levee_protected_areas,
            driver=getDriver(subset_levee_protected_areas),
            index=False,
            crs=huc_CRS,
            engine="fiona",
        )
    del levee_protected_areas

    # Find intersecting lakes and writeout
    # print(f"Subsetting NWM Lakes for {hucCode}", flush=True)
    logging.info(f"Subsetting NWM Lakes for {hucCode}")
    nwm_lakes = gpd.read_file(nwm_lakes, mask=wbd_buffer, engine="fiona")
    nwm_lakes = nwm_lakes.loc[nwm_lakes.Shape_Area < 18990454000.0]

    if not nwm_lakes.empty:
        # Perform fill process to remove holes/islands in the NWM lake polygons
        nwm_lakes = nwm_lakes.explode(index_parts=True)
        nwm_lakes_fill_holes = MultiPolygon(
            Polygon(p.exterior) for p in nwm_lakes['geometry']
        )  # remove donut hole geometries
        # Loop through the filled polygons and insert the new geometry
        for i in range(len(nwm_lakes_fill_holes.geoms)):
            nwm_lakes.loc[i, 'geometry'] = nwm_lakes_fill_holes.geoms[i]
        nwm_lakes.to_file(
            subset_nwm_lakes, driver=getDriver(subset_nwm_lakes), index=False, crs=huc_CRS, engine="fiona"
        )
    del nwm_lakes

    # Find intersecting levee lines
    logging.info(f"Subsetting NLD levee lines for {hucCode}")
    nld_lines = gpd.read_file(nld_lines, mask=wbd_buffer, engine="fiona")
    if not nld_lines.empty:
        nld_lines.to_file(
            subset_nld_lines, driver=getDriver(subset_nld_lines), index=False, crs=huc_CRS, engine="fiona"
        )
    del nld_lines

    # Preprocessed levee lines for burning
    nld_lines_preprocessed = gpd.read_file(nld_lines_preprocessed, mask=wbd_buffer, engine="fiona")
    if not nld_lines_preprocessed.empty:
        nld_lines_preprocessed.to_file(
            subset_nld_lines_preprocessed,
            driver=getDriver(subset_nld_lines_preprocessed),
            index=False,
            crs=huc_CRS,
            engine="fiona",
        )
    del nld_lines_preprocessed

    # Subset NWM headwaters
    logging.info(f"Subsetting NWM Headwater Points for {hucCode}")
    nwm_headwaters = gpd.read_file(nwm_headwaters, mask=wbd_streams_buffer, engine="fiona")

    if len(nwm_headwaters) > 0:
        nwm_headwaters.to_file(
            subset_nwm_headwaters,
            driver=getDriver(subset_nwm_headwaters),
            index=False,
            crs=huc_CRS,
            engine="fiona",
        )
    else:
        print("No headwater point(s) within HUC " + str(hucCode) + " boundaries.")
        logging.info("No headwater point(s) within HUC " + str(hucCode) + " boundaries.")
        sys.exit(0)

    del nwm_headwaters

    # Find intersecting nwm_catchments
    # print(f"Subsetting NWM Catchments for {hucCode}", flush=True)
    nwm_catchments = gpd.read_file(nwm_catchments, mask=wbd_buffer, engine="fiona")

    if len(nwm_catchments) > 0:
        nwm_catchments.to_file(
            subset_nwm_catchments,
            driver=getDriver(subset_nwm_catchments),
            index=False,
            crs=huc_CRS,
            engine="fiona",
        )
    else:
<<<<<<< HEAD
        print("No NWM catchments within HUC " + str(hucCode) + " boundaries.")
=======
>>>>>>> b0d3aaa7
        logging.info("No NWM catchments within HUC " + str(hucCode) + " boundaries.")
        sys.exit(0)

    del nwm_catchments

<<<<<<< HEAD
=======
    # Subset OSM (Open Street Map) bridges
    if osm_bridges != "":
        logging.info(f"Subsetting OSM Bridges for {hucCode}")

        subset_osm_bridges_gdb = gpd.read_file(osm_bridges, mask=wbd_buffer, engine="fiona")
        if subset_osm_bridges_gdb.empty:
            print("-- No applicable bridges for this HUC")
            logging.info("-- No applicable bridges for this HUC")
        else:
            logging.info(f"Create subset of osm bridges gpkg for {hucCode}")
            if is_alaska is True:
                # we need to reproject
                subset_osm_bridges_gdb = subset_osm_bridges_gdb.to_crs(huc_CRS)

            subset_osm_bridges_gdb.to_file(
                subset_osm_bridges,
                driver=getDriver(subset_osm_bridges),
                index=False,
                crs=huc_CRS,
                engine="fiona",
            )

        del subset_osm_bridges_gdb

>>>>>>> b0d3aaa7
    # Subset nwm streams
    logging.info(f"Subsetting NWM Streams for {hucCode}")
    nwm_streams = gpd.read_file(nwm_streams, mask=wbd_buffer, engine="fiona")

    # NWM can have duplicate records, but appear to always be identical duplicates
    nwm_streams.drop_duplicates(subset="ID", keep="first", inplace=True)

    nwm_streams = extend_outlet_streams(nwm_streams, wbd_buffer, wbd)

    nwm_streams_outlets = nwm_streams[~nwm_streams['to'].isin(nwm_streams['ID'])]
    nwm_streams_nonoutlets = nwm_streams[nwm_streams['to'].isin(nwm_streams['ID'])]

    if len(nwm_streams) > 0:
        # Address issue where NWM streams exit the HUC boundary and then re-enter, creating a MultiLineString
        nwm_streams_nonoutlets = (
            gpd.clip(nwm_streams_nonoutlets, wbd_streams_buffer).explode(index_parts=True).reset_index()
        )

        # Find and keep the downstream segment of the NWM stream
        max_parts = nwm_streams_nonoutlets[['level_0', 'level_1']].groupby('level_0').max()

        nwm_streams_nonoutlets = nwm_streams_nonoutlets.merge(max_parts, on='level_0', suffixes=('', '_max'))

        nwm_streams_nonoutlets = nwm_streams_nonoutlets[
            nwm_streams_nonoutlets['level_1'] == nwm_streams_nonoutlets['level_1_max']
        ]

        nwm_streams_nonoutlets = nwm_streams_nonoutlets.drop(columns=['level_1_max'])

        nwm_streams = pd.concat([nwm_streams_nonoutlets, nwm_streams_outlets])

        nwm_streams.to_file(
            subset_nwm_streams, driver=getDriver(subset_nwm_streams), index=False, crs=huc_CRS, engine="fiona"
        )
    else:
        print("No NWM stream segments within HUC " + str(hucCode) + " boundaries.")
        logging.info("No NWM stream segments within HUC " + str(hucCode) + " boundaries.")
        sys.exit(0)
    del nwm_streams


if __name__ == '__main__':
    # print(sys.argv)

    parser = argparse.ArgumentParser(description='Subset vector layers')
    parser.add_argument('-a', '--subset-nwm-lakes', help='NWM lake subset', required=True)
    parser.add_argument('-b', '--subset-nwm-streams', help='NWM streams subset', required=True)
    parser.add_argument('-d', '--hucCode', help='HUC boundary ID', required=True, type=str)
    parser.add_argument(
        '-e', '--subset-nwm-headwaters', help='NWM headwaters subset', required=True, default=None
    )
    parser.add_argument('-f', '--wbd_buffer_filename', help='Buffered HUC boundary', required=True)
    parser.add_argument(
        '-s', '--wbd_streams_buffer_filename', help='Buffered HUC boundary (streams)', required=True
    )
    parser.add_argument('-g', '--wbd-filename', help='HUC boundary', required=True)
    parser.add_argument('-i', '--dem-filename', help='DEM filename', required=True)
    parser.add_argument('-j', '--dem-domain', help='DEM domain polygon', required=True)
    parser.add_argument('-l', '--nwm-lakes', help='NWM Lakes', required=True)
    parser.add_argument('-m', '--nwm-catchments', help='NWM catchments', required=True)
    parser.add_argument('-n', '--subset-nwm-catchments', help='NWM catchments subset', required=True)
    parser.add_argument('-r', '--nld-lines', help='Levee vectors to use within project path', required=True)
    parser.add_argument(
        '-rp', '--nld-lines-preprocessed', help='Levee vectors to use for DEM burning', required=True
    )
    parser.add_argument('-v', '--landsea', help='LandSea - land boundary', required=True)
    parser.add_argument('-w', '--nwm-streams', help='NWM flowlines', required=True)
    parser.add_argument('-x', '--subset-landsea', help='LandSea subset', required=True)
    parser.add_argument('-y', '--nwm-headwaters', help='NWM headwaters', required=True)
    parser.add_argument('-z', '--subset-nld-lines', help='Subset of NLD levee vectors for HUC', required=True)
    parser.add_argument(
        '-zp',
        '--subset-nld-lines-preprocessed',
        help='Subset of NLD levee vectors for burning elevations into DEMs',
        required=True,
    )
    parser.add_argument(
        '-wb', '--wbd-buffer-distance', help='WBD Mask buffer distance', required=True, type=int
    )
    parser.add_argument(
        '-lpf', '--levee-protected-areas', help='Levee-protected areas filename', required=True
    )
    parser.add_argument(
        '-lps', '--subset-levee-protected-areas', help='Levee-protected areas subset', required=True
    )
    parser.add_argument('-osm', '--osm-bridges', help='Open Street Maps gkpg', required=True)
<<<<<<< HEAD
    parser.add_argument('-osms', '--subset-osm-bridges', help='Open Street Maps subset', required=True)
    parser.add_argument('-ak', '--is-alaska', help='If in Alaska', required=True, type=bool)
=======
>>>>>>> b0d3aaa7
    parser.add_argument('-crs', '--huc-CRS', help='HUC crs', required=True)

    args = vars(parser.parse_args())

    subset_vector_layers(**args)<|MERGE_RESOLUTION|>--- conflicted
+++ resolved
@@ -35,11 +35,6 @@
     levelpath_outlets['nearest_point'] = None
     levelpath_outlets['last'] = None
 
-<<<<<<< HEAD
-    # print(list(levelpath_outlets.columns))
-
-=======
->>>>>>> b0d3aaa7
     levelpath_outlets = levelpath_outlets.explode(index_parts=False)
 
     for index, row in levelpath_outlets.iterrows():
@@ -53,8 +48,7 @@
     for index, row in levelpath_outlets.iterrows():
         levelpath_geom = row['last']
         nearest_point = nearest_points(levelpath_geom, wbd_buffered)
-<<<<<<< HEAD
-        nearest_point_wbd = nearest_points(levelpath_geom, wbd)
+        nearest_point_wbd = nearest_points(levelpath_geom, wbd.geometry)
 
         levelpath_outlets.at[index, 'nearest_point'] = nearest_point[1]['geometry'].iloc[0]
         levelpath_outlets.at[index, 'nearest_point_wbd'] = nearest_point_wbd[1]['geometry'].iloc[0]
@@ -69,18 +63,6 @@
             levelpath_outlets.at[index, 'geometry'] = LineString(
                 list(row['geometry'].coords) + list([levelpath_outlets_nearest_points.coords[0]])
             )
-=======
-
-        levelpath_outlets.at[index, 'nearest_point'] = nearest_point[1]['geometry'].iloc[0]
-
-        levelpath_outlets_nearest_points = levelpath_outlets.at[index, 'nearest_point']
-        if isinstance(levelpath_outlets_nearest_points, pd.Series):
-            levelpath_outlets_nearest_points = levelpath_outlets_nearest_points.iloc[-1]
-
-        levelpath_outlets.at[index, 'geometry'] = LineString(
-            list(row['geometry'].coords) + list([levelpath_outlets_nearest_points.coords[0]])
-        )
->>>>>>> b0d3aaa7
 
     levelpath_outlets = gpd.GeoDataFrame(data=levelpath_outlets, geometry='geometry')
     levelpath_outlets = levelpath_outlets.drop(columns=['last', 'nearest_point'])
@@ -264,17 +246,11 @@
             engine="fiona",
         )
     else:
-<<<<<<< HEAD
-        print("No NWM catchments within HUC " + str(hucCode) + " boundaries.")
-=======
->>>>>>> b0d3aaa7
         logging.info("No NWM catchments within HUC " + str(hucCode) + " boundaries.")
         sys.exit(0)
 
     del nwm_catchments
 
-<<<<<<< HEAD
-=======
     # Subset OSM (Open Street Map) bridges
     if osm_bridges != "":
         logging.info(f"Subsetting OSM Bridges for {hucCode}")
@@ -299,7 +275,6 @@
 
         del subset_osm_bridges_gdb
 
->>>>>>> b0d3aaa7
     # Subset nwm streams
     logging.info(f"Subsetting NWM Streams for {hucCode}")
     nwm_streams = gpd.read_file(nwm_streams, mask=wbd_buffer, engine="fiona")
@@ -386,11 +361,8 @@
         '-lps', '--subset-levee-protected-areas', help='Levee-protected areas subset', required=True
     )
     parser.add_argument('-osm', '--osm-bridges', help='Open Street Maps gkpg', required=True)
-<<<<<<< HEAD
     parser.add_argument('-osms', '--subset-osm-bridges', help='Open Street Maps subset', required=True)
     parser.add_argument('-ak', '--is-alaska', help='If in Alaska', required=True, type=bool)
-=======
->>>>>>> b0d3aaa7
     parser.add_argument('-crs', '--huc-CRS', help='HUC crs', required=True)
 
     args = vars(parser.parse_args())
