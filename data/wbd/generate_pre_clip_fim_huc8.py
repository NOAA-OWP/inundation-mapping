--- conflicted
+++ resolved
@@ -134,21 +134,13 @@
 
     log_mp_rollup_file = os.path.join(outputs_dir, "mp_merged_logs.log")
 
-<<<<<<< HEAD
-=======
     error_huc_found = False
 
->>>>>>> b0d3aaa7
     with open(log_mp_rollup_file, 'a') as main_log:
         # Iterate through list
         for temp_log_file in log_file_list:
             # Open each file in read mode
             with open(temp_log_file) as infile:
-<<<<<<< HEAD
-                main_log.write(infile.read())
-            os.remove(temp_log_file)
-
-=======
                 contents = infile.read()
                 temp_upper_contents = contents.upper()
                 if "ERROR" in temp_upper_contents:
@@ -168,7 +160,6 @@
             " into the original full pre-clip folder.\n"
         )
 
->>>>>>> b0d3aaa7
 
 def pre_clip_hucs_from_wbd(outputs_dir, huc_list, number_of_jobs, overwrite):
     '''
@@ -252,14 +243,11 @@
     # with Pool(processes=number_of_jobs) as pool:
     #    pool.map(huc_level_clip_vectors_to_wbd, procs_list)
 
-<<<<<<< HEAD
-=======
     # TODO: Mar 5, 2024: Python native logging does not work well with Multi-proc. We will
     # likely eventually drop in ras2fim's logging system.
     # The log files for each multi proc has tons and tons of duplicate lines crossing mp log
     # processes, but does always log correctly back to the parent log
 
->>>>>>> b0d3aaa7
     with ProcessPoolExecutor(max_workers=number_of_jobs) as executor:
         futures = {}
         for huc in hucs_to_pre_clip_list:
@@ -418,12 +406,9 @@
                 wbd_buffer_distance=wbd_buffer_int,
                 levee_protected_areas=input_nld_levee_protected_areas_Alaska,
                 subset_levee_protected_areas=f"{huc_directory}/LeveeProtectedAreas_subset.gpkg",
-<<<<<<< HEAD
-=======
                 osm_bridges=input_osm_bridges,
                 subset_osm_bridges=f"{huc_directory}/osm_bridges_subset.gpkg",
                 is_alaska=True,
->>>>>>> b0d3aaa7
                 huc_CRS=huc_CRS,  # TODO: simplify
             )
 
@@ -453,12 +438,9 @@
                 wbd_buffer_distance=wbd_buffer_int,
                 levee_protected_areas=input_nld_levee_protected_areas,
                 subset_levee_protected_areas=f"{huc_directory}/LeveeProtectedAreas_subset.gpkg",
-<<<<<<< HEAD
-=======
                 osm_bridges=input_osm_bridges,
                 subset_osm_bridges=f"{huc_directory}/osm_bridges_subset.gpkg",
                 is_alaska=False,
->>>>>>> b0d3aaa7
                 huc_CRS=huc_CRS,  # TODO: simplify
             )
 
