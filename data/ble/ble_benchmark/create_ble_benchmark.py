--- conflicted
+++ resolved
@@ -129,13 +129,7 @@
             zipfile = ZipFile(BytesIO(http_response.read()))
             zipfile.extractall(path=save_file)
 
-<<<<<<< HEAD
-        gdb_list = glob(os.path.join(save_file, '*.gdb'))
-        if len(gdb_list) == 0:
-            gdb_list = glob(os.path.join(save_file, 'Spatial Files', '*.gdb'))
-=======
         gdb_list = glob(os.path.join(save_file, '**', '*.gdb'), recursive=True)
->>>>>>> f0f57e00
             
         if len(gdb_list) == 1:
             ble_geodatabase = gdb_list[0]
@@ -221,10 +215,6 @@
     
     create_ble_benchmark(**args)
 
-<<<<<<< HEAD
     end_time = datetime.now()
     print('\n Finished Pulling BLE Benchmark data \n',
           'Total Time: ', end_time - start_time)
-=======
-    # python /foss_fim/data/ble/ble_benchmark/create_ble_benchmark.py -i /data/inputs/ble/ble_benchmark/EBFE_urls_20230608.xlsx -s /data/temp/ble_benchmark -r /data/outputs/fim_4_3_12_0 -o /data/test_cases/ble_test_cases/validation_data_ble -n /data/inputs/nwm_hydrofabric/nwm_flows.gdb -l nwm_streams -u 12090301
->>>>>>> f0f57e00
