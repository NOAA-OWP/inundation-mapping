#!/bin/bash -e

:
usage ()
{
    echo 'Post processing for creating FIM hydrofabric.'
    echo 'Usage : fim_post_processing.sh [REQ: -n <run name> ]'
    echo '  	 				         [OPT: -h -j <job limit>]'
    echo ''
    echo 'REQUIRED:'
    echo '  -n/--runName    : A name to tag the output directories and log files.'
    echo ''
    echo 'OPTIONS:'
    echo '  -h/--help       : help file'
    echo '  -j/--jobLimit   : max number of concurrent jobs to run. Default 1 job at time. 1 outputs'
    echo '                    stdout and stderr to terminal and logs. With >1 outputs progress and logs the rest'
    echo '                    Note: Not the same variable name as fim_pipeline or fim_pre_processing'
    echo '                    and can be the multiplication of jobHucLimit and jobBranchLimit'
    echo
    exit
}

while [ "$1" != "" ]; do
case $1
in
    -n|--runName)
        shift
        runName=$1
        ;;
    -j|--jobLimit)
        shift
        jobLimit=$1
        ;;
    -h|--help)
        shift
        usage
        ;;
    *) ;;
    esac
    shift
done

# print usage if arguments empty
if [ "$runName" = "" ]
then
    echo "ERROR: Missing -n run time name argument"
    usage
fi

outputDestDir=$outputsDir/$runName

## Check for output destination directory ##
if [ ! -d "$outputDestDir" ]; then 
    echo "Depends on output from units and branches. Please provide an output folder name that has hucs/branches run."
    exit 1
fi

if [ "$jobLimit" = "" ]; then jobLimit=1; fi

# Clean out the other post processing files before starting
rm -rdf $outputDestDir/logs/src_optimization
rm -f $outputDestDir/logs/log_bankfull_indentify.log
rm -f $outputDestDir/logs/subdiv_src_.log

# load up enviromental information
args_file=$outputDestDir/runtime_args.env
fim_inputs=$outputDestDir/fim_inputs.csv

source $args_file
source $outputDestDir/params.env
source $srcDir/bash_functions.env
source $srcDir/bash_variables.env


echo
echo "++++++++++++++++++++++++++++++++++++++++++++++++++++++++++++++++++++++++++++"
echo "---- Start of fim_post_processing"
echo "---- Started: `date -u`" 
T_total_start
post_proc_start_time=`date +%s`


## AGGREGATE BRANCH LISTS INTO ONE ##
<<<<<<< HEAD
echo -e $startDiv"Start branch list aggregation"
python3 $srcDir/aggregate_branch_lists.py -d $outputRunDataDir -f "branch_ids.csv" -o $fim_inputs
=======
echo -e $startDiv"Start branch aggregation"
python3 $srcDir/aggregate_branch_lists.py -d $outputDestDir -f "branch_ids.csv" -o $fim_inputs
>>>>>>> a71a985e

## GET NON ZERO EXIT CODES FOR UNITS ##
## No longer applicable

## GET NON ZERO EXIT CODES FOR BRANCHES ##
echo -e $startDiv"Start non-zero exit code checking"
find $outputDestDir/logs/branch -name "*_branch_*.log" -type f | xargs grep -E "Exit status: ([1-9][0-9]{0,2})" > "$outputDestDir/branch_errors/non_zero_exit_codes.log" &

## RUN AGGREGATE BRANCH ELEV TABLES ##
echo "Processing usgs gage aggregation"
<<<<<<< HEAD
python3 $srcDir/aggregate_by_huc.py -fim $outputRunDataDir -i $fim_inputs -elev
=======
python3 $srcDir/usgs_gage_aggregate.py -fim $outputDestDir -i $fim_inputs
>>>>>>> a71a985e

## RUN SYNTHETIC RATING CURVE BANKFULL ESTIMATION ROUTINE ##
if [ "$src_bankfull_toggle" = "True" ]; then
    echo -e $startDiv"Estimating bankfull stage in SRCs"
    # Run SRC bankfull estimation routine routine
    Tstart
    python3 $srcDir/identify_src_bankfull.py -fim_dir $outputDestDir -flows $bankfull_flows_file -j $jobLimit
    Tcount
fi

## RUN SYNTHETIC RATING SUBDIVISION ROUTINE ##
if [ "$src_subdiv_toggle" = "True" ]; then
    echo -e $startDiv"Performing SRC channel/overbank subdivision routine"
    # Run SRC Subdivision & Variable Roughness routine
    Tstart
    python3 $srcDir/subdiv_chan_obank_src.py -fim_dir $outputDestDir -mann $vmann_input_file -j $jobLimit
    Tcount
fi

## RUN SYNTHETIC RATING CURVE CALIBRATION W/ USGS GAGE RATING CURVES ##
if [ "$src_adjust_usgs" = "True" ] && [ "$src_subdiv_toggle" = "True" ] && [ "$skipcal" = "0" ]; then
    Tstart
    echo    
    echo -e $startDiv"Performing SRC adjustments using USGS rating curve database"
    # Run SRC Optimization routine using USGS rating curve data (WSE and flow @ NWM recur flow thresholds)
    python3 $srcDir/src_adjust_usgs_rating.py -run_dir $outputRunDataDir -usgs_rc $inputDataDir/usgs_gages/usgs_rating_curves.csv -nwm_recur $nwm_recur_file -j $jobLimit
    Tcount
    date -u
fi

## CONNECT TO CALIBRATION POSTGRESQL DATABASE (OPTIONAL) ##
if [ "$src_adjust_spatial" = "True" ] && [ "$skipcal" = "0" ]; then
    if [ ! -f $CALB_DB_KEYS_FILE ]; then
        echo "ERROR! - the src_adjust_spatial parameter in the params_template.env (or equiv) is set to "True" (see parameter file),"
        echo "but the provided calibration database access keys file does not exist: $CALB_DB_KEYS_FILE"
        exit 1
    else
        source $CALB_DB_KEYS_FILE

        ## This makes the local variables from the calb_db_keys files
        ## into global variables that can be used in other files, including python.

        ## Why not just leave the word export in front of each of the keys in the
        ## calb_db_keys.env? Becuase that file is used against docker-compose
        ## when we start up that part of the sytem and it does not like the word
        ## export.

        # Pick up the docker parent host machine name and override the one coming from the config file (aws only)
        if [ "$isAWS" = "1" ]; then
            CALIBRATION_DB_HOST=$(curl http://169.254.169.254/latest/meta-data/local-ipv4 -s)
        fi

        export CALIBRATION_DB_HOST=$CALIBRATION_DB_HOST
        export CALIBRATION_DB_NAME=$CALIBRATION_DB_NAME
        export CALIBRATION_DB_USER_NAME=$CALIBRATION_DB_USER_NAME
        export CALIBRATION_DB_PASS=$CALIBRATION_DB_PASS
        export DEFAULT_FIM_PROJECTION_CRS=$DEFAULT_FIM_PROJECTION_CRS

        Tstart
        echo
        echo -e $startDiv"Populate PostgrSQL database with benchmark FIM extent points and HUC attributes (the calibration database)"
        echo "Loading HUC Data"
        echo

        ogr2ogr -overwrite -nln hucs -t_srs $DEFAULT_FIM_PROJECTION_CRS -f PostgreSQL PG:"host=$CALIBRATION_DB_HOST dbname=$CALIBRATION_DB_NAME user=$CALIBRATION_DB_USER_NAME password=$CALIBRATION_DB_PASS" $inputsDir/wbd/WBD_National.gpkg WBDHU8

        echo "Loading Point Data"
        echo
        ogr2ogr -overwrite -t_srs $DEFAULT_FIM_PROJECTION_CRS -f PostgreSQL PG:"host=$CALIBRATION_DB_HOST dbname=$CALIBRATION_DB_NAME user=$CALIBRATION_DB_USER_NAME password=$CALIBRATION_DB_PASS" $fim_obs_pnt_data usgs_nws_benchmark_points -nln points

        Tcount
    fi
else
    echo "Skipping Populate PostgrSQL database"
fi

<<<<<<< HEAD
=======
## RUN SYNTHETIC RATING CURVE CALIBRATION W/ USGS GAGE RATING CURVES ##
if [ "$src_adjust_usgs" = "True" ] && [ "$src_subdiv_toggle" = "True" ]; then
    Tstart
    echo    
    echo -e $startDiv"Performing SRC adjustments using USGS rating curve database"
    # Run SRC Optimization routine using USGS rating curve data (WSE and flow @ NWM recur flow thresholds)
    python3 $srcDir/src_adjust_usgs_rating.py -run_dir $outputDestDir -usgs_rc $inputsDir/usgs_gages/usgs_rating_curves.csv -nwm_recur $nwm_recur_file -j $jobLimit
    Tcount
    date -u
fi

>>>>>>> a71a985e
## RUN SYNTHETIC RATING CURVE CALIBRATION W/ BENCHMARK POINT DATABASE (POSTGRESQL) ##
if [ "$src_adjust_spatial" = "True" ] && [ "$src_subdiv_toggle" = "True" ]  && [ "$skipcal" = "0" ]; then
    Tstart
    echo
    echo -e $startDiv"Performing SRC adjustments using benchmark point database"
    python3 $srcDir/src_adjust_spatial_obs.py -fim_dir $outputDestDir -j $jobLimit
    Tcount
    date -u
fi

## AGGREGATE BRANCH TABLES ##
# TODO: How do we skip aggregation if there is a branch error
# maybe against the non_zero logs above
echo 
echo -e $startDiv"Aggregating branch hydrotables"
Tstart
python3 $srcDir/aggregate_by_huc.py -fim $outputRunDataDir -i $fim_inputs -htable
Tcount
date -u

echo
echo -e $startDiv"Combining crosswalk tables"
# aggregate outputs
Tstart
python3 /foss_fim/tools/combine_crosswalk_tables.py -d $outputDestDir -o $outputDestDir/crosswalk_table.csv
Tcount
date -u

echo
echo "++++++++++++++++++++++++++++++++++++++++++++++++++++++++++++++++++++++++++++"
echo "---- End of fim_post_processing, fim_post_processing complete"
echo "---- Ended: `date -u`"
Calc_Duration $post_proc_start_time
echo<|MERGE_RESOLUTION|>--- conflicted
+++ resolved
@@ -81,13 +81,8 @@
 
 
 ## AGGREGATE BRANCH LISTS INTO ONE ##
-<<<<<<< HEAD
-echo -e $startDiv"Start branch list aggregation"
-python3 $srcDir/aggregate_branch_lists.py -d $outputRunDataDir -f "branch_ids.csv" -o $fim_inputs
-=======
 echo -e $startDiv"Start branch aggregation"
 python3 $srcDir/aggregate_branch_lists.py -d $outputDestDir -f "branch_ids.csv" -o $fim_inputs
->>>>>>> a71a985e
 
 ## GET NON ZERO EXIT CODES FOR UNITS ##
 ## No longer applicable
@@ -98,11 +93,7 @@
 
 ## RUN AGGREGATE BRANCH ELEV TABLES ##
 echo "Processing usgs gage aggregation"
-<<<<<<< HEAD
-python3 $srcDir/aggregate_by_huc.py -fim $outputRunDataDir -i $fim_inputs -elev
-=======
-python3 $srcDir/usgs_gage_aggregate.py -fim $outputDestDir -i $fim_inputs
->>>>>>> a71a985e
+python3 $srcDir/aggregate_by_huc.py -fim $outputDestDir -i $fim_inputs -elev
 
 ## RUN SYNTHETIC RATING CURVE BANKFULL ESTIMATION ROUTINE ##
 if [ "$src_bankfull_toggle" = "True" ]; then
@@ -128,7 +119,7 @@
     echo    
     echo -e $startDiv"Performing SRC adjustments using USGS rating curve database"
     # Run SRC Optimization routine using USGS rating curve data (WSE and flow @ NWM recur flow thresholds)
-    python3 $srcDir/src_adjust_usgs_rating.py -run_dir $outputRunDataDir -usgs_rc $inputDataDir/usgs_gages/usgs_rating_curves.csv -nwm_recur $nwm_recur_file -j $jobLimit
+    python3 $srcDir/src_adjust_usgs_rating.py -run_dir $outputDestDir -usgs_rc $inputsDir/usgs_gages/usgs_rating_curves.csv -nwm_recur $nwm_recur_file -j $jobLimit
     Tcount
     date -u
 fi
@@ -179,20 +170,6 @@
     echo "Skipping Populate PostgrSQL database"
 fi
 
-<<<<<<< HEAD
-=======
-## RUN SYNTHETIC RATING CURVE CALIBRATION W/ USGS GAGE RATING CURVES ##
-if [ "$src_adjust_usgs" = "True" ] && [ "$src_subdiv_toggle" = "True" ]; then
-    Tstart
-    echo    
-    echo -e $startDiv"Performing SRC adjustments using USGS rating curve database"
-    # Run SRC Optimization routine using USGS rating curve data (WSE and flow @ NWM recur flow thresholds)
-    python3 $srcDir/src_adjust_usgs_rating.py -run_dir $outputDestDir -usgs_rc $inputsDir/usgs_gages/usgs_rating_curves.csv -nwm_recur $nwm_recur_file -j $jobLimit
-    Tcount
-    date -u
-fi
-
->>>>>>> a71a985e
 ## RUN SYNTHETIC RATING CURVE CALIBRATION W/ BENCHMARK POINT DATABASE (POSTGRESQL) ##
 if [ "$src_adjust_spatial" = "True" ] && [ "$src_subdiv_toggle" = "True" ]  && [ "$skipcal" = "0" ]; then
     Tstart
@@ -209,7 +186,7 @@
 echo 
 echo -e $startDiv"Aggregating branch hydrotables"
 Tstart
-python3 $srcDir/aggregate_by_huc.py -fim $outputRunDataDir -i $fim_inputs -htable
+python3 $srcDir/aggregate_by_huc.py -fim $outputDestDir -i $fim_inputs -htable
 Tcount
 date -u
 
