--- conflicted
+++ resolved
@@ -100,16 +100,9 @@
     xargs grep -E "Exit status: ([1-9][0-9]{0,2})" > \
     "$outputDestDir/branch_errors/non_zero_exit_codes.log" &
 
-# find $outputDestDir/logs/branch -name "*_branch_*.log" -type f | xargs grep -E "Exit status: ([1-9][0-9]{0,2})" > "$outputDestDir/branch_errors/non_zero_exit_codes.log" &
-
 ## RUN AGGREGATE BRANCH ELEV TABLES ##
-<<<<<<< HEAD
-echo "Processing usgs gage aggregation"
-python3 $srcDir/aggregate_by_huc.py -fim $outputDestDir -i $fim_inputs -elev -j $jobLimit
-=======
-echo "Processing usgs & ras2fim elev table aggregation"   
+echo "Processing usgs & ras2fim elev table aggregation"
 python3 $srcDir/aggregate_by_huc.py -fim $outputDestDir -i $fim_inputs -elev -ras -j $jobLimit
->>>>>>> 24f763ea
 
 ## RUN BATHYMETRY ADJUSTMENT ROUTINE ##
 if [ "$bathymetry_adjust" = "True" ]; then
@@ -154,16 +147,12 @@
     Tstart
     echo
     echo -e $startDiv"Performing SRC adjustments using USGS rating curve database"
-<<<<<<< HEAD
-    # Run SRC Optimization routine using USGS rating curve data (WSE and flow @ NWM recur flow thresholds)
+    # Run SRC Optimization routine using USGS rating curve data (WSE and flow @ NWM recur flow values)
     python3 $srcDir/src_adjust_usgs_rating.py \
         -run_dir $outputDestDir \
-        -usgs_rc $inputsDir/usgs_gages/usgs_rating_curves.csv \
+        -usgs_rc $usgs_rating_curve_csv \
         -nwm_recur $nwm_recur_file \
         -j $jobLimit
-=======
-    # Run SRC Optimization routine using USGS rating curve data (WSE and flow @ NWM recur flow values)
-    python3 $srcDir/src_adjust_usgs_rating.py -run_dir $outputDestDir -usgs_rc $usgs_rating_curve_csv -nwm_recur $nwm_recur_file -j $jobLimit
     Tcount
     date -u
 fi
@@ -171,11 +160,14 @@
 ## RUN SYNTHETIC RATING CURVE CALIBRATION W/ RAS2FIM CROSS SECTION RATING CURVES ##
 if [ "$src_adjust_ras2fim" = "True" ] && [ "$src_subdiv_toggle" = "True" ] && [ "$skipcal" = "0" ]; then
     Tstart
-    echo    
+    echo
     echo -e $startDiv"Performing SRC adjustments using ras2fim rating curve database"
     # Run SRC Optimization routine using ras2fim rating curve data (WSE and flow @ NWM recur flow values)
-    python3 $srcDir/src_adjust_ras2fim_rating.py -run_dir $outputDestDir -ras_rc $ras_rating_curve_csv -nwm_recur $nwm_recur_file -j $jobLimit
->>>>>>> 24f763ea
+    python3 $srcDir/src_adjust_ras2fim_rating.py \
+        -run_dir $outputDestDir \
+        -ras_rc $ras_rating_curve_csv \
+        -nwm_recur $nwm_recur_file \
+        -j $jobLimit
     Tcount
     date -u
 fi
