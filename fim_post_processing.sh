#!/bin/bash -e

:
usage()
{
    echo "
    Post processing for creating FIM hydrofabric.

    Usage : fim_post_processing.sh [REQ: -n <run name> ] [OPT: -h -j <job limit>]

    REQUIRED:
       -n/--runName    : A name to tag the output directories and log files.

    OPTIONS:
       -h/--help       : help file
       -j/--jobLimit   : max number of concurrent jobs to run. Default 1 job at time. 1 outputs
                         stdout and stderr to terminal and logs. With >1 outputs progress and logs the rest.
                         Note: Not the same variable name as fim_pipeline or fim_pre_processing
                         and can be the multiplication of jobHucLimit and jobBranchLimit
    "
    exit
}

while [ "$1" != "" ]; do
case $1
in
    -n|--runName)
        shift
        runName=$1
        ;;
    -j|--jobLimit)
        shift
        jobLimit=$1
        ;;
    -h|--help)
        shift
        usage
        ;;
    *) ;;
    esac
    shift
done

# print usage if arguments empty
if [ "$runName" = "" ]
then
    echo "ERROR: Missing -n run time name argument"
    usage
    exit 22
fi

outputDestDir=$outputsDir/$runName

## Check for output destination directory ##
if [ ! -d "$outputDestDir" ]; then
    echo "Depends on output from units and branches. "
    echo "Please provide an output folder name that has hucs/branches run."
    exit 1
fi

#########################################################################################
#                                                                                       #
# PLEASE DO NOT USE the job limits coming in from the runtime_args.env                  #
# Most of the time, post processing will not be run on the same servers                 #
# that is running fim_process_unit_wb.sh and the processing power                       #
# used to run fim_post_processing.sh will be different (hence.. different job limit)    #
#                                                                                       #
#########################################################################################

if [ "$jobLimit" = "" ]; then jobLimit=1; fi

# Clean out the other post processing files before starting
rm -rdf $outputDestDir/logs/src_optimization
rm -f $outputDestDir/logs/log_bankfull_indentify.log
rm -f $outputDestDir/logs/subdiv_src_.log
rm -f $log_file_name

# load up enviromental information
args_file=$outputDestDir/runtime_args.env
fim_inputs=$outputDestDir/fim_inputs.csv

source $args_file
source $outputDestDir/params.env
source $srcDir/bash_functions.env
source $srcDir/bash_variables.env

# Tell the system the name and location of the post processing log
log_file_name=$outputDestDir/post_proc.log
Set_log_file_path $log_file_name

l_echo ""
echo "++++++++++++++++++++++++++++++++++++++++++++++++++++++++++++++++++++++++++++"
l_echo "---- Start of fim_post_processing"
l_echo "---- Started: `date -u`"
T_total_start
post_proc_start_time=`date +%s`

## RUN UPDATE HYDROTABLE AND SRC ##
# Define the counter file

Tstart
COUNTER_FILE="${outputDestDir}/post_processing_attempt.txt"
# Function to clean up
cleanup() {
    if [ "$SUCCESS" = true ]; then
        if [ -f "$COUNTER_FILE" ]; then
            COUNTER=$(cat "$COUNTER_FILE")
            if [ "$COUNTER" -eq 1 ]; then
                l_echo "Counter is 1. Removing the counter file."
                rm "$COUNTER_FILE"
            fi
        fi
    fi
}

# Set up trap to call cleanup on EXIT, ERR, and INT (interrupt signal)
trap cleanup EXIT ERR INT
# Initialize the counter file if it doesn't exist
if [ ! -f "$COUNTER_FILE" ]; then
    echo 0 > "$COUNTER_FILE"
fi

# Read the current counter value
COUNTER=$(cat "$COUNTER_FILE")

# Increment the counter
COUNTER=$((COUNTER + 1))

# Save the new counter value
l_echo "$COUNTER" > "$COUNTER_FILE"

# Check if the counter is greater than one
if [ "$COUNTER" -gt 1 ]; then
    # Execute the Python file
    l_echo "Updating hydroTable & scr_full_crosswalked for branches"
    python3 $srcDir/update_htable_src.py -d $outputDestDir
else
    l_echo "Execution count is $COUNTER, not executing the update_htable_src.py file."
fi
Tcount


## AGGREGATE BRANCH LISTS INTO ONE ##
l_echo $startDiv"Start branch aggregation"
Tstart
python3 $srcDir/aggregate_branch_lists.py -d $outputDestDir -f "branch_ids.csv" -o $fim_inputs
Tcount

## GET NON ZERO EXIT CODES FOR BRANCHES ##
l_echo $startDiv"Start non-zero exit code checking"
find $outputDestDir/logs/branch -name "*_branch_*.log" -type f | \
    xargs grep -E "Exit status: ([1-9][0-9]{0,2})" > \
    "$outputDestDir/branch_errors/non_zero_exit_codes.log" &

## RUN AGGREGATE BRANCH ELEV TABLES ##
l_echo $startDiv"Processing usgs & ras2fim elev table aggregation"
Tstart
python3 $srcDir/aggregate_by_huc.py -fim $outputDestDir -i $fim_inputs -elev -ras -j $jobLimit
Tcount

## RUN BATHYMETRY ADJUSTMENT ROUTINE ##
if [ "$bathymetry_adjust" = "True" ]; then
    l_echo $startDiv"Performing Bathymetry Adjustment routine"
    Tstart
    # Run bathymetry adjustment routine
    python3 $srcDir/bathymetric_adjustment.py \
        -fim_dir $outputDestDir \
        -bathy $bathymetry_file \
        -buffer $wbd_buffer \
        -wbd $inputsDir/wbd/WBD_National_EPSG_5070_WBDHU8_clip_dem_domain.gpkg \
        -j $jobLimit
    Tcount
fi

## RUN SYNTHETIC RATING CURVE BANKFULL ESTIMATION ROUTINE ##
if [ "$src_bankfull_toggle" = "True" ]; then
    l_echo $startDiv"Estimating bankfull stage in SRCs"
    Tstart
    # Run SRC bankfull estimation routine routine
    python3 $srcDir/identify_src_bankfull.py \
        -fim_dir $outputDestDir \
        -flows $bankfull_flows_file \
        -j $jobLimit
    Tcount
fi

## RUN SYNTHETIC RATING SUBDIVISION ROUTINE ##
if [ "$src_subdiv_toggle" = "True" ] && [ "$src_bankfull_toggle" = "True" ]; then
    l_echo $startDiv"Performing SRC channel/overbank subdivision routine"
    # Run SRC Subdivision & Variable Roughness routine
    Tstart
    python3 $srcDir/subdiv_chan_obank_src.py \
        -fim_dir $outputDestDir \
        -mann $vmann_input_file \
        -j $jobLimit
    Tcount
fi

## RUN SYNTHETIC RATING CURVE CALIBRATION W/ USGS GAGE RATING CURVES ##
if [ "$src_adjust_usgs" = "True" ] && [ "$src_subdiv_toggle" = "True" ] && [ "$skipcal" = "0" ]; then
    Tstart
    l_echo $startDiv"Performing SRC adjustments using USGS rating curve database"
    # Run SRC Optimization routine using USGS rating curve data (WSE and flow @ NWM recur flow values)
    python3 $srcDir/src_adjust_usgs_rating_trace.py \
        -run_dir $outputDestDir \
        -usgs_rc $usgs_rating_curve_csv \
        -nwm_recur $nwm_recur_file \
        -j $jobLimit
    Tcount
    date -u
fi

## RUN SYNTHETIC RATING CURVE CALIBRATION W/ RAS2FIM CROSS SECTION RATING CURVES ##
if [ "$src_adjust_ras2fim" = "True" ] && [ "$src_subdiv_toggle" = "True" ] && [ "$skipcal" = "0" ]; then
    Tstart
    l_echo $startDiv"Performing SRC adjustments using ras2fim rating curve database"
    # Run SRC Optimization routine using ras2fim rating curve data (WSE and flow @ NWM recur flow values)
    python3 $srcDir/src_adjust_ras2fim_rating.py \
        -run_dir $outputDestDir \
        -ras_rc $ras_rating_curve_csv \
        -nwm_recur $nwm_recur_file \
        -j $jobLimit
    Tcount
    date -u
fi

## RUN SYNTHETIC RATING CURVE CALIBRATION W/ BENCHMARK POINTS (.parquet files) ##
if [ "$src_adjust_spatial" = "True" ] && [ "$src_subdiv_toggle" = "True" ]  && [ "$skipcal" = "0" ]; then
    Tstart
    l_echo $startDiv"Performing SRC adjustments using benchmark point .parquet files"
    python3 $srcDir/src_adjust_spatial_obs.py -fim_dir $outputDestDir -j $jobLimit
    Tcount
    date -u
fi

## AGGREGATE BRANCH TABLES ##
l_echo $startDiv"Aggregating branch hydrotables"
Tstart
python3 $srcDir/aggregate_by_huc.py \
    -fim $outputDestDir \
    -i $fim_inputs \
    -htable \
    -bridge \
    -j $jobLimit
Tcount
date -u

## PERFORM MANUAL CALIBRATION
if [ "$manual_calb_toggle" = "True" ] && [ -f $man_calb_file ]; then
    l_echo $startDiv"Performing manual calibration"
    Tstart
    python3 $srcDir/src_manual_calibration.py \
        -fim_dir $outputDestDir \
        -calb_file $man_calb_file
    Tcount
    date -u
fi


l_echo $startDiv"Combining crosswalk tables"
Tstart
python3 $toolsDir/combine_crosswalk_tables.py \
    -d $outputDestDir \
    -o $outputDestDir/crosswalk_table.csv
Tcount
date -u


l_echo $startDiv"Resetting Permissions"
Tstart
    find $outputDestDir -type d -exec chmod -R 777 {} +
    find $outputDestDir -type f -exec chmod 777 {} +  # just root level files
Tcount


l_echo $startDiv"Scanning logs for errors and warnings. This can take quite a few minutes so stand by."
echo "Results will be saved in root not inside the log folder."
Tstart
    # grep -H -r -i -n "error" $outputDestDir/logs/ > $outputDestDir/all_errors_from_logs.log
<<<<<<< HEAD
    find $outputDestDir -type f | grep -H -r -i -n "error" $outputDestDir/logs/ > $outputDestDir/all_errors_from_logs.log
Tcount
date -u
=======
    find $outputDestDir -type f | grep -H -r -i -n "error" $outputDestDir/logs/ > \
         $outputDestDir/all_errors_from_logs.log &
    l_echo "error scan done, now on to warnings scan"

    find $outputDestDir -type f | grep -H -r -i -n "warning" $outputDestDir/logs/ > \
         $outputDestDir/all_warnings_from_logs.log &
    l_echo "warning scan done"
Tcount

>>>>>>> 25135e01
echo
l_echo "++++++++++++++++++++++++++++++++++++++++++++++++++++++++++++++++++++++++++++"
l_echo "---- End of fim_post_processing"
l_echo "---- Ended: `date -u`"
Calc_Duration $post_proc_start_time
echo<|MERGE_RESOLUTION|>--- conflicted
+++ resolved
@@ -277,11 +277,6 @@
 echo "Results will be saved in root not inside the log folder."
 Tstart
     # grep -H -r -i -n "error" $outputDestDir/logs/ > $outputDestDir/all_errors_from_logs.log
-<<<<<<< HEAD
-    find $outputDestDir -type f | grep -H -r -i -n "error" $outputDestDir/logs/ > $outputDestDir/all_errors_from_logs.log
-Tcount
-date -u
-=======
     find $outputDestDir -type f | grep -H -r -i -n "error" $outputDestDir/logs/ > \
          $outputDestDir/all_errors_from_logs.log &
     l_echo "error scan done, now on to warnings scan"
@@ -291,7 +286,6 @@
     l_echo "warning scan done"
 Tcount
 
->>>>>>> 25135e01
 echo
 l_echo "++++++++++++++++++++++++++++++++++++++++++++++++++++++++++++++++++++++++++++"
 l_echo "---- End of fim_post_processing"
