--- conflicted
+++ resolved
@@ -9,16 +9,8 @@
 import pytest
 from unit_tests_utils import FIM_unit_test_helpers as ut_helpers
 
-<<<<<<< HEAD
 from derive_level_paths import Derive_level_paths
 from stream_branches import StreamNetwork
-=======
-# # importing python folders in other direcories
-sys.path.append("/foss_fim/src/")
-import derive_level_paths as src
-import stream_branches
-from utils.fim_enums import FIM_exit_codes as fec
->>>>>>> 24f763ea
 
 
 class test_Derive_level_paths(unittest.TestCase):
@@ -38,31 +30,18 @@
     def test_Derive_level_paths_success_all_params(self):
         """
         This test includes all params with many optional parms being set to the default value of the function
-<<<<<<< HEAD
         Notes:
             Other params such as toNode_attribute and fromNode_attribute are defaulted and not passed into
             __main__ , so we skip them here.
             Returns GeoDataframe (the nwm_subset_streams_levelPaths_dissolved.gpkg)
-=======
->>>>>>> 24f763ea
         """
 
         params = self.params["valid_data"].copy()
 
-<<<<<<< HEAD
         actual_df = Derive_level_paths(
             in_stream_network=params["in_stream_network"],
             buffer_wbd_streams=params["buffer_wbd_streams"],
-=======
-        # Notes:
-        # Other params such as toNode_attribute and fromNode_attribute are defaulted and not passed into __main__ ,
-        # so we skip them here.
-        # Returns GeoDataframe (the nwm_subset_streams_levelPaths_dissolved.gpkg)
-        actual_df = src.Derive_level_paths(
-            in_stream_network=params["in_stream_network"],
-            buffer_wbd_streams=params["buffer_wbd_streams"],
             wbd=params["wbd"],
->>>>>>> 24f763ea
             out_stream_network=params["out_stream_network"],
             branch_id_attribute=params["branch_id_attribute"],
             out_stream_network_dissolved=params["out_stream_network_dissolved"],
@@ -74,13 +53,8 @@
             verbose=params["verbose"],
         )
 
-<<<<<<< HEAD
-        # test data type being return is as expected.
+        # test data type being return is as expected. Downstream code might to know the type.
         assert isinstance(actual_df, StreamNetwork)
-=======
-        # test data type being return is as expected. Downstream code might to know that type
-        assert isinstance(actual_df, stream_branches.StreamNetwork)
->>>>>>> 24f763ea
 
         # **** NOTE: Based on 05030104
         # Test row count for dissolved level path GeoDataframe which is returned.
@@ -90,7 +64,6 @@
 
         # Test that output files exist as expected
         assert (
-<<<<<<< HEAD
             os.path.exists(params["out_stream_network"]) is True
         ), f"Expected file {params['out_stream_network']} but it does not exist."
         assert (
@@ -110,44 +83,15 @@
         ), f"Expected file {params['branch_inlets_outfile']} but it does not exist."
 
     # Invalid Input stream for demo purposes.
-=======
-            os.path.exists(params["out_stream_network"]) == True
-        ), f"Expected file {params['out_stream_network']} but it does not exist."
-        assert (
-            os.path.exists(params["out_stream_network_dissolved"]) == True
-        ), f"Expected file {params['out_stream_network_dissolved']} but it does not exist."
-        assert (
-            os.path.exists(params["headwaters_outfile"]) == True
-        ), f"Expected file {params['headwaters_outfile']} but it does not exist."
-        assert (
-            os.path.exists(params["catchments_outfile"]) == True
-        ), f"Expected file {params['catchments_outfile']} but it does not exist."
-        assert (
-            os.path.exists(params["catchments_outfile"]) == True
-        ), f"Expected file {params['catchments_outfile']} but it does not exist."
-        assert (
-            os.path.exists(params["branch_inlets_outfile"]) == True
-        ), f"Expected file {params['branch_inlets_outfile']} but it does not exist."
-
-    # Invalid Input stream for demo purposes. Normally, you would not have this basic of a test (input validation).
->>>>>>> 24f763ea
     def test_Derive_level_paths_invalid_input_stream_network(self):
         # NOTE: As we are expecting an exception, we use pytest.raises(Exception).
 
         params = self.params["valid_data"].copy()
         params["in_stream_network"] = "some bad path"
 
-<<<<<<< HEAD
         with pytest.raises(Exception):
             Derive_level_paths(
                 in_stream_network=ut_helpers.json_concat(params, "outputDestDir", "in_stream_network"),
-=======
-        with pytest.raises(Exception) as e_info:
-            actual = src.Derive_level_paths(
-                in_stream_network=ut_helpers.json_concat(
-                    params, "outputDestDir", "in_stream_network"
-                ),
->>>>>>> 24f763ea
                 out_stream_network=params["out_stream_network"],
                 branch_id_attribute=params["branch_id_attribute"],
                 out_stream_network_dissolved=params["out_stream_network_dissolved"],
