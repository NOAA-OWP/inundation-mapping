--- conflicted
+++ resolved
@@ -76,11 +76,7 @@
 
     nwm_streams.reset_index(drop=True,inplace=True)
 
-<<<<<<< HEAD
     nwm_streams.to_file(output_filename,driver=getDriver(output_filename),index=False)
-=======
-    nwm_streams.to_file(output_filename,getDriver(output_filename),index=False)
->>>>>>> 8b6eb18f
 
 def find_nwm_incoming_streams(args):
 
@@ -146,11 +142,8 @@
 
     huc_intersection = gpd.GeoDataFrame({'geometry' : intersecting_points},crs=nwm_streams.crs,geometry='geometry')
     huc_intersection = huc_intersection.drop_duplicates()
-<<<<<<< HEAD
     huc_intersection.to_file(output_filename,driver=getDriver(output_filename))
-=======
-    huc_intersection.to_file(output_filename,getDriver(output_filename))
->>>>>>> 8b6eb18f
+
 
 def collect_stream_attributes(args, huc):
     print ('Starting huc: ' + str(huc))
@@ -238,13 +231,8 @@
             adj_nhd_headwaters_fr_fileName=os.path.join(in_dir,huc,'nhd' + str(huc) + '_headwaters_adjusted_fr.gpkg')
 
             # write out FR adjusted
-<<<<<<< HEAD
             adj_nhd_streams_fr.to_file(nhd_streams_fr_adjusted_fileName,driver=getDriver(nhd_streams_fr_adjusted_fileName),index=False)
             adj_nhd_headwater_points_fr.to_file(adj_nhd_headwaters_fr_fileName,driver=getDriver(adj_nhd_headwaters_fr_fileName),index=False)
-=======
-            adj_nhd_streams_fr.to_file(nhd_streams_fr_adjusted_fileName,getDriver(nhd_streams_fr_adjusted_fileName),index=False)
-            adj_nhd_headwater_points_fr.to_file(adj_nhd_headwaters_fr_fileName,getDriver(adj_nhd_headwaters_fr_fileName),index=False)
->>>>>>> 8b6eb18f
 
             del adj_nhd_streams_fr, adj_nhd_headwater_points_fr
         else:
@@ -266,13 +254,8 @@
             adj_nhd_headwaters_ms_fileName=os.path.join(in_dir,huc,'nhd' + str(huc) + '_headwaters_adjusted_ms.gpkg')
 
             # write out MS adjusted
-<<<<<<< HEAD
             adj_nhd_streams_ms.to_file(nhd_streams_ms_adjusted_fileName,driver=getDriver(nhd_streams_ms_adjusted_fileName),index=False)
             adj_nhd_headwater_points_ms.to_file(adj_nhd_headwaters_ms_fileName,driver=getDriver(adj_nhd_headwaters_ms_fileName),index=False)
-=======
-            adj_nhd_streams_ms.to_file(nhd_streams_ms_adjusted_fileName,getDriver(nhd_streams_ms_adjusted_fileName),index=False)
-            adj_nhd_headwater_points_ms.to_file(adj_nhd_headwaters_ms_fileName,getDriver(adj_nhd_headwaters_ms_fileName),index=False)
->>>>>>> 8b6eb18f
 
             del adj_nhd_streams_ms, adj_nhd_headwater_points_ms
 
@@ -340,10 +323,6 @@
 
             del adj_nhd_headwater_points_ms
 
-<<<<<<< HEAD
-=======
-
->>>>>>> 8b6eb18f
 def clean_up_intermediate_files(in_dir):
 
     for huc in os.listdir(in_dir):
@@ -392,11 +371,8 @@
     # print ('deriving nwm headwater points')
     # nwm_headwaters = findHeadWaterPoints(nwm_streams_fr_filename)
     # nwm_headwaters['ID'] = nwm_headwaters.index + 1
-<<<<<<< HEAD
     # nwm_headwaters.to_file(nwm_headwaters_filename,driver=getDriver(nwm_headwaters_filename),index=False)
-=======
-    # nwm_headwaters.to_file(nwm_headwaters_filename,getDriver(nwm_headwaters_filename),index=False)
->>>>>>> 8b6eb18f
+    
     # del nwm_headwaters, nwm_streams
 
     ## subset NWM MS Streams
