--- conflicted
+++ resolved
@@ -101,7 +101,14 @@
 [ ! -f $outputHucDataDir/nwm_catchments_proj_subset.tif ] && \
 gdal_rasterize -ot Int32 -a ID -a_nodata 0 -init 0 -co "COMPRESS=LZW" -co "BIGTIFF=YES" -co "TILED=YES" -te $xmin $ymin $xmax $ymax -ts $ncols $nrows $outputHucDataDir/nwm_catchments_proj_subset.gpkg $outputHucDataDir/nwm_catchments_proj_subset.tif
 Tcount
-<<<<<<< HEAD
+
+## BURN LEVEES INTO DEM ##
+echo -e $startDiv"Burn nld levees into dem & convert nld elev to meters (*Overwrite dem_meters.tif output) $hucNumber"$stopDiv
+date -u
+Tstart
+[ -f $outputHucDataDir/nld_rasterized_elev.tif ] && \
+gdal_calc.py --quiet --type=Float32 --overwrite --NoDataValue $ndv --co "BLOCKXSIZE=512" --co "BLOCKYSIZE=512" --co "TILED=YES" --co "COMPRESS=LZW" --co "BIGTIFF=YES" -A $outputHucDataDir/dem_meters.tif -B $outputHucDataDir/nld_rasterized_elev.tif --outfile="$outputHucDataDir/dem_meters.tif" --calc="maximum(A,(B*0.3048))" --NoDataValue=$ndv
+Tcount
 ###############################################################################
 ## Hydrocondition using Inverse Distance Drainage Enforcement Algorithm*
 ## Create Proximity Raster ##
@@ -124,19 +131,6 @@
 #Run AGREE DEM Methodology
 ## Hydrocondition ##
 echo -e $startDiv"Calculate AGREE Elevation Dataset"$stopDiv
-=======
-
-## BURN LEVEES INTO DEM ##
-echo -e $startDiv"Burn nld levees into dem & convert nld elev to meters (*Overwrite dem_meters.tif output) $hucNumber"$stopDiv
-date -u
-Tstart
-[ -f $outputHucDataDir/nld_rasterized_elev.tif ] && \
-gdal_calc.py --quiet --type=Float32 --overwrite --NoDataValue $ndv --co "BLOCKXSIZE=512" --co "BLOCKYSIZE=512" --co "TILED=YES" --co "COMPRESS=LZW" --co "BIGTIFF=YES" -A $outputHucDataDir/dem_meters.tif -B $outputHucDataDir/nld_rasterized_elev.tif --outfile="$outputHucDataDir/dem_meters.tif" --calc="maximum(A,(B*0.3048))" --NoDataValue=$ndv
-Tcount
-
-## BURN NEGATIVE ELEVATIONS STREAMS ##
-echo -e $startDiv"Drop thalweg elevations by "$negativeBurnValue" units $hucNumber"$stopDiv
->>>>>>> faf22374
 date -u
 Tstart
 [ ! -f $outputHucDataDir/dem_burned.tif ] && \
