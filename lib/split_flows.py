#!/usr/bin/env python3

'''
Script objectives:
    1) split stream segments based on lake boundaries (defined with ID to avoid in croswalk)
    2) split stream segments based on threshold distance
    3) calculate channel slope, manning's n, and LengthKm, and Waterbody value
    4) create unique ids (ideally globally)
    5) create vector points encoded with HydroID's
'''

import sys
import geopandas as gpd
import pandas as pd
from shapely.geometry import Point, LineString, MultiPoint
import rasterio
import numpy as np
import argparse
from tqdm import tqdm
import time
from os.path import isfile
from os import remove
from collections import OrderedDict
import buildstreamtraversal

flows_fileName         = sys.argv[1] # $outputDataDir/demDerived_reaches.gpkg
dem_fileName           = sys.argv[2] # $outputDataDir/dem_thalwegCond.tif
split_flows_fileName   = sys.argv[3] # $outputDataDir/demDerived_reaches_split.gpkg
split_points_fileName  = sys.argv[4] # $outputDataDir/demDerived_reaches_split_points.gpkg
maxLength              = float(sys.argv[5])
slope_min              = float(sys.argv[6])
huc8_filename          = sys.argv[7] # $outputDataDir/wbd8_projected.gpkg
lakes_filename         = sys.argv[8] # $outputDataDir/nwm_lakes_proj_clp.gpkg

toMetersConversion = 1e-3

print('Loading data ...')
flows = gpd.read_file(flows_fileName)
WBD8 = gpd.read_file(huc8_filename)
#dem = Raster(dem_fileName)
dem = rasterio.open(dem_fileName,'r')
if isfile(lakes_filename):
    lakes = gpd.read_file(lakes_filename)
else:
    lakes = None

WBD8 = WBD8.filter(items=['fossid', 'geometry'])
WBD8 = WBD8.set_index('fossid')
flows = flows.explode()

# temp
flows = flows.to_crs(WBD8.crs)

split_flows = []
slopes = []
HYDROID = 'HydroID'
split_endpoints = OrderedDict()
# check for lake features
if lakes is not None:
    if len(lakes) > 0:
      print ('splitting stream segments at ' + str(len(lakes)) + ' waterbodies')
      #create splits at lake boundaries
      lakes = lakes.filter(items=['newID', 'geometry'])
      lakes = lakes.set_index('newID')
      flows = gpd.overlay(flows, lakes, how='union').explode().reset_index(drop=True)

print ('splitting ' + str(len(flows)) + ' stream segments based on ' + str(maxLength) + ' m max length')

# remove empty geometries
flows = flows.loc[~flows.is_empty,:]

for i,lineString in tqdm(enumerate(flows.geometry),total=len(flows.geometry)):
    # Reverse geometry order (necessary for BurnLines)
    lineString = LineString(lineString.coords[::-1])

    # skip lines of zero length
    if lineString.length == 0:
        continue

    # existing reaches of less than maxLength
    if lineString.length < maxLength:
        split_flows = split_flows + [lineString]
        line_points = [point for point in zip(*lineString.coords.xy)]

        # Calculate channel slope
        start_point = line_points[0]; end_point = line_points[-1]
        start_elev,end_elev = [i[0] for i in rasterio.sample.sample_gen(dem,[start_point,end_point])]
        slope = float(abs(start_elev - end_elev) / lineString.length)
        if slope < slope_min:
            slope = slope_min
        slopes = slopes + [slope]
        continue

    splitLength = lineString.length / np.ceil(lineString.length / maxLength)

    cumulative_line = []
    line_points = []
    last_point = []

    last_point_in_entire_lineString = list(zip(*lineString.coords.xy))[-1]

    for point in zip(*lineString.coords.xy):

        cumulative_line = cumulative_line + [point]
        line_points = line_points + [point]
        numberOfPoints_in_cumulative_line = len(cumulative_line)

        if last_point:
            cumulative_line = [last_point] + cumulative_line
            numberOfPoints_in_cumulative_line = len(cumulative_line)
        elif numberOfPoints_in_cumulative_line == 1:
            continue

        cumulative_length = LineString(cumulative_line).length

        if cumulative_length >= splitLength:

            splitLineString = LineString(cumulative_line)
            split_flows = split_flows + [splitLineString]

            # Calculate channel slope
            start_point = cumulative_line[0]; end_point = cumulative_line[-1]
            start_elev,end_elev = [i[0] for i in rasterio.sample.sample_gen(dem,[start_point,end_point])]
            slope = float(abs(start_elev - end_elev) / splitLineString.length)
            if slope < slope_min:
                slope = slope_min
            slopes = slopes + [slope]

            last_point = end_point

            if (last_point == last_point_in_entire_lineString):
                continue

            cumulative_line = []
            line_points = []

    splitLineString = LineString(cumulative_line)
    split_flows = split_flows + [splitLineString]

    # Calculate channel slope
    start_point = cumulative_line[0]; end_point = cumulative_line[-1]
    start_elev,end_elev = [i[0] for i in rasterio.sample.sample_gen(dem,[start_point,end_point])]
    slope = float(abs(start_elev - end_elev) / splitLineString.length)
    if slope < slope_min:
        slope = slope_min
    slopes = slopes + [slope]

split_flows_gdf = gpd.GeoDataFrame({'S0' : slopes ,'geometry':split_flows}, crs=flows.crs, geometry='geometry')
split_flows_gdf['LengthKm'] = split_flows_gdf.geometry.length * toMetersConversion
if lakes is not None:
    split_flows_gdf = gpd.sjoin(split_flows_gdf, lakes, how='left', op='within')
<<<<<<< HEAD
else:
    split_flows_gdf['LakeID'] = -999
split_flows_gdf = split_flows_gdf.rename(columns={"index_right": "LakeID"}).fillna(-999)
=======
    split_flows_gdf = split_flows_gdf.rename(columns={"index_right": "LakeID"}).fillna(-999)
else:
    split_flows_gdf['LakeID'] = -999
>>>>>>> 8b106002

# Create Ids and Network Traversal Columns
addattributes = buildstreamtraversal.BuildStreamTraversalColumns()
tResults=None
tResults = addattributes.execute(split_flows_gdf, WBD8, HYDROID)
if tResults[0] == 'OK':
    split_flows_gdf = tResults[1]
else:
    print ('Error: Could not add network attributes to stream segments')

# Get Outlet Point Only
#outlet = OrderedDict()
#for i,segment in split_flows_gdf.iterrows():
#    outlet[segment.geometry.coords[-1]] = segment[HYDROID]

#hydroIDs_points = [hidp for hidp in outlet.values()]
#split_points = [Point(*point) for point in outlet]

# Get all vertices
split_points = OrderedDict()
for row in split_flows_gdf[['geometry',HYDROID, 'NextDownID']].iterrows():
    lineString = row[1][0]

    for point in zip(*lineString.coords.xy):
        if point in split_points:
            if row[1][2] == split_points[point]:
                pass
            else:
                split_points[point] = row[1][1]
        else:
            split_points[point] = row[1][1]

hydroIDs_points = [hidp for hidp in split_points.values()]
split_points = [Point(*point) for point in split_points]

split_points_gdf = gpd.GeoDataFrame({'id': hydroIDs_points , 'geometry':split_points}, crs=flows.crs, geometry='geometry')
print('Writing outputs ...')

if isfile(split_flows_fileName):
    remove(split_flows_fileName)
split_flows_gdf.to_file(split_flows_fileName,driver='GPKG',index=False)

if isfile(split_points_fileName):
    remove(split_points_fileName)
split_points_gdf.to_file(split_points_fileName,driver='GPKG',index=False)


# def findIntersectionPoints(flows):
#
#     line_points = np.array([],dtype=np.object)
#     for i,g in enumerate(flows.geometry):
#
#         g_points = set((x,y) for x,y in zip(*g.coords.xy))
#         line_points = np.append(line_points,g_points)
#
#     intersectionPoints = set()
#     for i,g in tqdm(enumerate(flows.geometry),total=len(flows.geometry)):
#         boolean_of_lines_that_intersect_with_g = flows.geometry.intersects(g)
#         boolean_of_lines_that_intersect_with_g[i] = False
#
#         if sum(boolean_of_lines_that_intersect_with_g) <= 1:
#             continue
#
#         lines_that_intersect_with_g = flows.geometry[boolean_of_lines_that_intersect_with_g]
#         # print(list(boolean_of_lines_that_intersect_with_g))
#         line_points_that_intersect_with_g = line_points[boolean_of_lines_that_intersect_with_g]
#
#         g_points = line_points[i]
#
#         for ii,gg in enumerate(line_points_that_intersect_with_g):
#
#             for iii,ggg in enumerate(gg):
#                     if ggg in g_points:
#                         intersectionPoints.add(ggg)
#
#
#         # g_points = [(x,y) for x,y in zip(*g.coords.xy)]
#         # for line in lines_that_intersect_with_g:
#             # line_points = set((x,y) for x,y in zip(*line.coords.xy))
#             # print(line_points);exit()
#
#         # convert to point geometries
#         intersectionPoints_geometries = np.array([Point(*ip) for ip in intersectionPoints],dtype=np.object)
#
#
#     return(intersectionPoints,intersectionPoints_geometries)<|MERGE_RESOLUTION|>--- conflicted
+++ resolved
@@ -149,15 +149,9 @@
 split_flows_gdf['LengthKm'] = split_flows_gdf.geometry.length * toMetersConversion
 if lakes is not None:
     split_flows_gdf = gpd.sjoin(split_flows_gdf, lakes, how='left', op='within')
-<<<<<<< HEAD
-else:
-    split_flows_gdf['LakeID'] = -999
-split_flows_gdf = split_flows_gdf.rename(columns={"index_right": "LakeID"}).fillna(-999)
-=======
     split_flows_gdf = split_flows_gdf.rename(columns={"index_right": "LakeID"}).fillna(-999)
 else:
     split_flows_gdf['LakeID'] = -999
->>>>>>> 8b106002
 
 # Create Ids and Network Traversal Columns
 addattributes = buildstreamtraversal.BuildStreamTraversalColumns()
