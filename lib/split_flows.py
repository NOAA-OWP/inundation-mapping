#!/usr/bin/env python3

'''
Description:
    1) split stream segments based on lake boundaries and input threshold distance
    2) calculate channel slope, manning's n, and LengthKm for each segment
    3) create unique ids using HUC8 boundaries (and unique FIM_ID column)
    4) create network traversal attribute columns (To_Node, From_Node, NextDownID)
    5) create points layer with segment verticies encoded with HydroID's (used for catchment delineation in next step)
'''

import sys
import geopandas as gpd
import pandas as pd
from shapely.geometry import Point, LineString, MultiPoint
import rasterio
import numpy as np
import argparse
from tqdm import tqdm
import time
from os.path import isfile
from os import remove,environ
from collections import OrderedDict
<<<<<<< HEAD
import buildstreamtraversal

flows_fileName         = sys.argv[1] # $outputDataDir/demDerived_reaches.gpkg
dem_fileName           = sys.argv[2] # $outputDataDir/dem_thalwegCond.tif
split_flows_fileName   = sys.argv[3] # $outputDataDir/demDerived_reaches_split.gpkg
split_points_fileName  = sys.argv[4] # $outputDataDir/demDerived_reaches_split_points.gpkg
maxLength              = float(sys.argv[5])
slope_min              = float(sys.argv[6])
huc8_filename          = sys.argv[7] # $outputDataDir/wbd8_projected.gpkg
lakes_filename         = sys.argv[8] # $outputDataDir/nwm_lakes_proj_clp.gpkg
=======
import build_stream_traversal
from utils.shared_functions import getDriver
from utils.shared_variables import FIM_ID

flows_fileName         = sys.argv[1]
dem_fileName           = sys.argv[2]
split_flows_fileName   = sys.argv[3]
split_points_fileName  = sys.argv[4]
wbd8_clp_filename      = sys.argv[5]
lakes_filename         = sys.argv[6]
max_length             = float(environ['max_split_distance_meters'])
slope_min              = float(environ['slope_min'])
lakes_buffer_input     = float(environ['lakes_buffer_dist_meters'])

wbd = gpd.read_file(wbd8_clp_filename)
>>>>>>> 0412e412

toMetersConversion = 1e-3

print('Loading data ...')
flows = gpd.read_file(flows_fileName)

if not len(flows) > 0:
    print ("No relevant streams within HUC boundaries.")
    sys.exit(0)

wbd8 = gpd.read_file(wbd8_clp_filename)
dem = rasterio.open(dem_fileName,'r')

if isfile(lakes_filename):
    lakes = gpd.read_file(lakes_filename)
else:
    lakes = None

wbd8 = wbd8.filter(items=[FIM_ID, 'geometry'])
wbd8 = wbd8.set_index(FIM_ID)
flows = flows.explode()

# temp
flows = flows.to_crs(wbd8.crs)

split_flows = []
slopes = []
hydro_id = 'HydroID'

# split at HUC8 boundaries
print ('splitting stream segments at HUC8 boundaries')
flows = gpd.overlay(flows, wbd8, how='union').explode().reset_index(drop=True)

# check for lake features
if lakes is not None:
    if len(lakes) > 0:
      print ('splitting stream segments at ' + str(len(lakes)) + ' waterbodies')
      #create splits at lake boundaries
      lakes = lakes.filter(items=['newID', 'geometry'])
      lakes = lakes.set_index('newID')
      flows = gpd.overlay(flows, lakes, how='union').explode().reset_index(drop=True)
      lakes_buffer = lakes.copy()
      lakes_buffer['geometry'] = lakes.buffer(lakes_buffer_input) # adding X meter buffer for spatial join comparison (currently using 20meters)

print ('splitting ' + str(len(flows)) + ' stream segments based on ' + str(max_length) + ' m max length')

# remove empty geometries
flows = flows.loc[~flows.is_empty,:]

for i,lineString in tqdm(enumerate(flows.geometry),total=len(flows.geometry)):
    # Reverse geometry order (necessary for BurnLines)
    lineString = LineString(lineString.coords[::-1])

    # skip lines of zero length
    if lineString.length == 0:
        continue

    # existing reaches of less than max_length
    if lineString.length < max_length:
        split_flows = split_flows + [lineString]
        line_points = [point for point in zip(*lineString.coords.xy)]

        # Calculate channel slope
        start_point = line_points[0]; end_point = line_points[-1]
        start_elev,end_elev = [i[0] for i in rasterio.sample.sample_gen(dem,[start_point,end_point])]
        slope = float(abs(start_elev - end_elev) / lineString.length)
        if slope < slope_min:
            slope = slope_min
        slopes = slopes + [slope]
        continue

    splitLength = lineString.length / np.ceil(lineString.length / max_length)

    cumulative_line = []
    line_points = []
    last_point = []

    last_point_in_entire_lineString = list(zip(*lineString.coords.xy))[-1]

    for point in zip(*lineString.coords.xy):

        cumulative_line = cumulative_line + [point]
        line_points = line_points + [point]
        numberOfPoints_in_cumulative_line = len(cumulative_line)

        if last_point:
            cumulative_line = [last_point] + cumulative_line
            numberOfPoints_in_cumulative_line = len(cumulative_line)
        elif numberOfPoints_in_cumulative_line == 1:
            continue

        cumulative_length = LineString(cumulative_line).length

        if cumulative_length >= splitLength:

            splitLineString = LineString(cumulative_line)
            split_flows = split_flows + [splitLineString]

            # Calculate channel slope
            start_point = cumulative_line[0]; end_point = cumulative_line[-1]
            start_elev,end_elev = [i[0] for i in rasterio.sample.sample_gen(dem,[start_point,end_point])]
            slope = float(abs(start_elev - end_elev) / splitLineString.length)
            if slope < slope_min:
                slope = slope_min
            slopes = slopes + [slope]

            last_point = end_point

            if (last_point == last_point_in_entire_lineString):
                continue

            cumulative_line = []
            line_points = []

    splitLineString = LineString(cumulative_line)
    split_flows = split_flows + [splitLineString]

    # Calculate channel slope
    start_point = cumulative_line[0]; end_point = cumulative_line[-1]
    start_elev,end_elev = [i[0] for i in rasterio.sample.sample_gen(dem,[start_point,end_point])]
    slope = float(abs(start_elev - end_elev) / splitLineString.length)
    if slope < slope_min:
        slope = slope_min
    slopes = slopes + [slope]

split_flows_gdf = gpd.GeoDataFrame({'S0' : slopes ,'geometry':split_flows}, crs=flows.crs, geometry='geometry')
split_flows_gdf['LengthKm'] = split_flows_gdf.geometry.length * toMetersConversion
if lakes is not None:
<<<<<<< HEAD
    split_flows_gdf = gpd.sjoin(split_flows_gdf, lakes, how='left', op='within')
    split_flows_gdf = split_flows_gdf.rename(columns={"index_right": "LakeID"}).fillna(-999)
else:
    split_flows_gdf['LakeID'] = -999
=======
    split_flows_gdf = gpd.sjoin(split_flows_gdf, lakes_buffer, how='left', op='within') #options: intersects, within, contains, crosses
    split_flows_gdf = split_flows_gdf.rename(columns={"index_right": "LakeID"}).fillna(-999)
else:
    split_flows_gdf['LakeID'] = -999

# need to figure out why so many duplicate stream segments for 04010101 FR
split_flows_gdf = split_flows_gdf.drop_duplicates()
>>>>>>> 0412e412

# Create Ids and Network Traversal Columns
addattributes = build_stream_traversal.build_stream_traversal_columns()
tResults=None
tResults = addattributes.execute(split_flows_gdf, wbd8, hydro_id)
if tResults[0] == 'OK':
    split_flows_gdf = tResults[1]
else:
    print ('Error: Could not add network attributes to stream segments')

# Get Outlet Point Only
#outlet = OrderedDict()
#for i,segment in split_flows_gdf.iterrows():
#    outlet[segment.geometry.coords[-1]] = segment[hydro_id]

#hydroIDs_points = [hidp for hidp in outlet.values()]
#split_points = [Point(*point) for point in outlet]

# Get all vertices
split_points = OrderedDict()
for row in split_flows_gdf[['geometry',hydro_id, 'NextDownID']].iterrows():
    lineString = row[1][0]

    for point in zip(*lineString.coords.xy):
        if point in split_points:
            if row[1][2] == split_points[point]:
                pass
            else:
                split_points[point] = row[1][1]
        else:
            split_points[point] = row[1][1]

hydroIDs_points = [hidp for hidp in split_points.values()]
split_points = [Point(*point) for point in split_points]

split_points_gdf = gpd.GeoDataFrame({'id': hydroIDs_points , 'geometry':split_points}, crs=flows.crs, geometry='geometry')

print('Writing outputs ...')

if isfile(split_flows_fileName):
    remove(split_flows_fileName)
split_flows_gdf.to_file(split_flows_fileName,driver=getDriver(split_flows_fileName),index=False)

if isfile(split_points_fileName):
    remove(split_points_fileName)
split_points_gdf.to_file(split_points_fileName,driver=getDriver(split_points_fileName),index=False)<|MERGE_RESOLUTION|>--- conflicted
+++ resolved
@@ -21,18 +21,6 @@
 from os.path import isfile
 from os import remove,environ
 from collections import OrderedDict
-<<<<<<< HEAD
-import buildstreamtraversal
-
-flows_fileName         = sys.argv[1] # $outputDataDir/demDerived_reaches.gpkg
-dem_fileName           = sys.argv[2] # $outputDataDir/dem_thalwegCond.tif
-split_flows_fileName   = sys.argv[3] # $outputDataDir/demDerived_reaches_split.gpkg
-split_points_fileName  = sys.argv[4] # $outputDataDir/demDerived_reaches_split_points.gpkg
-maxLength              = float(sys.argv[5])
-slope_min              = float(sys.argv[6])
-huc8_filename          = sys.argv[7] # $outputDataDir/wbd8_projected.gpkg
-lakes_filename         = sys.argv[8] # $outputDataDir/nwm_lakes_proj_clp.gpkg
-=======
 import build_stream_traversal
 from utils.shared_functions import getDriver
 from utils.shared_variables import FIM_ID
@@ -48,7 +36,6 @@
 lakes_buffer_input     = float(environ['lakes_buffer_dist_meters'])
 
 wbd = gpd.read_file(wbd8_clp_filename)
->>>>>>> 0412e412
 
 toMetersConversion = 1e-3
 
@@ -177,12 +164,6 @@
 split_flows_gdf = gpd.GeoDataFrame({'S0' : slopes ,'geometry':split_flows}, crs=flows.crs, geometry='geometry')
 split_flows_gdf['LengthKm'] = split_flows_gdf.geometry.length * toMetersConversion
 if lakes is not None:
-<<<<<<< HEAD
-    split_flows_gdf = gpd.sjoin(split_flows_gdf, lakes, how='left', op='within')
-    split_flows_gdf = split_flows_gdf.rename(columns={"index_right": "LakeID"}).fillna(-999)
-else:
-    split_flows_gdf['LakeID'] = -999
-=======
     split_flows_gdf = gpd.sjoin(split_flows_gdf, lakes_buffer, how='left', op='within') #options: intersects, within, contains, crosses
     split_flows_gdf = split_flows_gdf.rename(columns={"index_right": "LakeID"}).fillna(-999)
 else:
@@ -190,7 +171,6 @@
 
 # need to figure out why so many duplicate stream segments for 04010101 FR
 split_flows_gdf = split_flows_gdf.drop_duplicates()
->>>>>>> 0412e412
 
 # Create Ids and Network Traversal Columns
 addattributes = build_stream_traversal.build_stream_traversal_columns()
