#!/usr/bin/env python3

import geopandas as gpd
import pandas as pd
from numpy import unique
import json
import argparse
import sys

<<<<<<< HEAD
input_catchments_fileName = sys.argv[1]
input_flows_fileName = sys.argv[2]
input_srcbase_fileName = sys.argv[3]
input_majorities_fileName = sys.argv[4]
output_catchments_fileName = sys.argv[5]
output_flows_fileName = sys.argv[6]
output_src_fileName = sys.argv[7]
output_src_json_fileName = sys.argv[8]
output_crosswalk_fileName = sys.argv[9]
output_hydro_table_fileName = sys.argv[10]
input_huc_fileName = sys.argv[11]
input_nwmflows_fileName = sys.argv[12]
mannings_json = sys.argv[13]
input_nwmcat_fileName = sys.argv[14]
extent = sys.argv[15]

input_catchments = gpd.read_file(input_catchments_fileName)
input_flows = gpd.read_file(input_flows_fileName)
input_huc = gpd.read_file(input_huc_fileName)
input_nwmflows = gpd.read_file(input_nwmflows_fileName)

if extent == 'FR':
    # crosswalk using majority catchment method
    input_majorities = gpd.read_file(input_majorities_fileName)
=======
def add_crosswalk(input_catchments_fileName,input_flows_fileName,input_srcbase_fileName,input_majorities_fileName,output_catchments_fileName,output_flows_fileName,output_src_fileName,output_src_json_fileName,output_crosswalk_fileName,output_hydro_table_fileName,input_huc_fileName,input_nwmflows_fileName,mannings_n,calibration_mode=False):

    input_flows = gpd.read_file(input_flows_fileName)
    input_huc = gpd.read_file(input_huc_fileName)
    input_majorities = gpd.read_file(input_majorities_fileName)
    input_nwmflows = gpd.read_file(input_nwmflows_fileName)

>>>>>>> 1c6117ba
    input_majorities = input_majorities.rename(columns={'_majority' : 'feature_id'})
    input_majorities = input_majorities[:][input_majorities['feature_id'].notna()]
    if input_majorities.feature_id.dtype != 'int': input_majorities.feature_id = input_majorities.feature_id.astype(int)
    if input_majorities.HydroID.dtype != 'int': input_majorities.HydroID = input_majorities.HydroID.astype(int)

    input_nwmflows = input_nwmflows.rename(columns={'ID':'feature_id'})
    if input_nwmflows.feature_id.dtype != 'int': input_nwmflows.feature_id = input_nwmflows.feature_id.astype(int)
    relevant_input_nwmflows = input_nwmflows[input_nwmflows['feature_id'].isin(input_majorities['feature_id'])]
<<<<<<< HEAD
    relevant_input_nwmflows = relevant_input_nwmflows.filter(items=['feature_id','order_']) #

    if input_catchments.HydroID.dtype != 'int': input_catchments.HydroID = input_catchments.HydroID.astype(int)
    output_catchments = input_catchments.merge(input_majorities[['HydroID','feature_id']],on='HydroID')
    output_catchments = output_catchments.merge(relevant_input_nwmflows[['order_','feature_id']],on='feature_id')
=======
    relevant_input_nwmflows = relevant_input_nwmflows.filter(items=['feature_id','order_'])

    if calibration_mode == False:
        input_catchments = gpd.read_file(input_catchments_fileName)
        if input_catchments.HydroID.dtype != 'int': input_catchments.HydroID = input_catchments.HydroID.astype(int)
        output_catchments = input_catchments.merge(input_majorities[['HydroID','feature_id']],on='HydroID')
        output_catchments = output_catchments.merge(relevant_input_nwmflows[['order_','feature_id']],on='feature_id')
>>>>>>> 1c6117ba

    if input_flows.HydroID.dtype != 'int': input_flows.HydroID = input_flows.HydroID.astype(int)
    output_flows = input_flows.merge(input_majorities[['HydroID','feature_id']],on='HydroID')
    if output_flows.HydroID.dtype != 'int': output_flows.HydroID = output_flows.HydroID.astype(int)
    output_flows = output_flows.merge(relevant_input_nwmflows[['order_','feature_id']],on='feature_id')

<<<<<<< HEAD
elif extent == 'MS':
    # crosswalk using stream segment midpoint method
    input_nwmcat = gpd.read_file(input_nwmcat_fileName, mask=input_huc)
    input_nwmcat = input_nwmcat.rename(columns={'ID':'feature_id'})
    if input_nwmcat.feature_id.dtype != 'int': input_nwmcat.feature_id = input_nwmcat.feature_id.astype(int)
    input_nwmcat=input_nwmcat.set_index('feature_id')

    input_nwmflows = input_nwmflows.rename(columns={'ID':'feature_id'})
    if input_nwmflows.feature_id.dtype != 'int': input_nwmflows.feature_id = input_nwmflows.feature_id.astype(int)

    # Get stream midpoint
    stream_midpoint = []
    hydroID = []
    for i,lineString in enumerate(input_flows.geometry):
        hydroID = hydroID + [input_flows.loc[i,'HydroID']]
        stream_midpoint = stream_midpoint + [lineString.interpolate(0.05,normalized=True)]

    input_flows_midpoint = gpd.GeoDataFrame({'HydroID':hydroID, 'geometry':stream_midpoint}, crs=input_flows.crs, geometry='geometry')
    input_flows_midpoint = input_flows_midpoint.set_index('HydroID')

    # Create crosswalk
    crosswalk = gpd.sjoin(input_flows_midpoint, input_nwmcat, how='left', op='within').reset_index()
    crosswalk = crosswalk.rename(columns={"index_right": "feature_id"})
    crosswalk = crosswalk.filter(items=['HydroID', 'feature_id'])
    crosswalk = crosswalk.merge(input_nwmflows[['feature_id','order_']],on='feature_id')

    if input_catchments.HydroID.dtype != 'int': input_catchments.HydroID = input_catchments.HydroID.astype(int)
    output_catchments = input_catchments.merge(crosswalk,on='HydroID')

    if input_flows.HydroID.dtype != 'int': input_flows.HydroID = input_flows.HydroID.astype(int)
    output_flows = input_flows.merge(crosswalk,on='HydroID')

# read in manning's n values
with open(mannings_json, "r") as read_file:
    mannings_dict = json.load(read_file)

output_flows['ManningN'] = output_flows['order_'].astype(str).map(mannings_dict)

# calculate src_full
input_src_base = pd.read_csv(input_srcbase_fileName, dtype= object)
if input_src_base.CatchId.dtype != 'int': input_src_base.CatchId = input_src_base.CatchId.astype(int)

input_src_base = input_src_base.merge(output_flows[['ManningN','HydroID']],left_on='CatchId',right_on='HydroID')

input_src_base = input_src_base.rename(columns=lambda x: x.strip(" "))
input_src_base = input_src_base.apply(pd.to_numeric,**{'errors' : 'coerce'})
input_src_base['TopWidth (m)'] = input_src_base['SurfaceArea (m2)']/input_src_base['LENGTHKM']/1000
input_src_base['WettedPerimeter (m)'] = input_src_base['BedArea (m2)']/input_src_base['LENGTHKM']/1000
input_src_base['WetArea (m2)'] = input_src_base['Volume (m3)']/input_src_base['LENGTHKM']/1000
input_src_base['HydraulicRadius (m)'] = input_src_base['WetArea (m2)']/input_src_base['WettedPerimeter (m)']
input_src_base['HydraulicRadius (m)'].fillna(0, inplace=True)
input_src_base['Discharge (m3s-1)'] = input_src_base['WetArea (m2)']* \
pow(input_src_base['HydraulicRadius (m)'],2.0/3)* \
pow(input_src_base['SLOPE'],0.5)/input_src_base['ManningN']

# set nans to 0
input_src_base.loc[input_src_base['Stage']==0,['Discharge (m3s-1)']] = 0

output_src = input_src_base.drop(columns=['CatchId'])
if output_src.HydroID.dtype != 'int': output_src.HydroID = output_src.HydroID.astype(int)

if extent == 'FR':
    output_src = output_src.merge(input_majorities[['HydroID','feature_id']],on='HydroID')
elif extent == 'MS':
    output_src = output_src.merge(crosswalk[['HydroID','feature_id']],on='HydroID')

output_crosswalk = output_src[['HydroID','feature_id']]
output_crosswalk = output_crosswalk.drop_duplicates(ignore_index=True)

# make hydroTable
output_hydro_table = output_src.loc[:,['HydroID','feature_id','Stage','Discharge (m3s-1)']]
output_hydro_table.rename(columns={'Stage' : 'stage','Discharge (m3s-1)':'discharge_cms'},inplace=True)
if output_hydro_table.HydroID.dtype != 'str': output_hydro_table.HydroID = output_hydro_table.HydroID.astype(str)
output_hydro_table['HydroID'] = output_hydro_table.HydroID.str.zfill(8)
output_hydro_table['fossid'] = output_hydro_table.loc[:,'HydroID'].apply(lambda x : str(x)[0:4])
if input_huc.fossid.dtype != 'str': input_huc.fossid = input_huc.fossid.astype(str)

output_hydro_table = output_hydro_table.merge(input_huc.loc[:,['fossid','HUC8']],how='left',on='fossid')
if output_hydro_table.HydroID.dtype != 'int': output_hydro_table.HydroID = output_hydro_table.HydroID.astype(int)
output_hydro_table = output_hydro_table.merge(input_flows.loc[:,['HydroID','LakeID']],how='left',on='HydroID')
output_hydro_table['LakeID'] = output_hydro_table['LakeID'].astype(int)
output_hydro_table = output_hydro_table.rename(columns={'HUC8':'HUC'})
output_hydro_table.drop(columns='fossid',inplace=True)
if output_hydro_table.feature_id.dtype != 'int': output_hydro_table.feature_id = output_hydro_table.feature_id.astype(int)

# make src json
output_src_json = dict()
hydroID_list = unique(output_src['HydroID'])

for hid in hydroID_list:
    indices_of_hid = output_src['HydroID'] == hid
    stage_list = output_src['Stage'][indices_of_hid].astype(float)
    q_list = output_src['Discharge (m3s-1)'][indices_of_hid].astype(float)

    stage_list = stage_list.tolist()
    q_list = q_list.tolist()

    output_src_json[str(hid)] = { 'q_list' : q_list , 'stage_list' : stage_list }

# write out
output_catchments.to_file(output_catchments_fileName, driver="GPKG",index=False)
output_flows.to_file(output_flows_fileName, driver="GPKG", index=False)
output_src.to_csv(output_src_fileName,index=False)
output_crosswalk.to_csv(output_crosswalk_fileName,index=False)
output_hydro_table.to_csv(output_hydro_table_fileName,index=False)

with open(output_src_json_fileName,'w') as f:
    json.dump(output_src_json,f,sort_keys=True,indent=2)
=======
    # read in manning's n values
    if calibration_mode == False:
        with open(mannings_n, "r") as read_file:
            mannings_dict = json.load(read_file)
    else:
        mannings_dict = {}
        for cnt,value in enumerate(mannings_n.split(",")[2:]):
            streamorder = cnt+1
            mannings_dict[str(streamorder)] = value

    output_flows['ManningN'] = output_flows['order_'].astype(str).map(mannings_dict)

    # calculate src_full
    input_src_base = pd.read_csv(input_srcbase_fileName, dtype= object)
    if input_src_base.CatchId.dtype != 'int': input_src_base.CatchId = input_src_base.CatchId.astype(int)

    input_src_base = input_src_base.merge(output_flows[['ManningN','HydroID']],left_on='CatchId',right_on='HydroID')

    input_src_base = input_src_base.rename(columns=lambda x: x.strip(" "))
    input_src_base = input_src_base.apply(pd.to_numeric,**{'errors' : 'coerce'})
    input_src_base['TopWidth (m)'] = input_src_base['SurfaceArea (m2)']/input_src_base['LENGTHKM']/1000
    input_src_base['WettedPerimeter (m)'] = input_src_base['BedArea (m2)']/input_src_base['LENGTHKM']/1000
    input_src_base['WetArea (m2)'] = input_src_base['Volume (m3)']/input_src_base['LENGTHKM']/1000
    input_src_base['HydraulicRadius (m)'] = input_src_base['WetArea (m2)']/input_src_base['WettedPerimeter (m)']
    input_src_base['HydraulicRadius (m)'].fillna(0, inplace=True)
    input_src_base['Discharge (m3s-1)'] = input_src_base['WetArea (m2)']* \
    pow(input_src_base['HydraulicRadius (m)'],2.0/3)* \
    pow(input_src_base['SLOPE'],0.5)/input_src_base['ManningN']

    # set nans to 0
    input_src_base.loc[input_src_base['Stage']==0,['Discharge (m3s-1)']] = 0

    # output_src = input_src.rename(columns={'CatchId':'HydroID'})
    output_src = input_src_base.drop(columns=['CatchId'])
    if output_src.HydroID.dtype != 'int': output_src.HydroID = output_src.HydroID.astype(int)
    output_src = output_src.merge(input_majorities[['HydroID','feature_id']],on='HydroID')

    output_crosswalk = output_src[['HydroID','feature_id']]
    output_crosswalk = output_crosswalk.drop_duplicates(ignore_index=True)

    # make hydroTable
    output_hydro_table = output_src.loc[:,['HydroID','feature_id','Stage','Discharge (m3s-1)']]
    output_hydro_table.rename(columns={'Stage' : 'stage','Discharge (m3s-1)':'discharge_cms'},inplace=True)
    if output_hydro_table.HydroID.dtype != 'str': output_hydro_table.HydroID = output_hydro_table.HydroID.astype(str)
    output_hydro_table['HydroID'] = output_hydro_table.HydroID.str.zfill(8)
    output_hydro_table['fossid'] = output_hydro_table.loc[:,'HydroID'].apply(lambda x : str(x)[0:4])
    if input_huc.fossid.dtype != 'str': input_huc.fossid = input_huc.fossid.astype(str)

    output_hydro_table = output_hydro_table.merge(input_huc.loc[:,['fossid','HUC8']],how='left',on='fossid')
    if output_hydro_table.HydroID.dtype != 'int': output_hydro_table.HydroID = output_hydro_table.HydroID.astype(int)
    output_hydro_table = output_hydro_table.merge(input_flows.loc[:,['HydroID','LakeID']],how='left',on='HydroID')
    output_hydro_table['LakeID'] = output_hydro_table['LakeID'].astype(int)
    output_hydro_table = output_hydro_table.rename(columns={'HUC8':'HUC'})
    output_hydro_table.drop(columns='fossid',inplace=True)
    #output_hydro_table['discharge_cms'] = output_hydro_table['discharge_cms'].round(4)

    # write out based on mode
    if calibration_mode == True:
        output_hydro_table.to_csv(output_hydro_table_fileName,index=False)
    else:
        # make src json
        output_src_json = dict()
        hydroID_list = unique(output_src['HydroID'])

        for hid in hydroID_list:
            indices_of_hid = output_src['HydroID'] == hid
            stage_list = output_src['Stage'][indices_of_hid].astype(float)
            q_list = output_src['Discharge (m3s-1)'][indices_of_hid].astype(float)

            stage_list = stage_list.tolist()
            q_list = q_list.tolist()

            output_src_json[str(hid)] = { 'q_list' : q_list , 'stage_list' : stage_list }

        # write out
        output_catchments.to_file(output_catchments_fileName, driver="GPKG",index=False)
        output_flows.to_file(output_flows_fileName, driver="GPKG", index=False)
        output_src.to_csv(output_src_fileName,index=False)
        output_crosswalk.to_csv(output_crosswalk_fileName,index=False)
        output_hydro_table.to_csv(output_hydro_table_fileName,index=False)

        with open(output_src_json_fileName,'w') as f:
            json.dump(output_src_json,f,sort_keys=True,indent=2)

if __name__ == '__main__':

    parser = argparse.ArgumentParser(description='Subset vector layers')
    parser.add_argument('-d','--input-catchments-fileName', help='DEM derived catchments', required=True)
    parser.add_argument('-a','--input-flows-fileName', help='DEM derived streams', required=True)
    parser.add_argument('-s','--input-srcbase-fileName', help='Base synthetic rating curve table', required=True)
    parser.add_argument('-u','--input-majorities-fileName',help='Catchment majorities',required=True)
    parser.add_argument('-l','--output-catchments-fileName', help='Subset crosswalked catchments', required=True)
    parser.add_argument('-f','--output-flows-fileName', help='Subset crosswalked  streams', required=True)
    parser.add_argument('-r','--output-src-fileName', help='Output crosswalked synthetic rating curve table', required=True)
    parser.add_argument('-j','--output-src-json-fileName',help='Output synthetic rating curve json',required=True)
    parser.add_argument('-x','--output-crosswalk-fileName',help='Crosswalk table',required=True)
    parser.add_argument('-t','--output-hydro-table-fileName',help='Hydrotable',required=True)
    parser.add_argument('-w','--input-huc-fileName',help='HUC8 boundary',required=True)
    parser.add_argument('-b','--input-nwmflows-fileName',help='Subest NWM burnlines',required=True)
    parser.add_argument('-m','--mannings-n',help='Mannings n. Accepts single parameter set or list of parameter set in calibration mode. Currently input as csv.',required=True)
    parser.add_argument('-c','--calibration-mode',help='Mannings calibration flag',required=False,action='store_true')

    args = vars(parser.parse_args())

    input_catchments_fileName = args['input_catchments_fileName']
    input_flows_fileName = args['input_flows_fileName']
    input_srcbase_fileName = args['input_srcbase_fileName']
    input_majorities_fileName = args['input_majorities_fileName']
    output_catchments_fileName = args['output_catchments_fileName']
    output_flows_fileName = args['output_flows_fileName']
    output_src_fileName = args['output_src_fileName']
    output_src_json_fileName = args['output_src_json_fileName']
    output_crosswalk_fileName = args['output_crosswalk_fileName']
    output_hydro_table_fileName = args['output_hydro_table_fileName']
    input_huc_fileName = args['input_huc_fileName']
    input_nwmflows_fileName = args['input_nwmflows_fileName']
    mannings_n = args['mannings_n']
    calibration_mode = args['calibration_mode']

    add_crosswalk(input_catchments_fileName,input_flows_fileName,input_srcbase_fileName,input_majorities_fileName,output_catchments_fileName,output_flows_fileName,output_src_fileName,output_src_json_fileName,output_crosswalk_fileName,output_hydro_table_fileName,input_huc_fileName,input_nwmflows_fileName,mannings_n,calibration_mode)
>>>>>>> 1c6117ba
<|MERGE_RESOLUTION|>--- conflicted
+++ resolved
@@ -3,183 +3,78 @@
 import geopandas as gpd
 import pandas as pd
 from numpy import unique
+from rasterstats import zonal_stats
 import json
 import argparse
 import sys
 
-<<<<<<< HEAD
-input_catchments_fileName = sys.argv[1]
-input_flows_fileName = sys.argv[2]
-input_srcbase_fileName = sys.argv[3]
-input_majorities_fileName = sys.argv[4]
-output_catchments_fileName = sys.argv[5]
-output_flows_fileName = sys.argv[6]
-output_src_fileName = sys.argv[7]
-output_src_json_fileName = sys.argv[8]
-output_crosswalk_fileName = sys.argv[9]
-output_hydro_table_fileName = sys.argv[10]
-input_huc_fileName = sys.argv[11]
-input_nwmflows_fileName = sys.argv[12]
-mannings_json = sys.argv[13]
-input_nwmcat_fileName = sys.argv[14]
-extent = sys.argv[15]
-
-input_catchments = gpd.read_file(input_catchments_fileName)
-input_flows = gpd.read_file(input_flows_fileName)
-input_huc = gpd.read_file(input_huc_fileName)
-input_nwmflows = gpd.read_file(input_nwmflows_fileName)
-
-if extent == 'FR':
-    # crosswalk using majority catchment method
-    input_majorities = gpd.read_file(input_majorities_fileName)
-=======
-def add_crosswalk(input_catchments_fileName,input_flows_fileName,input_srcbase_fileName,input_majorities_fileName,output_catchments_fileName,output_flows_fileName,output_src_fileName,output_src_json_fileName,output_crosswalk_fileName,output_hydro_table_fileName,input_huc_fileName,input_nwmflows_fileName,mannings_n,calibration_mode=False):
-
+def add_crosswalk(input_catchments_fileName,input_flows_fileName,input_srcbase_fileName,output_catchments_fileName,output_flows_fileName,output_src_fileName,output_src_json_fileName,output_crosswalk_fileName,output_hydro_table_fileName,input_huc_fileName,input_nwmflows_fileName,input_nwmcatras_fileName,mannings_n,input_nwmcat_fileName,extent,calibration_mode=False):
+
+    input_catchments = gpd.read_file(input_catchments_fileName)
     input_flows = gpd.read_file(input_flows_fileName)
     input_huc = gpd.read_file(input_huc_fileName)
-    input_majorities = gpd.read_file(input_majorities_fileName)
     input_nwmflows = gpd.read_file(input_nwmflows_fileName)
 
->>>>>>> 1c6117ba
-    input_majorities = input_majorities.rename(columns={'_majority' : 'feature_id'})
-    input_majorities = input_majorities[:][input_majorities['feature_id'].notna()]
-    if input_majorities.feature_id.dtype != 'int': input_majorities.feature_id = input_majorities.feature_id.astype(int)
-    if input_majorities.HydroID.dtype != 'int': input_majorities.HydroID = input_majorities.HydroID.astype(int)
-
-    input_nwmflows = input_nwmflows.rename(columns={'ID':'feature_id'})
-    if input_nwmflows.feature_id.dtype != 'int': input_nwmflows.feature_id = input_nwmflows.feature_id.astype(int)
-    relevant_input_nwmflows = input_nwmflows[input_nwmflows['feature_id'].isin(input_majorities['feature_id'])]
-<<<<<<< HEAD
-    relevant_input_nwmflows = relevant_input_nwmflows.filter(items=['feature_id','order_']) #
-
-    if input_catchments.HydroID.dtype != 'int': input_catchments.HydroID = input_catchments.HydroID.astype(int)
-    output_catchments = input_catchments.merge(input_majorities[['HydroID','feature_id']],on='HydroID')
-    output_catchments = output_catchments.merge(relevant_input_nwmflows[['order_','feature_id']],on='feature_id')
-=======
-    relevant_input_nwmflows = relevant_input_nwmflows.filter(items=['feature_id','order_'])
-
-    if calibration_mode == False:
-        input_catchments = gpd.read_file(input_catchments_fileName)
-        if input_catchments.HydroID.dtype != 'int': input_catchments.HydroID = input_catchments.HydroID.astype(int)
-        output_catchments = input_catchments.merge(input_majorities[['HydroID','feature_id']],on='HydroID')
-        output_catchments = output_catchments.merge(relevant_input_nwmflows[['order_','feature_id']],on='feature_id')
->>>>>>> 1c6117ba
-
-    if input_flows.HydroID.dtype != 'int': input_flows.HydroID = input_flows.HydroID.astype(int)
-    output_flows = input_flows.merge(input_majorities[['HydroID','feature_id']],on='HydroID')
-    if output_flows.HydroID.dtype != 'int': output_flows.HydroID = output_flows.HydroID.astype(int)
-    output_flows = output_flows.merge(relevant_input_nwmflows[['order_','feature_id']],on='feature_id')
-
-<<<<<<< HEAD
-elif extent == 'MS':
-    # crosswalk using stream segment midpoint method
-    input_nwmcat = gpd.read_file(input_nwmcat_fileName, mask=input_huc)
-    input_nwmcat = input_nwmcat.rename(columns={'ID':'feature_id'})
-    if input_nwmcat.feature_id.dtype != 'int': input_nwmcat.feature_id = input_nwmcat.feature_id.astype(int)
-    input_nwmcat=input_nwmcat.set_index('feature_id')
-
-    input_nwmflows = input_nwmflows.rename(columns={'ID':'feature_id'})
-    if input_nwmflows.feature_id.dtype != 'int': input_nwmflows.feature_id = input_nwmflows.feature_id.astype(int)
-
-    # Get stream midpoint
-    stream_midpoint = []
-    hydroID = []
-    for i,lineString in enumerate(input_flows.geometry):
-        hydroID = hydroID + [input_flows.loc[i,'HydroID']]
-        stream_midpoint = stream_midpoint + [lineString.interpolate(0.05,normalized=True)]
-
-    input_flows_midpoint = gpd.GeoDataFrame({'HydroID':hydroID, 'geometry':stream_midpoint}, crs=input_flows.crs, geometry='geometry')
-    input_flows_midpoint = input_flows_midpoint.set_index('HydroID')
-
-    # Create crosswalk
-    crosswalk = gpd.sjoin(input_flows_midpoint, input_nwmcat, how='left', op='within').reset_index()
-    crosswalk = crosswalk.rename(columns={"index_right": "feature_id"})
-    crosswalk = crosswalk.filter(items=['HydroID', 'feature_id'])
-    crosswalk = crosswalk.merge(input_nwmflows[['feature_id','order_']],on='feature_id')
-
-    if input_catchments.HydroID.dtype != 'int': input_catchments.HydroID = input_catchments.HydroID.astype(int)
-    output_catchments = input_catchments.merge(crosswalk,on='HydroID')
-
-    if input_flows.HydroID.dtype != 'int': input_flows.HydroID = input_flows.HydroID.astype(int)
-    output_flows = input_flows.merge(crosswalk,on='HydroID')
-
-# read in manning's n values
-with open(mannings_json, "r") as read_file:
-    mannings_dict = json.load(read_file)
-
-output_flows['ManningN'] = output_flows['order_'].astype(str).map(mannings_dict)
-
-# calculate src_full
-input_src_base = pd.read_csv(input_srcbase_fileName, dtype= object)
-if input_src_base.CatchId.dtype != 'int': input_src_base.CatchId = input_src_base.CatchId.astype(int)
-
-input_src_base = input_src_base.merge(output_flows[['ManningN','HydroID']],left_on='CatchId',right_on='HydroID')
-
-input_src_base = input_src_base.rename(columns=lambda x: x.strip(" "))
-input_src_base = input_src_base.apply(pd.to_numeric,**{'errors' : 'coerce'})
-input_src_base['TopWidth (m)'] = input_src_base['SurfaceArea (m2)']/input_src_base['LENGTHKM']/1000
-input_src_base['WettedPerimeter (m)'] = input_src_base['BedArea (m2)']/input_src_base['LENGTHKM']/1000
-input_src_base['WetArea (m2)'] = input_src_base['Volume (m3)']/input_src_base['LENGTHKM']/1000
-input_src_base['HydraulicRadius (m)'] = input_src_base['WetArea (m2)']/input_src_base['WettedPerimeter (m)']
-input_src_base['HydraulicRadius (m)'].fillna(0, inplace=True)
-input_src_base['Discharge (m3s-1)'] = input_src_base['WetArea (m2)']* \
-pow(input_src_base['HydraulicRadius (m)'],2.0/3)* \
-pow(input_src_base['SLOPE'],0.5)/input_src_base['ManningN']
-
-# set nans to 0
-input_src_base.loc[input_src_base['Stage']==0,['Discharge (m3s-1)']] = 0
-
-output_src = input_src_base.drop(columns=['CatchId'])
-if output_src.HydroID.dtype != 'int': output_src.HydroID = output_src.HydroID.astype(int)
-
-if extent == 'FR':
-    output_src = output_src.merge(input_majorities[['HydroID','feature_id']],on='HydroID')
-elif extent == 'MS':
-    output_src = output_src.merge(crosswalk[['HydroID','feature_id']],on='HydroID')
-
-output_crosswalk = output_src[['HydroID','feature_id']]
-output_crosswalk = output_crosswalk.drop_duplicates(ignore_index=True)
-
-# make hydroTable
-output_hydro_table = output_src.loc[:,['HydroID','feature_id','Stage','Discharge (m3s-1)']]
-output_hydro_table.rename(columns={'Stage' : 'stage','Discharge (m3s-1)':'discharge_cms'},inplace=True)
-if output_hydro_table.HydroID.dtype != 'str': output_hydro_table.HydroID = output_hydro_table.HydroID.astype(str)
-output_hydro_table['HydroID'] = output_hydro_table.HydroID.str.zfill(8)
-output_hydro_table['fossid'] = output_hydro_table.loc[:,'HydroID'].apply(lambda x : str(x)[0:4])
-if input_huc.fossid.dtype != 'str': input_huc.fossid = input_huc.fossid.astype(str)
-
-output_hydro_table = output_hydro_table.merge(input_huc.loc[:,['fossid','HUC8']],how='left',on='fossid')
-if output_hydro_table.HydroID.dtype != 'int': output_hydro_table.HydroID = output_hydro_table.HydroID.astype(int)
-output_hydro_table = output_hydro_table.merge(input_flows.loc[:,['HydroID','LakeID']],how='left',on='HydroID')
-output_hydro_table['LakeID'] = output_hydro_table['LakeID'].astype(int)
-output_hydro_table = output_hydro_table.rename(columns={'HUC8':'HUC'})
-output_hydro_table.drop(columns='fossid',inplace=True)
-if output_hydro_table.feature_id.dtype != 'int': output_hydro_table.feature_id = output_hydro_table.feature_id.astype(int)
-
-# make src json
-output_src_json = dict()
-hydroID_list = unique(output_src['HydroID'])
-
-for hid in hydroID_list:
-    indices_of_hid = output_src['HydroID'] == hid
-    stage_list = output_src['Stage'][indices_of_hid].astype(float)
-    q_list = output_src['Discharge (m3s-1)'][indices_of_hid].astype(float)
-
-    stage_list = stage_list.tolist()
-    q_list = q_list.tolist()
-
-    output_src_json[str(hid)] = { 'q_list' : q_list , 'stage_list' : stage_list }
-
-# write out
-output_catchments.to_file(output_catchments_fileName, driver="GPKG",index=False)
-output_flows.to_file(output_flows_fileName, driver="GPKG", index=False)
-output_src.to_csv(output_src_fileName,index=False)
-output_crosswalk.to_csv(output_crosswalk_fileName,index=False)
-output_hydro_table.to_csv(output_hydro_table_fileName,index=False)
-
-with open(output_src_json_fileName,'w') as f:
-    json.dump(output_src_json,f,sort_keys=True,indent=2)
-=======
+    if extent == 'FR':
+        ## crosswalk using majority catchment method
+
+        # calculate majority catchemnts
+        majority_calc = zonal_stats(input_catchments, input_nwmcatras_fileName, stats=['majority'], geojson_out=True)
+        input_majorities = gpd.GeoDataFrame.from_features(majority_calc)
+        input_majorities = input_majorities.rename(columns={'majority' : 'feature_id'})
+
+        input_majorities = input_majorities[:][input_majorities['feature_id'].notna()]
+        if input_majorities.feature_id.dtype != 'int': input_majorities.feature_id = input_majorities.feature_id.astype(int)
+        if input_majorities.HydroID.dtype != 'int': input_majorities.HydroID = input_majorities.HydroID.astype(int)
+
+        input_nwmflows = input_nwmflows.rename(columns={'ID':'feature_id'})
+        if input_nwmflows.feature_id.dtype != 'int': input_nwmflows.feature_id = input_nwmflows.feature_id.astype(int)
+        relevant_input_nwmflows = input_nwmflows[input_nwmflows['feature_id'].isin(input_majorities['feature_id'])]
+        relevant_input_nwmflows = relevant_input_nwmflows.filter(items=['feature_id','order_'])
+
+        if calibration_mode == False:
+            if input_catchments.HydroID.dtype != 'int': input_catchments.HydroID = input_catchments.HydroID.astype(int)
+            output_catchments = input_catchments.merge(input_majorities[['HydroID','feature_id']],on='HydroID')
+            output_catchments = output_catchments.merge(relevant_input_nwmflows[['order_','feature_id']],on='feature_id')
+
+        if input_flows.HydroID.dtype != 'int': input_flows.HydroID = input_flows.HydroID.astype(int)
+        output_flows = input_flows.merge(input_majorities[['HydroID','feature_id']],on='HydroID')
+        if output_flows.HydroID.dtype != 'int': output_flows.HydroID = output_flows.HydroID.astype(int)
+        output_flows = output_flows.merge(relevant_input_nwmflows[['order_','feature_id']],on='feature_id')
+
+    elif extent == 'MS':
+        ## crosswalk using stream segment midpoint method
+        input_nwmcat = gpd.read_file(input_nwmcat_fileName, mask=input_huc)
+        input_nwmcat = input_nwmcat.rename(columns={'ID':'feature_id'})
+        if input_nwmcat.feature_id.dtype != 'int': input_nwmcat.feature_id = input_nwmcat.feature_id.astype(int)
+        input_nwmcat=input_nwmcat.set_index('feature_id')
+
+        input_nwmflows = input_nwmflows.rename(columns={'ID':'feature_id'})
+        if input_nwmflows.feature_id.dtype != 'int': input_nwmflows.feature_id = input_nwmflows.feature_id.astype(int)
+
+        # Get stream midpoint
+        stream_midpoint = []
+        hydroID = []
+        for i,lineString in enumerate(input_flows.geometry):
+            hydroID = hydroID + [input_flows.loc[i,'HydroID']]
+            stream_midpoint = stream_midpoint + [lineString.interpolate(0.05,normalized=True)]
+
+        input_flows_midpoint = gpd.GeoDataFrame({'HydroID':hydroID, 'geometry':stream_midpoint}, crs=input_flows.crs, geometry='geometry')
+        input_flows_midpoint = input_flows_midpoint.set_index('HydroID')
+
+        # Create crosswalk
+        crosswalk = gpd.sjoin(input_flows_midpoint, input_nwmcat, how='left', op='within').reset_index()
+        crosswalk = crosswalk.rename(columns={"index_right": "feature_id"})
+        crosswalk = crosswalk.filter(items=['HydroID', 'feature_id'])
+        crosswalk = crosswalk.merge(input_nwmflows[['feature_id','order_']],on='feature_id')
+
+        if calibration_mode == False:
+            if input_catchments.HydroID.dtype != 'int': input_catchments.HydroID = input_catchments.HydroID.astype(int)
+            output_catchments = input_catchments.merge(crosswalk,on='HydroID')
+
+        if input_flows.HydroID.dtype != 'int': input_flows.HydroID = input_flows.HydroID.astype(int)
+        output_flows = input_flows.merge(crosswalk,on='HydroID')
+
     # read in manning's n values
     if calibration_mode == False:
         with open(mannings_n, "r") as read_file:
@@ -212,10 +107,13 @@
     # set nans to 0
     input_src_base.loc[input_src_base['Stage']==0,['Discharge (m3s-1)']] = 0
 
-    # output_src = input_src.rename(columns={'CatchId':'HydroID'})
     output_src = input_src_base.drop(columns=['CatchId'])
     if output_src.HydroID.dtype != 'int': output_src.HydroID = output_src.HydroID.astype(int)
-    output_src = output_src.merge(input_majorities[['HydroID','feature_id']],on='HydroID')
+
+    if extent == 'FR':
+        output_src = output_src.merge(input_majorities[['HydroID','feature_id']],on='HydroID')
+    elif extent == 'MS':
+        output_src = output_src.merge(crosswalk[['HydroID','feature_id']],on='HydroID')
 
     output_crosswalk = output_src[['HydroID','feature_id']]
     output_crosswalk = output_crosswalk.drop_duplicates(ignore_index=True)
@@ -234,7 +132,7 @@
     output_hydro_table['LakeID'] = output_hydro_table['LakeID'].astype(int)
     output_hydro_table = output_hydro_table.rename(columns={'HUC8':'HUC'})
     output_hydro_table.drop(columns='fossid',inplace=True)
-    #output_hydro_table['discharge_cms'] = output_hydro_table['discharge_cms'].round(4)
+    if output_hydro_table.feature_id.dtype != 'int': output_hydro_table.feature_id = output_hydro_table.feature_id.astype(int)
 
     # write out based on mode
     if calibration_mode == True:
@@ -270,7 +168,6 @@
     parser.add_argument('-d','--input-catchments-fileName', help='DEM derived catchments', required=True)
     parser.add_argument('-a','--input-flows-fileName', help='DEM derived streams', required=True)
     parser.add_argument('-s','--input-srcbase-fileName', help='Base synthetic rating curve table', required=True)
-    parser.add_argument('-u','--input-majorities-fileName',help='Catchment majorities',required=True)
     parser.add_argument('-l','--output-catchments-fileName', help='Subset crosswalked catchments', required=True)
     parser.add_argument('-f','--output-flows-fileName', help='Subset crosswalked  streams', required=True)
     parser.add_argument('-r','--output-src-fileName', help='Output crosswalked synthetic rating curve table', required=True)
@@ -279,7 +176,10 @@
     parser.add_argument('-t','--output-hydro-table-fileName',help='Hydrotable',required=True)
     parser.add_argument('-w','--input-huc-fileName',help='HUC8 boundary',required=True)
     parser.add_argument('-b','--input-nwmflows-fileName',help='Subest NWM burnlines',required=True)
+    parser.add_argument('-y','--input-nwmcatras-fileName',help='NWM catchment raster',required=False)
     parser.add_argument('-m','--mannings-n',help='Mannings n. Accepts single parameter set or list of parameter set in calibration mode. Currently input as csv.',required=True)
+    parser.add_argument('-z','--input-nwmcat-fileName',help='NWM catchment polygon',required=True)
+    parser.add_argument('-p','--extent',help='MS or FR extent',required=True)
     parser.add_argument('-c','--calibration-mode',help='Mannings calibration flag',required=False,action='store_true')
 
     args = vars(parser.parse_args())
@@ -287,7 +187,6 @@
     input_catchments_fileName = args['input_catchments_fileName']
     input_flows_fileName = args['input_flows_fileName']
     input_srcbase_fileName = args['input_srcbase_fileName']
-    input_majorities_fileName = args['input_majorities_fileName']
     output_catchments_fileName = args['output_catchments_fileName']
     output_flows_fileName = args['output_flows_fileName']
     output_src_fileName = args['output_src_fileName']
@@ -296,8 +195,10 @@
     output_hydro_table_fileName = args['output_hydro_table_fileName']
     input_huc_fileName = args['input_huc_fileName']
     input_nwmflows_fileName = args['input_nwmflows_fileName']
+    input_nwmcatras_fileName = args['input_nwmcatras_fileName']
     mannings_n = args['mannings_n']
+    input_nwmcat_fileName = args['input_nwmcat_fileName']
+    extent = args['extent']
     calibration_mode = args['calibration_mode']
 
-    add_crosswalk(input_catchments_fileName,input_flows_fileName,input_srcbase_fileName,input_majorities_fileName,output_catchments_fileName,output_flows_fileName,output_src_fileName,output_src_json_fileName,output_crosswalk_fileName,output_hydro_table_fileName,input_huc_fileName,input_nwmflows_fileName,mannings_n,calibration_mode)
->>>>>>> 1c6117ba
+    add_crosswalk(input_catchments_fileName,input_flows_fileName,input_srcbase_fileName,output_catchments_fileName,output_flows_fileName,output_src_fileName,output_src_json_fileName,output_crosswalk_fileName,output_hydro_table_fileName,input_huc_fileName,input_nwmflows_fileName,input_nwmcatras_fileName,mannings_n,input_nwmcat_fileName,extent,calibration_mode)