#!/bin/bash -e

: '
fim_pipeline.sh -u <huc8> -n <name_your_run>

For more details on 

- There are a wide number of options and defaulted values, for details run ```fim_pipeline.sh -h```
- Manditory arguments:
    - `-u` can be a single huc, a series passed in quotes space delimited, or a line-delimited file
    i. To run entire domain of available data use the ```/data/inputs/included_huc8.lst``` file or a huc list file of your choice.
    - `-n` is a name of your run (only alphanumeric)
- Outputs can be found under ```/outputs/<name_your_run>```

Processing of HUC''s in FIM4 comes in three pieces. You can run `fim_pipeline.sh` which automatically runs all of three major section, but you can run each of the sections independently if you like. The three sections are:
- `fim_pre_processing.sh` : This section must be run first as it creates the basic output folder for the run. It also creates a number of key files and folders for the next two sections. 
- `fim_process_unit_wb.sh` : This script processes one and exactly one HUC8 plus all of it''s related branches. While it can only process one, you can run this script multiple times, each with different HUC (or overwriting a HUC). When you run `fim_pipeline.sh`, it automatically iterates when more than one HUC number has been supplied either by command line arguments or via a HUC list. For each HUC provided, `fim_pipeline.sh` will `fim_process_unit_wb.sh`. Using the `fim_process_unit_wb.sh`  script allows for a run / rerun of a HUC, or running other HUCs at different times / days or even different docker containers.
- `fim_post_processing.sh` : This section takes all of the HUCs that have been processed, aggregates key information from each HUC directory and looks for errors across all HUC folders. It also processes the group in sub-steps such as usgs guages processesing, rating curve adjustments and more. Naturally, running or re-running this script can only be done after running `fim_pre_processing.sh` and at least one run of `fim_process_unit_wb.sh`.

Running the `fim_pipeline.sh` is a quicker process than running all three steps independently.
'

set -e

# See fim_pre_processing.sh for details of how to use this script. fim_pre_processing.sh
# is a proxy for collecting and validating input.

echo
echo "======================= Start of fim_pipeline.sh ========================="
echo "---- Started: `date -u`" 

## LOAD AND VALIDATE INCOMING ARGUMENTS
source $srcDir/bash_functions.env
. $projectDir/fim_pre_processing.sh "$@"
jobMaxLimit=$(( $jobHucLimit * $jobBranchLimit ))

logFile=$outputDestDir/logs/unit/pipeline_summary_unit.log
process_wb_file=$projectDir/fim_process_unit_wb.sh

pipeline_start_time=`date +%s`

# PROCESS THE UNITS (And branches)
# Why an if and else? watch the number of colons
if [ -f "$hucList" ]; then
    if [ "$jobHucLimit" = "1" ]; then
        parallel --verbose --lb -j $jobHucLimit --colsep ',' --joblog $logFile -- $process_wb_file $runName :::: $hucList 
    else
        parallel --eta -j $jobHucLimit --colsep ',' --joblog $logFile -- $process_wb_file $runName :::: $hucList
    fi
else 
    if [ "$jobHucLimit" = "1" ]; then
        parallel --verbose --lb -j $jobHucLimit --colsep ',' --joblog $logFile -- $process_wb_file $runName ::: $hucList
    else
        parallel --eta -j $jobHucLimit --colsep ',' --joblog $logFile -- $process_wb_file  $runName  ::: $hucList
    fi
fi

echo
echo "---- Unit (HUC) processing is complete"
date -u

## POST PROCESSING

<<<<<<< HEAD
# Remove run from the fim_temp directory
rm -d $workDir/$runName

# TODO: multiply the two job limits together for the limit here ??
. $projectDir/fim_post_processing.sh -n $runName -j $jobHucLimit
=======
. $projectDir/fim_post_processing.sh -n $runName -j $jobMaxLimit
>>>>>>> 83c23873

echo
echo "======================== End of fim_pipeline.sh =========================="
date -u
Calc_Duration $pipeline_start_time
echo
<|MERGE_RESOLUTION|>--- conflicted
+++ resolved
@@ -61,15 +61,11 @@
 
 ## POST PROCESSING
 
-<<<<<<< HEAD
 # Remove run from the fim_temp directory
 rm -d $workDir/$runName
 
-# TODO: multiply the two job limits together for the limit here ??
-. $projectDir/fim_post_processing.sh -n $runName -j $jobHucLimit
-=======
+# Pipe into post processing 
 . $projectDir/fim_post_processing.sh -n $runName -j $jobMaxLimit
->>>>>>> 83c23873
 
 echo
 echo "======================== End of fim_pipeline.sh =========================="
