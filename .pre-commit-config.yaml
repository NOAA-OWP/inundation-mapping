--- conflicted
+++ resolved
@@ -14,31 +14,19 @@
         -   id: check-json
 
 -   repo: https://github.com/PyCQA/flake8
-<<<<<<< HEAD
     rev: 7.1.2
-=======
-    rev: 7.1.1
->>>>>>> d465c3fd
     hooks:
         -   id: flake8
             additional_dependencies: [flake8-pyproject]
 
 -   repo: https://github.com/psf/black
-<<<<<<< HEAD
     rev: 25.1.0
-=======
-    rev: 24.10.0
->>>>>>> d465c3fd
     hooks:
         -   id: black
             args: ['--line-length=110', '--skip-magic-trailing-comma', '--skip-string-normalization']
 
 -   repo: https://github.com/pycqa/isort
-<<<<<<< HEAD
     rev: 6.0.1
-=======
-    rev: 5.13.2
->>>>>>> d465c3fd
     hooks:
       - id: isort
         name: isort (python)
